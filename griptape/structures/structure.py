--- conflicted
+++ resolved
@@ -44,15 +44,10 @@
     custom_logger: Logger | None = field(default=None, kw_only=True)
     logger_level: int = field(default=logging.INFO, kw_only=True)
     event_listeners: list[EventListener] = field(factory=list, kw_only=True)
-<<<<<<< HEAD
-    conversation_memory: ConversationMemory | None = field(default=Factory(lambda: ConversationMemory()), kw_only=True)
-    task_memory: TaskMemory | None = field(
-=======
     conversation_memory: Optional[ConversationMemory] = field(
         default=Factory(lambda: ConversationMemory()), kw_only=True
     )
     task_memory: Optional[TaskMemory] = field(
->>>>>>> da492b5e
         default=Factory(lambda self: self.default_task_memory, takes_self=True), kw_only=True
     )
     meta_memory: MetaMemory | None = field(default=Factory(lambda: MetaMemory()), kw_only=True)
