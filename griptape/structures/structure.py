--- conflicted
+++ resolved
@@ -11,11 +11,7 @@
 from griptape.memory import TaskMemory
 from griptape.memory.meta import MetaMemory
 from griptape.memory.structure import ConversationMemory, Run
-<<<<<<< HEAD
-from griptape.mixins.serializable_mixin import SerializableMixin
-=======
 from griptape.mixins.rule_mixin import RuleMixin
->>>>>>> 3ac87d20
 
 if TYPE_CHECKING:
     from griptape.artifacts import BaseArtifact
@@ -24,19 +20,13 @@
 
 
 @define
-<<<<<<< HEAD
-class Structure(ABC, SerializableMixin):
+class Structure(ABC, RuleMixin):
     id: str = field(default=Factory(lambda: uuid.uuid4().hex), kw_only=True)
     rulesets: list[Ruleset] = field(factory=list, kw_only=True)
     rules: list[BaseRule] = field(factory=list, kw_only=True)
     _tasks: list[Union[BaseTask, list[BaseTask]]] = field(
-        factory=list, kw_only=True, alias="tasks", metadata={"serializable": True}
+        factory=list, kw_only=True, alias="tasks"
     )
-=======
-class Structure(ABC, RuleMixin):
-    id: str = field(default=Factory(lambda: uuid.uuid4().hex), kw_only=True)
-    _tasks: list[BaseTask | list[BaseTask]] = field(factory=list, kw_only=True, alias="tasks")
->>>>>>> 3ac87d20
     conversation_memory: Optional[BaseConversationMemory] = field(
         default=Factory(lambda: ConversationMemory()), kw_only=True
     )
