from __future__ import annotations

import uuid
from abc import ABC, abstractmethod
from typing import TYPE_CHECKING, Any, Optional

from attrs import Attribute, Factory, define, field

from griptape.artifacts import BaseArtifact, BlobArtifact, TextArtifact
from griptape.common import observable
from griptape.config import config
from griptape.engines import CsvExtractionEngine, JsonExtractionEngine, PromptSummaryEngine
from griptape.engines.rag import RagEngine
from griptape.engines.rag.modules import (
    PromptResponseRagModule,
    VectorStoreRetrievalRagModule,
)
from griptape.engines.rag.stages import ResponseRagStage, RetrievalRagStage
from griptape.events import FinishStructureRunEvent, StartStructureRunEvent, event_bus
from griptape.memory import TaskMemory
from griptape.memory.meta import MetaMemory
from griptape.memory.structure import ConversationMemory
from griptape.memory.task.storage import BlobArtifactStorage, TextArtifactStorage

if TYPE_CHECKING:
    from griptape.memory.structure import BaseConversationMemory
    from griptape.rules import Rule, Ruleset
    from griptape.tasks import BaseTask


@define
class Structure(ABC):
    id: str = field(default=Factory(lambda: uuid.uuid4().hex), kw_only=True)
    rulesets: list[Ruleset] = field(factory=list, kw_only=True)
    rules: list[Rule] = field(factory=list, kw_only=True)
    tasks: list[BaseTask] = field(factory=list, kw_only=True)
    conversation_memory: Optional[BaseConversationMemory] = field(
        default=Factory(lambda: ConversationMemory()),
        kw_only=True,
    )
    rag_engine: RagEngine = field(default=Factory(lambda self: self.default_rag_engine, takes_self=True), kw_only=True)
    task_memory: TaskMemory = field(
        default=Factory(lambda self: self.default_task_memory, takes_self=True),
        kw_only=True,
    )
    meta_memory: MetaMemory = field(default=Factory(lambda: MetaMemory()), kw_only=True)
    fail_fast: bool = field(default=True, kw_only=True)
    _execution_args: tuple = ()

    @rulesets.validator  # pyright: ignore[reportAttributeAccessIssue]
    def validate_rulesets(self, _: Attribute, rulesets: list[Ruleset]) -> None:
        if not rulesets:
            return

        if self.rules:
            raise ValueError("can't have both rulesets and rules specified")

    @rules.validator  # pyright: ignore[reportAttributeAccessIssue]
    def validate_rules(self, _: Attribute, rules: list[Rule]) -> None:
        if not rules:
            return

        if self.rulesets:
            raise ValueError("can't have both rules and rulesets specified")

    def __attrs_post_init__(self) -> None:
        if self.conversation_memory is not None:
            self.conversation_memory.structure = self

        tasks = self.tasks.copy()
        self.tasks.clear()
        self.add_tasks(*tasks)

    def __add__(self, other: BaseTask | list[BaseTask]) -> list[BaseTask]:
        return self.add_tasks(*other) if isinstance(other, list) else self + [other]

    @property
    def execution_args(self) -> tuple:
        return self._execution_args

    @property
    def input_task(self) -> Optional[BaseTask]:
        return self.tasks[0] if self.tasks else None

    @property
    def output_task(self) -> Optional[BaseTask]:
        return self.tasks[-1] if self.tasks else None

    @property
    def output(self) -> Optional[BaseArtifact]:
        return self.output_task.output if self.output_task is not None else None

    @property
    def finished_tasks(self) -> list[BaseTask]:
        return [s for s in self.tasks if s.is_finished()]

    @property
    def default_rag_engine(self) -> RagEngine:
        return RagEngine(
            retrieval_stage=RetrievalRagStage(
                retrieval_modules=[VectorStoreRetrievalRagModule()],
            ),
            response_stage=ResponseRagStage(
                response_modules=[
                    PromptResponseRagModule(prompt_driver=self.config.prompt_driver, rulesets=self.rulesets)
                ],
<<<<<<< HEAD
                response_module=PromptResponseRagModule(),
=======
>>>>>>> f77d8e83
            ),
        )

    @property
    def default_task_memory(self) -> TaskMemory:
        return TaskMemory(
            artifact_storages={
                TextArtifact: TextArtifactStorage(
                    rag_engine=self.rag_engine,
                    retrieval_rag_module_name="VectorStoreRetrievalRagModule",
                    vector_store_driver=config.drivers.vector_store,
                    summary_engine=PromptSummaryEngine(prompt_driver=config.drivers.prompt),
                    csv_extraction_engine=CsvExtractionEngine(prompt_driver=config.drivers.prompt),
                    json_extraction_engine=JsonExtractionEngine(prompt_driver=config.drivers.prompt),
                ),
                BlobArtifact: BlobArtifactStorage(),
            },
        )

    def is_finished(self) -> bool:
        return all(s.is_finished() for s in self.tasks)

    def is_executing(self) -> bool:
        return any(s for s in self.tasks if s.is_executing())

    def find_task(self, task_id: str) -> BaseTask:
        if (task := self.try_find_task(task_id)) is not None:
            return task
        raise ValueError(f"Task with id {task_id} doesn't exist.")

    def try_find_task(self, task_id: str) -> Optional[BaseTask]:
        for task in self.tasks:
            if task.id == task_id:
                return task
        return None

    def add_tasks(self, *tasks: BaseTask) -> list[BaseTask]:
        return [self.add_task(s) for s in tasks]

    def context(self, task: BaseTask) -> dict[str, Any]:
        return {"args": self.execution_args, "structure": self}

    def resolve_relationships(self) -> None:
        task_by_id = {}
        for task in self.tasks:
            if task.id in task_by_id:
                raise ValueError(f"Duplicate task with id {task.id} found.")
            task_by_id[task.id] = task

        for task in self.tasks:
            # Ensure parents include this task as a child
            for parent_id in task.parent_ids:
                if parent_id not in task_by_id:
                    raise ValueError(f"Task with id {parent_id} doesn't exist.")
                parent = task_by_id[parent_id]
                if task.id not in parent.child_ids:
                    parent.child_ids.append(task.id)

            # Ensure children include this task as a parent
            for child_id in task.child_ids:
                if child_id not in task_by_id:
                    raise ValueError(f"Task with id {child_id} doesn't exist.")
                child = task_by_id[child_id]
                if task.id not in child.parent_ids:
                    child.parent_ids.append(task.id)

    @observable
    def before_run(self, args: Any) -> None:
        self._execution_args = args

        [task.reset() for task in self.tasks]

        event_bus.publish_event(
            StartStructureRunEvent(
                structure_id=self.id,
                input_task_input=self.input_task.input,
                input_task_output=self.input_task.output,
            ),
        )

        self.resolve_relationships()

    @observable
    def after_run(self) -> None:
        event_bus.publish_event(
            FinishStructureRunEvent(
                structure_id=self.id,
                output_task_input=self.output_task.input,
                output_task_output=self.output_task.output,
            ),
            flush=True,
        )

    @abstractmethod
    def add_task(self, task: BaseTask) -> BaseTask: ...

    @observable
    def run(self, *args) -> Structure:
        self.before_run(args)

        result = self.try_run(*args)

        self.after_run()

        return result

    @abstractmethod
    def try_run(self, *args) -> Structure: ...<|MERGE_RESOLUTION|>--- conflicted
+++ resolved
@@ -101,13 +101,7 @@
                 retrieval_modules=[VectorStoreRetrievalRagModule()],
             ),
             response_stage=ResponseRagStage(
-                response_modules=[
-                    PromptResponseRagModule(prompt_driver=self.config.prompt_driver, rulesets=self.rulesets)
-                ],
-<<<<<<< HEAD
-                response_module=PromptResponseRagModule(),
-=======
->>>>>>> f77d8e83
+                response_modules=[PromptResponseRagModule(prompt_driver=config.drivers.prompt, rulesets=self.rulesets)],
             ),
         )
 
