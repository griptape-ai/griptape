from __future__ import annotations
from typing import TYPE_CHECKING, Optional
from attr import define, field, Factory
from griptape.core import BaseTool
from griptape.memory.structure import Run, ConversationMemory
from griptape.structures import Structure
from griptape.tasks import PromptTask, ToolkitTask

if TYPE_CHECKING:
    from griptape.tasks import BaseTask


@define
<<<<<<< HEAD
class Agent(Structure):
    prompt_template: str = field(default=PromptTask.DEFAULT_PROMPT_TEMPLATE)
=======
class Agent(StructureWithMemory):
    input_template: str = field(default=PromptTask.DEFAULT_INPUT_TEMPLATE)
>>>>>>> 9651663f
    memory: Optional[ConversationMemory] = field(
        default=Factory(lambda: ConversationMemory()),
        kw_only=True
    )
    tools: list[BaseTool] = field(factory=list, kw_only=True)

    def __attrs_post_init__(self) -> None:
        if self.tools:
            task = ToolkitTask(
                self.input_template,
                tools=self.tools
            )
        else:
            task = PromptTask(
                self.input_template
            )

        self.add_task(task)

        super().__attrs_post_init__()

    @property
    def task(self) -> BaseTask:
        return self.tasks[0]

    def add_task(self, task: BaseTask) -> BaseTask:
        self.tasks.clear()

        self._init_task(task)

        self.tasks.append(task)

        return task

    def add_tasks(self, *tasks: BaseTask) -> list[BaseTask]:
        raise NotImplementedError("Method is not implemented: agents can only have one task.")

    def run(self, *args) -> BaseTask:
        self._execution_args = args

        self.task.reset()

        self.task.execute()

        if self.memory:
            run = Run(
                input=self.task.input.to_text(),
                output=self.task.output.to_text()
            )

            self.memory.add_run(run)

        self._execution_args = ()

        return self.task<|MERGE_RESOLUTION|>--- conflicted
+++ resolved
@@ -11,13 +11,8 @@
 
 
 @define
-<<<<<<< HEAD
 class Agent(Structure):
-    prompt_template: str = field(default=PromptTask.DEFAULT_PROMPT_TEMPLATE)
-=======
-class Agent(StructureWithMemory):
     input_template: str = field(default=PromptTask.DEFAULT_INPUT_TEMPLATE)
->>>>>>> 9651663f
     memory: Optional[ConversationMemory] = field(
         default=Factory(lambda: ConversationMemory()),
         kw_only=True
