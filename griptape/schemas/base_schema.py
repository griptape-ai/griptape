from __future__ import annotations

from abc import ABC
from typing import Union, Literal, get_args, get_origin
from collections.abc import Sequence

import attrs
from marshmallow import Schema, fields, INCLUDE

from griptape.schemas.bytes_field import Bytes


class BaseSchema(Schema):
    class Meta:
        unknown = INCLUDE

    DATACLASS_TYPE_MAPPING = {**Schema.TYPE_MAPPING, dict: fields.Dict, bytes: Bytes}

    @classmethod
    def from_attrs_cls(cls, attrs_cls: type) -> type:
        """Generate a Schema from an attrs class.

        Args:
            attrs_cls: An attrs class.
        """
        from marshmallow import post_load
        from griptape.mixins import SerializableMixin

        class SubSchema(cls):
            @post_load
            def make_obj(self, data, **kwargs):
                return attrs_cls(**data)

        if issubclass(attrs_cls, SerializableMixin):
            cls._resolve_types(attrs_cls)
            return SubSchema.from_dict(
                {
                    a.name: cls._get_field_for_type(a.type)
                    for a in attrs.fields(attrs_cls)
                    if a.metadata.get("serializable")
                },
                name=f"{attrs_cls.__name__}Schema",
            )
        else:
            raise ValueError(f"Class must implement SerializableMixin: {attrs_cls}")

    @classmethod
    def _get_field_for_type(cls, field_type: type) -> fields.Field | fields.Nested:
        """Generate a marshmallow Field instance from a Python type.

        Args:
            field_type: A field type.
        """
        from griptape.schemas.polymorphic_schema import PolymorphicSchema

        field_class, args, optional = cls._get_field_type_info(field_type)

        if attrs.has(field_class):
            if ABC in field_class.__bases__:
                return fields.Nested(PolymorphicSchema(inner_class=field_class), allow_none=optional)
            else:
                return fields.Nested(cls.from_attrs_cls(field_class), allow_none=optional)
        elif cls.is_list_sequence(field_class):
            if args:
                return fields.List(cls_or_instance=cls._get_field_for_type(args[0]), allow_none=optional)
            else:
                raise ValueError(f"Missing type for list field: {field_type}")
        else:
            FieldClass = cls.DATACLASS_TYPE_MAPPING[field_class]

            return FieldClass(allow_none=optional)

    @classmethod
    def _get_field_type_info(cls, field_type: type) -> tuple[type, tuple[type, ...], bool]:
        """Get information about a field type.

        Args:
            field_type: A field type.
        """
        origin = get_origin(field_type) or field_type
        args = get_args(field_type)
        optional = False

        if origin is Union:
            origin = args[0]
            if len(args) > 1 and args[1] is type(None):
                optional = True

            origin, args, _ = cls._get_field_type_info(origin)
        elif origin is Literal:
            origin = type(args[0])
            args = ()

        return origin, args, optional

    @classmethod
    def _resolve_types(cls, attrs_cls: type) -> None:
        """Resolve types in an attrs class.

        Args:
            attrs_cls: An attrs class.
        """
        from griptape.utils.import_utils import import_optional_dependency, is_dependency_installed

        # These modules are required to avoid `NameError`s when resolving types.
        from griptape.drivers import BaseConversationMemoryDriver, BasePromptDriver
        from griptape.structures import Structure
        from griptape.common import PromptStack, Message, Reference
        from griptape.tokenizers.base_tokenizer import BaseTokenizer
        from griptape.tools import BaseTool
        from typing import Any
        from griptape.artifacts import BaseArtifact

        boto3 = import_optional_dependency("boto3") if is_dependency_installed("boto3") else Any
        Client = import_optional_dependency("cohere").Client if is_dependency_installed("cohere") else Any
        GenerativeModel = (
            import_optional_dependency("google.generativeai").GenerativeModel
            if is_dependency_installed("google.generativeai")
            else Any
        )

        attrs.resolve_types(
            attrs_cls,
            localns={
                "PromptStack": PromptStack,
                "Usage": Message.Usage,
                "BaseTool": BaseTool,
                "Structure": Structure,
                "BaseConversationMemoryDriver": BaseConversationMemoryDriver,
                "BasePromptDriver": BasePromptDriver,
                "BaseTokenizer": BaseTokenizer,
                "boto3": boto3,
                "Client": Client,
<<<<<<< HEAD
                "GenerativeModel": GenerativeModel,
=======
                "Reference": Reference,
                "BaseArtifact": BaseArtifact,
>>>>>>> bb158eae
            },
        )

    @classmethod
    def is_list_sequence(cls, field_type: type) -> bool:
        if issubclass(field_type, str) or issubclass(field_type, bytes) or issubclass(field_type, tuple):
            return False
        else:
            return issubclass(field_type, Sequence)<|MERGE_RESOLUTION|>--- conflicted
+++ resolved
@@ -131,12 +131,9 @@
                 "BaseTokenizer": BaseTokenizer,
                 "boto3": boto3,
                 "Client": Client,
-<<<<<<< HEAD
                 "GenerativeModel": GenerativeModel,
-=======
                 "Reference": Reference,
                 "BaseArtifact": BaseArtifact,
->>>>>>> bb158eae
             },
         )
 
