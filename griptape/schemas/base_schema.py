from __future__ import annotations

from abc import ABC
from collections.abc import Sequence
from enum import Enum
from typing import Any, Literal, TypeVar, Union, _SpecialForm, get_args, get_origin

import attrs
from marshmallow import INCLUDE, Schema, fields

from griptape.schemas.bytes_field import Bytes
from griptape.schemas.union_field import Union as UnionField


class BaseSchema(Schema):
    class Meta:
        unknown = INCLUDE

    DATACLASS_TYPE_MAPPING = {**Schema.TYPE_MAPPING, dict: fields.Dict, bytes: Bytes, Any: fields.Raw}

    @classmethod
    def from_attrs_cls(cls, attrs_cls: type) -> type:
        """Generate a Schema from an attrs class.

        Args:
            attrs_cls: An attrs class.
        """
        from marshmallow import post_load

        from griptape.mixins.serializable_mixin import SerializableMixin

        class SubSchema(cls):
            @post_load
            def make_obj(self, data: Any, **kwargs) -> Any:
                return attrs_cls(**data)

        if issubclass(attrs_cls, SerializableMixin):
            cls._resolve_types(attrs_cls)
            return SubSchema.from_dict(
                {
                    a.alias or a.name: cls._get_field_for_type(a.type)
                    for a in attrs.fields(attrs_cls)
                    if a.metadata.get("serializable")
                },
                name=f"{attrs_cls.__name__}Schema",
            )
        else:
            raise ValueError(f"Class must implement SerializableMixin: {attrs_cls}")

    @classmethod
    def _get_field_for_type(cls, field_type: type) -> fields.Field | fields.Nested:
        """Generate a marshmallow Field instance from a Python type.

        Args:
            field_type: A field type.
        """
        from griptape.schemas.polymorphic_schema import PolymorphicSchema

        field_class, args, optional = cls._get_field_type_info(field_type)

        # Resolve TypeVars to their bound type
        if isinstance(field_class, TypeVar):
            field_class = field_class.__bound__
        if field_class is None:
            return fields.Constant(None, allow_none=True)
        if cls._is_union(field_type):
            return cls._handle_union(field_type, optional=optional)
        elif attrs.has(field_class):
            schema = PolymorphicSchema if ABC in field_class.__bases__ else cls.from_attrs_cls
            return fields.Nested(schema(field_class), allow_none=optional)
        elif cls._is_enum(field_type):
            return fields.String(allow_none=optional)
        elif cls._is_list_sequence(field_class):
            if args:
                return cls._handle_list(args[0], optional=optional)
            else:
                raise ValueError(f"Missing type for list field: {field_type}")
        field_class = cls.DATACLASS_TYPE_MAPPING.get(field_class)
        if field_class is None:
            raise ValueError(f"Unsupported field type: {field_type}")
        return field_class(allow_none=optional)

    @classmethod
    def _handle_list(cls, list_type: type, *, optional: bool) -> fields.Field:
        """Handle List Fields, including Union Types.

        Args:
            list_type: The List type to handle.
            optional: Whether the List can be none.

        Returns:
            A marshmallow List field.
        """
        if cls._is_union(list_type):
            union_field = cls._handle_union(list_type, optional=optional)
            return fields.List(cls_or_instance=union_field, allow_none=optional)
        list_field = cls._get_field_for_type(list_type)
        if isinstance(list_field, fields.Constant) and list_field.constant is None:
            raise ValueError(f"List elements cannot be None: {list_type}")
        return fields.List(cls_or_instance=list_field, allow_none=optional)

    @classmethod
    def _handle_union(cls, union_type: type, *, optional: bool) -> fields.Field:
        """Handle Union Fields, including Unions with List Types.

        Args:
            union_type: The Union Type to handle.
            optional: Whether the Union can be None.

        Returns:
            A marshmallow Union field.
        """
        candidate_fields = [cls._get_field_for_type(arg) for arg in get_args(union_type) if arg is not type(None)]
        optional_args = [arg is None for arg in get_args(union_type)]
        if optional_args:
            optional = True
        if not candidate_fields:
            raise ValueError(f"Unsupported UnionType field: {union_type}")

        return UnionField(fields=candidate_fields, allow_none=optional)

    @classmethod
    def _get_field_type_info(cls, field_type: type) -> tuple[type, tuple[type, ...], bool]:
        """Get information about a field type.

        Args:
            field_type: A field type.
        """
        origin = get_origin(field_type) or field_type
        args = get_args(field_type)
        optional = False

        if origin is Union:
            origin = args[0]
            if len(args) > 1 and args[1] is type(None):
                optional = True

            origin, args, _ = cls._get_field_type_info(origin)
        elif origin is Literal:
            origin = type(args[0])
            args = ()

        return origin, args, optional

    @classmethod
    def _resolve_types(cls, attrs_cls: type) -> None:
        """Resolve types in an attrs class.

        Args:
            attrs_cls: An attrs class.
        """
        from collections.abc import Sequence
        from typing import Any

        from griptape.artifacts import BaseArtifact
        from griptape.common import (
            BaseDeltaMessageContent,
            BaseMessageContent,
            Message,
            PromptStack,
            Reference,
            ToolAction,
        )
        from griptape.drivers import (
            BaseAudioTranscriptionDriver,
            BaseConversationMemoryDriver,
            BaseEmbeddingDriver,
            BaseImageGenerationDriver,
            BaseImageQueryDriver,
            BasePromptDriver,
            BaseRulesetDriver,
            BaseTextToSpeechDriver,
            BaseVectorStoreDriver,
        )
        from griptape.events import EventListener
<<<<<<< HEAD
        from griptape.memory import TaskMemory
        from griptape.memory.structure import BaseConversationMemory, Run
        from griptape.memory.task.storage import BaseArtifactStorage
        from griptape.structures import Structure
        from griptape.tasks import BaseTask
=======
        from griptape.memory.structure import Run
        from griptape.memory.task.task_memory import TaskMemory
        from griptape.structures import Structure
        from griptape.tasks.base_task import BaseTask
>>>>>>> 0d9a4462
        from griptape.tokenizers import BaseTokenizer
        from griptape.tools import BaseTool
        from griptape.utils import import_optional_dependency, is_dependency_installed
        from tests.mocks.mock_tool.tool import MockTool

        attrs.resolve_types(
            attrs_cls,
            localns={
                "Any": Any,
                "BasePromptDriver": BasePromptDriver,
                "BaseImageQueryDriver": BaseImageQueryDriver,
                "BaseEmbeddingDriver": BaseEmbeddingDriver,
                "BaseVectorStoreDriver": BaseVectorStoreDriver,
                "BaseTextToSpeechDriver": BaseTextToSpeechDriver,
                "BaseAudioTranscriptionDriver": BaseAudioTranscriptionDriver,
                "BaseConversationMemoryDriver": BaseConversationMemoryDriver,
                "BaseRulesetDriver": BaseRulesetDriver,
                "BaseImageGenerationDriver": BaseImageGenerationDriver,
                "BaseArtifact": BaseArtifact,
                "PromptStack": PromptStack,
                "EventListener": EventListener,
                "BaseMessageContent": BaseMessageContent,
                "BaseDeltaMessageContent": BaseDeltaMessageContent,
                "BaseTool": BaseTool,
                "BaseTask": BaseTask,
                "State": BaseTask.State,
                "TaskMemory": TaskMemory,
                "Usage": Message.Usage,
                "Structure": Structure,
                "BaseTokenizer": BaseTokenizer,
                "ToolAction": ToolAction,
                "Reference": Reference,
                "Run": Run,
                "Sequence": Sequence,
<<<<<<< HEAD
                "BaseConversationMemory": BaseConversationMemory,
                "BaseArtifactStorage": BaseArtifactStorage,
                "MockTool": MockTool,
=======
                "TaskMemory": TaskMemory,
                "State": BaseTask.State,
>>>>>>> 0d9a4462
                # Third party modules
                "Client": import_optional_dependency("cohere").Client if is_dependency_installed("cohere") else Any,
                "GenerativeModel": import_optional_dependency("google.generativeai").GenerativeModel
                if is_dependency_installed("google.generativeai")
                else Any,
                "boto3": import_optional_dependency("boto3") if is_dependency_installed("boto3") else Any,
                "Anthropic": import_optional_dependency("anthropic").Anthropic
                if is_dependency_installed("anthropic")
                else Any,
                "BedrockClient": import_optional_dependency("mypy_boto3_bedrock").BedrockClient
                if is_dependency_installed("mypy_boto3_bedrock")
                else Any,
                "voyageai": import_optional_dependency("voyageai") if is_dependency_installed("voyageai") else Any,
            },
        )

    @classmethod
    def _is_list_sequence(cls, field_type: type | _SpecialForm) -> bool:
        if isinstance(field_type, type):
            if issubclass(field_type, str) or issubclass(field_type, bytes) or issubclass(field_type, tuple):
                return False
            else:
                return issubclass(field_type, Sequence)
        else:
            return False

    @classmethod
    def _is_union(cls, field_type: type) -> bool:
        return field_type is Union or get_origin(field_type) is Union

    @classmethod
    def _is_enum(cls, field_type: type) -> bool:
        return isinstance(field_type, type) and issubclass(field_type, Enum)<|MERGE_RESOLUTION|>--- conflicted
+++ resolved
@@ -173,22 +173,14 @@
             BaseVectorStoreDriver,
         )
         from griptape.events import EventListener
-<<<<<<< HEAD
         from griptape.memory import TaskMemory
         from griptape.memory.structure import BaseConversationMemory, Run
         from griptape.memory.task.storage import BaseArtifactStorage
         from griptape.structures import Structure
         from griptape.tasks import BaseTask
-=======
-        from griptape.memory.structure import Run
-        from griptape.memory.task.task_memory import TaskMemory
-        from griptape.structures import Structure
-        from griptape.tasks.base_task import BaseTask
->>>>>>> 0d9a4462
         from griptape.tokenizers import BaseTokenizer
         from griptape.tools import BaseTool
         from griptape.utils import import_optional_dependency, is_dependency_installed
-        from tests.mocks.mock_tool.tool import MockTool
 
         attrs.resolve_types(
             attrs_cls,
@@ -210,8 +202,6 @@
                 "BaseDeltaMessageContent": BaseDeltaMessageContent,
                 "BaseTool": BaseTool,
                 "BaseTask": BaseTask,
-                "State": BaseTask.State,
-                "TaskMemory": TaskMemory,
                 "Usage": Message.Usage,
                 "Structure": Structure,
                 "BaseTokenizer": BaseTokenizer,
@@ -219,14 +209,10 @@
                 "Reference": Reference,
                 "Run": Run,
                 "Sequence": Sequence,
-<<<<<<< HEAD
+                "TaskMemory": TaskMemory,
+                "State": BaseTask.State,
                 "BaseConversationMemory": BaseConversationMemory,
                 "BaseArtifactStorage": BaseArtifactStorage,
-                "MockTool": MockTool,
-=======
-                "TaskMemory": TaskMemory,
-                "State": BaseTask.State,
->>>>>>> 0d9a4462
                 # Third party modules
                 "Client": import_optional_dependency("cohere").Client if is_dependency_installed("cohere") else Any,
                 "GenerativeModel": import_optional_dependency("google.generativeai").GenerativeModel
