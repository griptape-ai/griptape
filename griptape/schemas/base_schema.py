--- conflicted
+++ resolved
@@ -104,7 +104,7 @@
         from collections.abc import Sequence
         from typing import Any
 
-        from griptape.artifacts import BaseArtifact
+        from griptape.artifacts import BaseArtifact, GenericArtifact
         from griptape.common import (
             BaseDeltaMessageContent,
             BaseMessageContent,
@@ -129,13 +129,7 @@
         from griptape.structures import Structure
         from griptape.tokenizers.base_tokenizer import BaseTokenizer
         from griptape.tools import BaseTool
-<<<<<<< HEAD
-        from griptape.memory.structure import Run
-        from typing import Any
-        from griptape.artifacts import BaseArtifact, GenericArtifact
-=======
         from griptape.utils.import_utils import import_optional_dependency, is_dependency_installed
->>>>>>> e4f8d6fe
 
         boto3 = import_optional_dependency("boto3") if is_dependency_installed("boto3") else Any
         Client = import_optional_dependency("cohere").Client if is_dependency_installed("cohere") else Any
