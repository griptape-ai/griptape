from __future__ import annotations

import uuid
from abc import ABC, abstractmethod
from typing import TYPE_CHECKING, Any, Optional

from attrs import Factory, define, field

from griptape.mixins.serializable_mixin import SerializableMixin

if TYPE_CHECKING:
    from griptape.common import Reference


@define
class BaseArtifact(SerializableMixin, ABC):
    """Serves as the base class for all Artifacts.

<<<<<<< HEAD
    Artifacts are used to store data that can be provided as input to, or received as output from, a language model (LLM).
=======
    Artifacts are used to encapsulate data and enhance it with metadata.
>>>>>>> 8ef6f5f9

    Attributes:
        id: The unique identifier of the Artifact. Defaults to a random UUID.
        reference: The optional Reference to the Artifact.
        meta: The metadata associated with the Artifact. Defaults to an empty dictionary.
        name: The name of the Artifact. Defaults to the id.
        value: The value of the Artifact.
        encoding: The encoding to use when encoding/decoding the value.
        encoding_error_handler: The error handler to use when encoding/decoding the value.
    """

    id: str = field(default=Factory(lambda: uuid.uuid4().hex), kw_only=True, metadata={"serializable": True})
    reference: Optional[Reference] = field(default=None, kw_only=True, metadata={"serializable": True})
    meta: dict[str, Any] = field(factory=dict, kw_only=True, metadata={"serializable": True})
    name: str = field(
        default=Factory(lambda self: self.id, takes_self=True),
        kw_only=True,
        metadata={"serializable": True},
    )
    value: Any = field()
    encoding_error_handler: str = field(default="strict", kw_only=True)
    encoding: str = field(default="utf-8", kw_only=True)

    def __str__(self) -> str:
        return self.to_text()

    def __bool__(self) -> bool:
        return bool(self.value)

    def __len__(self) -> int:
        return len(self.value)

    def to_bytes(self) -> bytes:
        return self.to_text().encode(encoding=self.encoding, errors=self.encoding_error_handler)

    @abstractmethod
    def to_text(self) -> str: ...<|MERGE_RESOLUTION|>--- conflicted
+++ resolved
@@ -16,11 +16,7 @@
 class BaseArtifact(SerializableMixin, ABC):
     """Serves as the base class for all Artifacts.
 
-<<<<<<< HEAD
-    Artifacts are used to store data that can be provided as input to, or received as output from, a language model (LLM).
-=======
     Artifacts are used to encapsulate data and enhance it with metadata.
->>>>>>> 8ef6f5f9
 
     Attributes:
         id: The unique identifier of the Artifact. Defaults to a random UUID.
