--- conflicted
+++ resolved
@@ -7,16 +7,12 @@
 
 from griptape.artifacts import BaseArtifact
 
+Json = Union[dict[str, "Json"], list["Json"], str, int, float, bool, None]
+
 
 @define
 class JsonArtifact(BaseArtifact):
-<<<<<<< HEAD
-    Json = Union[dict[str, "Json"], list["Json"], str, int, float, bool, None]
-
-    value: Json = field(converter=lambda v: json.loads(json.dumps(v)), metadata={"serializable": True})
-=======
     """Stores JSON data.
->>>>>>> e4133c3d
 
     Attributes:
         value: The JSON data. Values will automatically be converted to a JSON-compatible format.
