--- conflicted
+++ resolved
@@ -9,11 +9,7 @@
 if TYPE_CHECKING:
     from collections.abc import Iterator, Sequence
 
-<<<<<<< HEAD
-T = TypeVar("T", bound=BaseArtifact)
-=======
 T = TypeVar("T", bound=BaseArtifact, covariant=True)
->>>>>>> a7f10d42
 
 
 @define
