from typing import Optional, Sequence
from attr import field, define
from griptape.artifacts import BaseArtifact


@define
class ListArtifact(BaseArtifact):
<<<<<<< HEAD
    value: list[BaseArtifact] = field(factory=list, metadata={"serializable": True})
    item_separator: str = field(default="\n\n", kw_only=True, metadata={"serializable": True})
=======
    value: Sequence[BaseArtifact] = field(factory=list)
    item_separator: str = field(default="\n\n", kw_only=True)
>>>>>>> 8da63a54

    @value.validator  # pyright: ignore
    def validate_value(self, _, value: list[BaseArtifact]) -> None:
        if len(value) > 0:
            first_type = type(value[0])

            if not all(isinstance(v, first_type) for v in value):
                raise ValueError("list elements in 'value' are not the same type")

    @property
    def child_type(self) -> Optional[type]:
        if self.value:
            return type(self.value[0])
        else:
            return None

    def __getitem__(self, key: int) -> BaseArtifact:
        return self.value[key]

    def __bool__(self) -> bool:
        return len(self) > 0

    def to_text(self) -> str:
        return self.item_separator.join([v.to_text() for v in self.value])

    def __add__(self, other: BaseArtifact) -> BaseArtifact:
        return ListArtifact(self.value + other.value)

    def is_type(self, target_type: type) -> bool:
        if self.value:
            return isinstance(self.value[0], target_type)
        else:
            return False

    def has_items(self) -> bool:
        return len(self) > 0<|MERGE_RESOLUTION|>--- conflicted
+++ resolved
@@ -5,13 +5,8 @@
 
 @define
 class ListArtifact(BaseArtifact):
-<<<<<<< HEAD
-    value: list[BaseArtifact] = field(factory=list, metadata={"serializable": True})
-    item_separator: str = field(default="\n\n", kw_only=True, metadata={"serializable": True})
-=======
     value: Sequence[BaseArtifact] = field(factory=list)
     item_separator: str = field(default="\n\n", kw_only=True)
->>>>>>> 8da63a54
 
     @value.validator  # pyright: ignore
     def validate_value(self, _, value: list[BaseArtifact]) -> None:
