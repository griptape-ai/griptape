--- conflicted
+++ resolved
@@ -45,7 +45,6 @@
         else:
             return None
 
-<<<<<<< HEAD
     def __getitem__(self, key: int) -> T:
         return self.value[key]
 
@@ -58,8 +57,6 @@
     def __iter__(self) -> Iterator[T]:
         return iter(self.value)
 
-=======
->>>>>>> e4133c3d
     def to_text(self) -> str:
         return self.item_separator.join([v.to_text() for v in self.value])
 
