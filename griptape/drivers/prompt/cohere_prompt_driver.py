--- conflicted
+++ resolved
@@ -21,20 +21,13 @@
     """
 
     api_key: str = field(kw_only=True)
-<<<<<<< HEAD
-    model: str = field(default=CohereTokenizer.DEFAULT_MODEL, kw_only=True)
+    model: str = field(kw_only=True)
     client: Client = field(
         default=Factory(
             lambda self: import_optional_dependency("cohere").Client(
                 self.api_key
             ),
             takes_self=True,
-=======
-    model: str = field(kw_only=True)
-    client: cohere.Client = field(
-        default=Factory(
-            lambda self: cohere.Client(self.api_key), takes_self=True
->>>>>>> c3b7ceec
         ),
         kw_only=True,
     )
