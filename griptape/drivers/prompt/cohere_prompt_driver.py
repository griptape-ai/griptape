from __future__ import annotations
from typing import TYPE_CHECKING, Any
from collections.abc import Iterator
from attrs import define, field, Factory
from griptape.artifacts import TextArtifact
from griptape.drivers import BasePromptDriver
from griptape.tokenizers import CohereTokenizer
from griptape.utils import PromptStack, import_optional_dependency

if TYPE_CHECKING:
    from cohere import Client


@define(kw_only=True)
class CoherePromptDriver(BasePromptDriver):
    """
    Attributes:
        api_key: Cohere API key.
        model: 	Cohere model name.
        client: Custom `cohere.Client`.
        tokenizer: Custom `CohereTokenizer`.
    """

<<<<<<< HEAD
    api_key: str = field(metadata={"serializable": True})
=======
    api_key: str = field(kw_only=True, metadata={"serializable": False})
    model: str = field(kw_only=True, metadata={"serializable": True})
>>>>>>> 9c0d3684
    client: Client = field(
        default=Factory(lambda self: import_optional_dependency("cohere").Client(self.api_key), takes_self=True)
    )
    tokenizer: CohereTokenizer = field(
        default=Factory(lambda self: CohereTokenizer(model=self.model, client=self.client), takes_self=True)
    )

    def try_run(self, prompt_stack: PromptStack) -> TextArtifact:
        result = self.client.chat(**self._base_params(prompt_stack))

        return TextArtifact(value=result.text)

    def try_stream(self, prompt_stack: PromptStack) -> Iterator[TextArtifact]:
        result = self.client.chat_stream(**self._base_params(prompt_stack))

        for event in result:
            if event.event_type == "text-generation":
                yield TextArtifact(value=event.text)

    def _base_params(self, prompt_stack: PromptStack) -> dict:
        user_message = prompt_stack.inputs[-1].content
        history_messages = [self.__to_cohere_message(input) for input in prompt_stack.inputs[:-1]]

        return {
            "message": user_message,
            "chat_history": history_messages,
            "temperature": self.temperature,
            "stop_sequences": self.tokenizer.stop_sequences,
        }

    def __to_cohere_message(self, input: PromptStack.Input) -> dict[str, Any]:
        return {"role": self.__to_cohere_role(input.role), "text": input.content}

    def __to_cohere_role(self, role: str) -> str:
        if role == PromptStack.SYSTEM_ROLE:
            return "SYSTEM"
        if role == PromptStack.USER_ROLE:
            return "USER"
        elif role == PromptStack.ASSISTANT_ROLE:
            return "CHATBOT"
        else:
            return "USER"<|MERGE_RESOLUTION|>--- conflicted
+++ resolved
@@ -20,13 +20,8 @@
         client: Custom `cohere.Client`.
         tokenizer: Custom `CohereTokenizer`.
     """
-
-<<<<<<< HEAD
-    api_key: str = field(metadata={"serializable": True})
-=======
-    api_key: str = field(kw_only=True, metadata={"serializable": False})
-    model: str = field(kw_only=True, metadata={"serializable": True})
->>>>>>> 9c0d3684
+    api_key: str = field(metadata={"serializable": False})
+    model: str = field(metadata={"serializable": True})
     client: Client = field(
         default=Factory(lambda self: import_optional_dependency("cohere").Client(self.api_key), takes_self=True)
     )
