--- conflicted
+++ resolved
@@ -1,10 +1,5 @@
-<<<<<<< HEAD
 from __future__ import annotations
-from typing import TYPE_CHECKING
-=======
-from typing import Iterator
-import cohere
->>>>>>> f21d5fba
+from typing import TYPE_CHECKING, Iterator
 from attr import define, field, Factory
 from griptape.artifacts import TextArtifact
 from griptape.drivers import BasePromptDriver
@@ -24,15 +19,9 @@
         tokenizer: Custom `CohereTokenizer`.
     """
     api_key: str = field(kw_only=True)
-<<<<<<< HEAD
     model: str = field(default=CohereTokenizer.DEFAULT_MODEL, kw_only=True)
     client: Client = field(
         default=Factory(lambda self: import_optional_dependency("cohere").Client(self.api_key), takes_self=True), kw_only=True
-=======
-    model: str = field(kw_only=True)
-    client: cohere.Client = field(
-        default=Factory(lambda self: cohere.Client(self.api_key), takes_self=True), kw_only=True
->>>>>>> f21d5fba
     )
     tokenizer: CohereTokenizer = field(
         default=Factory(lambda self: CohereTokenizer(model=self.model, client=self.client), takes_self=True),
