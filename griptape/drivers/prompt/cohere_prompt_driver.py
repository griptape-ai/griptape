--- conflicted
+++ resolved
@@ -74,7 +74,6 @@
         last_input = message_stack.messages[-1]
         user_message = last_input.to_text()
 
-<<<<<<< HEAD
         history_messages = self._message_stack_messages_to_messages(
             [message for message in message_stack.messages[:-1] if not message.is_system()]
         )
@@ -84,18 +83,13 @@
             preamble = system_messages[0].to_text()
         else:
             preamble = None
-=======
-        history_messages = [
-            self._prompt_stack_input_to_message(input) for input in prompt_stack.inputs[:-1] if input.content
-        ]
->>>>>>> 3ee8c355
 
-        params = {
+        return {
             "message": user_message,
+            "chat_history": history_messages,
             "temperature": self.temperature,
             "stop_sequences": self.tokenizer.stop_sequences,
             "max_tokens": self.max_tokens,
-<<<<<<< HEAD
             **({"preamble": preamble} if preamble else {}),
         }
 
@@ -111,12 +105,4 @@
         elif message.is_user():
             return "USER"
         else:
-            return "CHATBOT"
-=======
-        }
-
-        if history_messages:
-            params["chat_history"] = history_messages
-
-        return params
->>>>>>> 3ee8c355
+            return "CHATBOT"