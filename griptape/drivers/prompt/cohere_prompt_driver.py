from __future__ import annotations
from typing import TYPE_CHECKING
from collections.abc import Iterator
from attrs import define, field, Factory
from griptape.artifacts import TextArtifact
from griptape.drivers import BasePromptDriver
from griptape.utils import PromptStack, import_optional_dependency
from griptape.tokenizers import BaseTokenizer, CohereTokenizer

if TYPE_CHECKING:
    from cohere import Client


@define(kw_only=True)
class CoherePromptDriver(BasePromptDriver):
    """
    Attributes:
        api_key: Cohere API key.
        model: 	Cohere model name.
        client: Custom `cohere.Client`.
    """
    api_key: str = field(metadata={"serializable": False})
    model: str = field(metadata={"serializable": True})
    client: Client = field(
        default=Factory(lambda self: import_optional_dependency("cohere").Client(self.api_key), takes_self=True)
    )
<<<<<<< HEAD
    tokenizer: CohereTokenizer = field(
        default=Factory(lambda self: CohereTokenizer(model=self.model, client=self.client), takes_self=True)
=======
    tokenizer: BaseTokenizer = field(
        default=Factory(lambda self: CohereTokenizer(model=self.model, client=self.client), takes_self=True),
        kw_only=True,
>>>>>>> 331c6430
    )

    def try_run(self, prompt_stack: PromptStack) -> TextArtifact:
        result = self.client.chat(**self._base_params(prompt_stack))

        return TextArtifact(value=result.text)

    def try_stream(self, prompt_stack: PromptStack) -> Iterator[TextArtifact]:
        result = self.client.chat_stream(**self._base_params(prompt_stack))

        for event in result:
            if event.event_type == "text-generation":
                yield TextArtifact(value=event.text)

    def _prompt_stack_input_to_message(self, prompt_input: PromptStack.Input) -> dict:
        if prompt_input.is_system():
            return {"role": "SYSTEM", "text": prompt_input.content}
        elif prompt_input.is_user():
            return {"role": "USER", "text": prompt_input.content}
        else:
            return {"role": "ASSISTANT", "text": prompt_input.content}

    def _base_params(self, prompt_stack: PromptStack) -> dict:
        user_message = prompt_stack.inputs[-1].content

        history_messages = [self._prompt_stack_input_to_message(input) for input in prompt_stack.inputs[:-1]]

        return {
            "message": user_message,
            "chat_history": history_messages,
            "temperature": self.temperature,
            "stop_sequences": self.tokenizer.stop_sequences,
            "max_tokens": self.max_tokens,
        }<|MERGE_RESOLUTION|>--- conflicted
+++ resolved
@@ -24,14 +24,8 @@
     client: Client = field(
         default=Factory(lambda self: import_optional_dependency("cohere").Client(self.api_key), takes_self=True)
     )
-<<<<<<< HEAD
-    tokenizer: CohereTokenizer = field(
+    tokenizer: BaseTokenizer = field(
         default=Factory(lambda self: CohereTokenizer(model=self.model, client=self.client), takes_self=True)
-=======
-    tokenizer: BaseTokenizer = field(
-        default=Factory(lambda self: CohereTokenizer(model=self.model, client=self.client), takes_self=True),
-        kw_only=True,
->>>>>>> 331c6430
     )
 
     def try_run(self, prompt_stack: PromptStack) -> TextArtifact:
