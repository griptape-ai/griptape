from __future__ import annotations

from collections.abc import Iterator
from typing import Any, Optional

from attrs import Factory, define, field

from griptape.artifacts import TextArtifact
from griptape.common import (
    BaseDeltaPromptStackContent,
    BasePromptStackContent,
    DeltaPromptStackElement,
    DeltaTextPromptStackContent,
    ImagePromptStackContent,
    PromptStack,
    PromptStackElement,
    TextPromptStackContent,
)
from griptape.drivers import BasePromptDriver
from griptape.tokenizers import AnthropicTokenizer, BaseTokenizer
from griptape.utils import import_optional_dependency


@define
class AnthropicPromptDriver(BasePromptDriver):
    """
    Attributes:
        api_key: Anthropic API key.
        model: Anthropic model name.
        client: Custom `Anthropic` client.
    """

    api_key: Optional[str] = field(kw_only=True, default=None, metadata={"serializable": False})
    model: str = field(kw_only=True, metadata={"serializable": True})
    client: Any = field(
        default=Factory(
            lambda self: import_optional_dependency("anthropic").Anthropic(api_key=self.api_key), takes_self=True
        ),
        kw_only=True,
    )
    tokenizer: BaseTokenizer = field(
        default=Factory(lambda self: AnthropicTokenizer(model=self.model), takes_self=True), kw_only=True
    )
    top_p: float = field(default=0.999, kw_only=True, metadata={"serializable": True})
    top_k: int = field(default=250, kw_only=True, metadata={"serializable": True})
    max_tokens: int = field(default=1000, kw_only=True, metadata={"serializable": True})

    def try_run(self, prompt_stack: PromptStack) -> PromptStackElement:
        response = self.client.messages.create(**self._base_params(prompt_stack))

        return PromptStackElement(
            content=[self.message_content_to_prompt_stack_content(content) for content in response.content],
            role=response.role,
            usage=PromptStackElement.Usage(
                input_tokens=response.usage.input_tokens, output_tokens=response.usage.output_tokens
            ),
        )

    def try_stream(self, prompt_stack: PromptStack) -> Iterator[DeltaPromptStackElement | BaseDeltaPromptStackContent]:
        events = self.client.messages.create(**self._base_params(prompt_stack), stream=True)

        for event in events:
            if event.type == "content_block_delta":
                yield DeltaTextPromptStackContent(TextArtifact(value=event.delta.text), index=event.index)
            elif event.type == "message_start":
                yield DeltaPromptStackElement(
                    role=event.message.role,
                    delta_usage=DeltaPromptStackElement.DeltaUsage(input_tokens=event.message.usage.input_tokens),
                )
            elif event.type == "message_delta":
                yield DeltaPromptStackElement(
                    delta_usage=DeltaPromptStackElement.DeltaUsage(output_tokens=event.usage.output_tokens)
                )

    def prompt_stack_input_to_message(self, prompt_input: PromptStackElement) -> dict:
        message_content = [self.prompt_stack_content_to_message_content(content) for content in prompt_input.content]

        if prompt_input.is_system():
            return {"role": "system", "content": message_content}
        elif prompt_input.is_assistant():
            return {"role": "assistant", "content": message_content}
        else:
            return {"role": "user", "content": message_content}

    def prompt_stack_content_to_message_content(self, content: BasePromptStackContent) -> dict:
        if isinstance(content, TextPromptStackContent):
            return {"type": "text", "text": content.artifact.to_text()}
        elif isinstance(content, ImagePromptStackContent):
            return {
                "type": "image",
                "source": {
                    "type": "base64",
                    "media_type": content.artifact.media_type,
                    "data": content.artifact.base64,
                },
            }
        else:
            raise ValueError(f"Unsupported content type: {type(content)}")

    def message_content_to_prompt_stack_content(self, message_content: dict) -> BasePromptStackContent:
        if message_content["type"] == "text":
            return TextPromptStackContent(TextArtifact(message_content["text"]))
        else:
            raise ValueError(f"Unsupported message content type: {message_content['type']}")

    def _prompt_stack_input_to_message(self, prompt_input: PromptStack.Input) -> dict:
        content = prompt_input.content

        if prompt_input.is_system():
            return {"role": "system", "content": content}
        elif prompt_input.is_assistant():
            return {"role": "assistant", "content": content}
        else:
            return {"role": "user", "content": content}

    def _prompt_stack_to_model_input(self, prompt_stack: PromptStack) -> dict:
        messages = [
<<<<<<< HEAD
            self.prompt_stack_input_to_message(prompt_input)
            for prompt_input in prompt_stack.inputs
            if not prompt_input.is_system()
        ]
        system = next((self.prompt_stack_input_to_message(i) for i in prompt_stack.inputs if i.is_system()), None)
=======
            self._prompt_stack_input_to_message(prompt_input)
            for prompt_input in prompt_stack.inputs
            if not prompt_input.is_system()
        ]
        system = next((self._prompt_stack_input_to_message(i) for i in prompt_stack.inputs if i.is_system()), None)
>>>>>>> 3e0a24a0

        if system is None:
            return {"messages": messages}
        else:
            return {"messages": messages, "system": system["content"]}

    def _base_params(self, prompt_stack: PromptStack) -> dict:
        return {
            "model": self.model,
            "temperature": self.temperature,
            "stop_sequences": self.tokenizer.stop_sequences,
            "top_p": self.top_p,
            "top_k": self.top_k,
            "max_tokens": self.max_tokens,
            **self._prompt_stack_to_model_input(prompt_stack),
        }<|MERGE_RESOLUTION|>--- conflicted
+++ resolved
@@ -115,19 +115,11 @@
 
     def _prompt_stack_to_model_input(self, prompt_stack: PromptStack) -> dict:
         messages = [
-<<<<<<< HEAD
             self.prompt_stack_input_to_message(prompt_input)
             for prompt_input in prompt_stack.inputs
             if not prompt_input.is_system()
         ]
         system = next((self.prompt_stack_input_to_message(i) for i in prompt_stack.inputs if i.is_system()), None)
-=======
-            self._prompt_stack_input_to_message(prompt_input)
-            for prompt_input in prompt_stack.inputs
-            if not prompt_input.is_system()
-        ]
-        system = next((self._prompt_stack_input_to_message(i) for i in prompt_stack.inputs if i.is_system()), None)
->>>>>>> 3e0a24a0
 
         if system is None:
             return {"messages": messages}
