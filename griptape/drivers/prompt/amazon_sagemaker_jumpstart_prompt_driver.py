from __future__ import annotations

import json
from collections.abc import Iterator
from typing import TYPE_CHECKING, Any, Optional

from attrs import Factory, define, field

from griptape.artifacts import TextArtifact
from griptape.drivers.prompt.base_prompt_driver import BasePromptDriver
from griptape.tokenizers import HuggingFaceTokenizer
from griptape.utils import import_optional_dependency
from griptape.common import PromptStack, TextPromptStackContent, PromptStackElement, BasePromptStackContent

if TYPE_CHECKING:
    import boto3

    from griptape.common import PromptStack


@define
class AmazonSageMakerJumpstartPromptDriver(BasePromptDriver):
    session: boto3.Session = field(default=Factory(lambda: import_optional_dependency("boto3").Session()), kw_only=True)
    sagemaker_client: Any = field(
        default=Factory(lambda self: self.session.client("sagemaker-runtime"), takes_self=True), kw_only=True
    )
    endpoint: str = field(kw_only=True, metadata={"serializable": True})
    custom_attributes: str = field(default="accept_eula=true", kw_only=True, metadata={"serializable": True})
    inference_component_name: Optional[str] = field(default=None, kw_only=True, metadata={"serializable": True})
    stream: bool = field(default=False, kw_only=True, metadata={"serializable": True})
    max_tokens: int = field(default=250, kw_only=True, metadata={"serializable": True})
    tokenizer: HuggingFaceTokenizer = field(
        default=Factory(
            lambda self: HuggingFaceTokenizer(model=self.model, max_output_tokens=self.max_tokens), takes_self=True
        ),
        kw_only=True,
    )

    @stream.validator  # pyright: ignore
    def validate_stream(self, _, stream):
        if stream:
            raise ValueError("streaming is not supported")

    def try_run(self, prompt_stack: PromptStack) -> TextArtifact:
        payload = {"inputs": self._to_model_input(prompt_stack), "parameters": self._to_model_params(prompt_stack)}

        response = self.sagemaker_client.invoke_endpoint(
            EndpointName=self.endpoint,
            ContentType="application/json",
            Body=json.dumps(payload),
            CustomAttributes=self.custom_attributes,
            **(
                {"InferenceComponentName": self.inference_component_name}
                if self.inference_component_name is not None
                else {}
            ),
        )

        decoded_body = json.loads(response["Body"].read().decode("utf8"))

        if isinstance(decoded_body, list):
            if decoded_body:
                return TextArtifact(decoded_body[0]["generated_text"])
            else:
                raise ValueError("model response is empty")
        else:
            return TextArtifact(decoded_body["generated_text"])

    def try_stream(self, prompt_stack: PromptStack) -> Iterator[TextArtifact]:
        raise NotImplementedError("streaming is not supported")

<<<<<<< HEAD
    def prompt_stack_to_string(self, prompt_stack: PromptStack) -> str:
        return self.tokenizer.tokenizer.decode(self.__prompt_stack_to_tokens(prompt_stack))

    def prompt_stack_input_to_message(self, prompt_input: PromptStackElement) -> dict:
        if len(prompt_input.content) == 1:
            return {
                "role": prompt_input.role,
                "content": self.prompt_stack_content_to_message_content(prompt_input.content[0]),
            }
        else:
            raise ValueError("HuggingFace does not support multiple prompt stack contents.")

    def prompt_stack_content_to_message_content(self, content: BasePromptStackContent) -> str:
        if isinstance(content, TextPromptStackContent):
            return content.artifact.value
        else:
            raise ValueError(f"Unsupported content type: {type(content)}")
=======
    def _prompt_stack_input_to_message(self, prompt_input: PromptStack.Input) -> dict:
        return {"role": prompt_input.role, "content": prompt_input.content}
>>>>>>> 3e0a24a0

    def _to_model_input(self, prompt_stack: PromptStack) -> str:
        prompt = self.tokenizer.tokenizer.apply_chat_template(
            [self._prompt_stack_input_to_message(i) for i in prompt_stack.inputs],
            tokenize=False,
            add_generation_prompt=True,
        )

        if isinstance(prompt, str):
            return prompt
        else:
            raise ValueError("Invalid output type.")

    def _to_model_params(self, prompt_stack: PromptStack) -> dict:
        return {
            "temperature": self.temperature,
            "max_new_tokens": self.max_tokens,
            "do_sample": True,
            "eos_token_id": self.tokenizer.tokenizer.eos_token_id,
            "stop_strings": self.tokenizer.stop_sequences,
            "return_full_text": False,
        }

    def __prompt_stack_to_tokens(self, prompt_stack: PromptStack) -> list[int]:
        tokens = self.tokenizer.tokenizer.apply_chat_template(
            [self.prompt_stack_input_to_message(i) for i in prompt_stack.inputs],
            add_generation_prompt=True,
            tokenize=True,
        )

        if isinstance(tokens, list):
            return tokens
        else:
            raise ValueError("Invalid output type.")<|MERGE_RESOLUTION|>--- conflicted
+++ resolved
@@ -69,7 +69,6 @@
     def try_stream(self, prompt_stack: PromptStack) -> Iterator[TextArtifact]:
         raise NotImplementedError("streaming is not supported")
 
-<<<<<<< HEAD
     def prompt_stack_to_string(self, prompt_stack: PromptStack) -> str:
         return self.tokenizer.tokenizer.decode(self.__prompt_stack_to_tokens(prompt_stack))
 
@@ -87,10 +86,6 @@
             return content.artifact.value
         else:
             raise ValueError(f"Unsupported content type: {type(content)}")
-=======
-    def _prompt_stack_input_to_message(self, prompt_input: PromptStack.Input) -> dict:
-        return {"role": prompt_input.role, "content": prompt_input.content}
->>>>>>> 3e0a24a0
 
     def _to_model_input(self, prompt_stack: PromptStack) -> str:
         prompt = self.tokenizer.tokenizer.apply_chat_template(
