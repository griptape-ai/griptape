from __future__ import annotations

from abc import ABC, abstractmethod
from collections.abc import Iterator
from typing import TYPE_CHECKING, Optional, Any

from attrs import Factory, define, field

from griptape.artifacts import TextArtifact
from griptape.common import (
    BaseDeltaPromptStackContent,
    DeltaPromptStackElement,
    DeltaTextPromptStackContent,
    PromptStack,
    PromptStackElement,
    TextPromptStackContent,
    BasePromptStackContent,
)
from griptape.events import CompletionChunkEvent, FinishPromptEvent, StartPromptEvent
from griptape.mixins import ExponentialBackoffMixin
from griptape.mixins.serializable_mixin import SerializableMixin
from griptape.tokenizers import BaseTokenizer

if TYPE_CHECKING:
    from griptape.structures import Structure


@define
class BasePromptDriver(SerializableMixin, ExponentialBackoffMixin, ABC):
    """Base class for Prompt Drivers.

    Attributes:
        temperature: The temperature to use for the completion.
        max_tokens: The maximum number of tokens to generate. If not specified, the value will be automatically generated based by the tokenizer.
        structure: An optional `Structure` to publish events to.
        prompt_stack_to_string: A function that converts a `PromptStack` to a string.
        ignored_exception_types: A tuple of exception types to ignore.
        model: The model name.
        tokenizer: An instance of `BaseTokenizer` to when calculating tokens.
        stream: Whether to stream the completion or not. `CompletionChunkEvent`s will be published to the `Structure` if one is provided.
    """

    temperature: float = field(default=0.1, kw_only=True, metadata={"serializable": True})
    max_tokens: Optional[int] = field(default=None, kw_only=True, metadata={"serializable": True})
    structure: Optional[Structure] = field(default=None, kw_only=True)
    ignored_exception_types: tuple[type[Exception], ...] = field(
        default=Factory(lambda: (ImportError, ValueError)), kw_only=True
    )
    model: str = field(metadata={"serializable": True})
    tokenizer: BaseTokenizer
    stream: bool = field(default=False, kw_only=True, metadata={"serializable": True})

    def before_run(self, prompt_stack: PromptStack) -> None:
        if self.structure:
            self.structure.publish_event(
                StartPromptEvent(
                    model=self.model,
                    token_count=self.tokenizer.count_tokens(self.prompt_stack_to_string(prompt_stack)),
                    prompt_stack=prompt_stack,
                    prompt=self.prompt_stack_to_string(prompt_stack),
                )
            )

    def after_run(self, result: PromptStackElement) -> None:
        if self.structure:
            self.structure.publish_event(
                FinishPromptEvent(model=self.model, result=result.value, token_count=result.usage.output_tokens)
            )

    def run(self, prompt_stack: PromptStack) -> PromptStackElement:
        for attempt in self.retrying():
            with attempt:
                self.before_run(prompt_stack)

                if self.stream:
                    tokens = []
                    delta_usage = DeltaPromptStackElement.DeltaUsage()

                    delta_elements = self.try_stream(prompt_stack)

                    for delta_element in delta_elements:
                        if isinstance(delta_element, DeltaPromptStackElement):
                            delta_usage += delta_element.delta_usage
                        elif isinstance(delta_element, DeltaTextPromptStackContent):
                            chunk_value = delta_element.artifact.value
                            self.structure.publish_event(CompletionChunkEvent(token=chunk_value))
                            tokens.append(chunk_value)

                    content = TextPromptStackContent(artifact=TextArtifact("".join(tokens).strip()))
                    result = PromptStackElement(
                        content=content,
                        role=PromptStackElement.ASSISTANT_ROLE,
                        usage=PromptStackElement.Usage(
                            input_tokens=delta_usage.input_tokens or 0, output_tokens=delta_usage.output_tokens or 0
                        ),
                    )
                else:
                    result = self.try_run(prompt_stack)

                self.after_run(result)

                return result
        else:
            raise Exception("prompt driver failed after all retry attempts")

    def prompt_stack_to_string(self, prompt_stack: PromptStack) -> str:
        """Converts a Prompt Stack to a string for token counting or model input.
<<<<<<< HEAD
        This base implementation will not be very accurate, and should be overridden by subclasses with model-specific tokens.
=======
        This base implementation is only a rough approximation, and should be overridden by subclasses with model-specific tokens.
>>>>>>> 3e0a24a0

        Args:
            prompt_stack: The Prompt Stack to convert to a string.

        Returns:
            A single string representation of the Prompt Stack.
        """
        prompt_lines = []

        for i in prompt_stack.inputs:
            if i.is_user():
                prompt_lines.append(f"User: {i.content}")
            elif i.is_assistant():
                prompt_lines.append(f"Assistant: {i.content}")
            else:
<<<<<<< HEAD
                prompt_lines.append(str(i.content))
=======
                prompt_lines.append(i.content)
>>>>>>> 3e0a24a0

        prompt_lines.append("Assistant:")

        return "\n\n".join(prompt_lines)

<<<<<<< HEAD
    @abstractmethod
    def _prompt_stack_input_to_message(self, prompt_input: PromptStackElement) -> dict:
        """Converts a PromptStack Input to a ChatML-style message dictionary for token counting or model input.

        Args:
            prompt_input: The PromptStack Input to convert.

        Returns:
            A dictionary with the role and content of the input.
        """
        ...

    @abstractmethod
    def _prompt_stack_content_to_message_content(self, content: BasePromptStackContent) -> Any:
        """Converts a BasePromptStackContent to message content for token counting or model input.

        Args:
            content: The BasePromptStackContent to convert.

        Returns:
            A dictionary with the role and content of the input.
        """
        ...

    @abstractmethod
    def message_content_to_prompt_stack_content(self, message_content: Any) -> BasePromptStackContent:
        """Converts a message content dictionary to a BasePromptStackContent.

        Args:
            message_content: The message content dictionary to convert.

        Returns:
            A BasePromptStackContent instance.
        """
        ...

=======
>>>>>>> 3e0a24a0
    @abstractmethod
    def try_run(self, prompt_stack: PromptStack) -> PromptStackElement: ...

    @abstractmethod
    def try_stream(
        self, prompt_stack: PromptStack
    ) -> Iterator[DeltaPromptStackElement | BaseDeltaPromptStackContent]: ...<|MERGE_RESOLUTION|>--- conflicted
+++ resolved
@@ -105,11 +105,7 @@
 
     def prompt_stack_to_string(self, prompt_stack: PromptStack) -> str:
         """Converts a Prompt Stack to a string for token counting or model input.
-<<<<<<< HEAD
-        This base implementation will not be very accurate, and should be overridden by subclasses with model-specific tokens.
-=======
         This base implementation is only a rough approximation, and should be overridden by subclasses with model-specific tokens.
->>>>>>> 3e0a24a0
 
         Args:
             prompt_stack: The Prompt Stack to convert to a string.
@@ -125,17 +121,12 @@
             elif i.is_assistant():
                 prompt_lines.append(f"Assistant: {i.content}")
             else:
-<<<<<<< HEAD
                 prompt_lines.append(str(i.content))
-=======
-                prompt_lines.append(i.content)
->>>>>>> 3e0a24a0
 
         prompt_lines.append("Assistant:")
 
         return "\n\n".join(prompt_lines)
 
-<<<<<<< HEAD
     @abstractmethod
     def _prompt_stack_input_to_message(self, prompt_input: PromptStackElement) -> dict:
         """Converts a PromptStack Input to a ChatML-style message dictionary for token counting or model input.
@@ -172,8 +163,6 @@
         """
         ...
 
-=======
->>>>>>> 3e0a24a0
     @abstractmethod
     def try_run(self, prompt_stack: PromptStack) -> PromptStackElement: ...
 
