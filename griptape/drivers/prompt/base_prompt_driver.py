from __future__ import annotations
from abc import ABC, abstractmethod
from typing import TYPE_CHECKING, Optional
from collections.abc import Iterator
from attrs import define, field, Factory
from griptape.events import StartPromptEvent, FinishPromptEvent, CompletionChunkEvent
from griptape.mixins.serializable_mixin import SerializableMixin
from griptape.utils import PromptStack
from griptape.mixins import ExponentialBackoffMixin
from griptape.tokenizers import BaseTokenizer
from griptape.artifacts import TextArtifact

if TYPE_CHECKING:
    from griptape.structures import Structure


@define(kw_only=True)
class BasePromptDriver(SerializableMixin, ExponentialBackoffMixin, ABC):
    """Base class for Prompt Drivers.

    Attributes:
        temperature: The temperature to use for the completion.
        max_tokens: The maximum number of tokens to generate. If not specified, the value will be automatically generated based by the tokenizer.
        structure: An optional `Structure` to publish events to.
        prompt_stack_to_string: A function that converts a `PromptStack` to a string.
        ignored_exception_types: A tuple of exception types to ignore.
        model: The model name.
        tokenizer: An instance of `BaseTokenizer` to when calculating tokens.
        stream: Whether to stream the completion or not. `CompletionChunkEvent`s will be published to the `Structure` if one is provided.
    """

<<<<<<< HEAD
    temperature: float = field(default=0.1, metadata={"serializable": True})
    max_tokens: Optional[int] = field(default=None, metadata={"serializable": True})
    structure: Optional[Structure] = field(default=None)
    prompt_stack_to_string: Callable[[PromptStack], str] = field(
        default=Factory(lambda self: self.default_prompt_stack_to_string_converter, takes_self=True)
=======
    temperature: float = field(default=0.1, kw_only=True, metadata={"serializable": True})
    max_tokens: Optional[int] = field(default=None, kw_only=True, metadata={"serializable": True})
    structure: Optional[Structure] = field(default=None, kw_only=True)
    ignored_exception_types: tuple[type[Exception], ...] = field(
        default=Factory(lambda: (ImportError, ValueError)), kw_only=True
>>>>>>> 331c6430
    )
    ignored_exception_types: tuple[type[Exception], ...] = field(default=Factory(lambda: (ImportError, ValueError)))
    model: str = field(metadata={"serializable": True})
    tokenizer: BaseTokenizer
    stream: bool = field(default=False, metadata={"serializable": True})

    def before_run(self, prompt_stack: PromptStack) -> None:
        if self.structure:
            self.structure.publish_event(
                StartPromptEvent(
                    model=self.model,
                    token_count=self.tokenizer.count_tokens(self.prompt_stack_to_string(prompt_stack)),
                    prompt_stack=prompt_stack,
                    prompt=self.prompt_stack_to_string(prompt_stack),
                )
            )

    def after_run(self, result: TextArtifact) -> None:
        if self.structure:
            self.structure.publish_event(
                FinishPromptEvent(
                    model=self.model, result=result.value, token_count=self.tokenizer.count_tokens(result.value)
                )
            )

    def run(self, prompt_stack: PromptStack) -> TextArtifact:
        for attempt in self.retrying():
            with attempt:
                self.before_run(prompt_stack)

                if self.stream:
                    tokens = []
                    completion_chunks = self.try_stream(prompt_stack)
                    for chunk in completion_chunks:
                        self.structure.publish_event(CompletionChunkEvent(token=chunk.value))
                        tokens.append(chunk.value)
                    result = TextArtifact(value="".join(tokens).strip())
                else:
                    result = self.try_run(prompt_stack)
                    result.value = result.value.strip()

                self.after_run(result)

                return result
        else:
            raise Exception("prompt driver failed after all retry attempts")

    def prompt_stack_to_string(self, prompt_stack: PromptStack) -> str:
        """Converts a Prompt Stack to a string for token counting or model input.
        This base implementation is only a rough approximation, and should be overridden by subclasses with model-specific tokens.

        Args:
            prompt_stack: The Prompt Stack to convert to a string.

        Returns:
            A single string representation of the Prompt Stack.
        """
        prompt_lines = []

        for i in prompt_stack.inputs:
            if i.is_user():
                prompt_lines.append(f"User: {i.content}")
            elif i.is_assistant():
                prompt_lines.append(f"Assistant: {i.content}")
            else:
                prompt_lines.append(i.content)

        prompt_lines.append("Assistant:")

        return "\n\n".join(prompt_lines)

    @abstractmethod
    def try_run(self, prompt_stack: PromptStack) -> TextArtifact: ...

    @abstractmethod
    def try_stream(self, prompt_stack: PromptStack) -> Iterator[TextArtifact]: ...<|MERGE_RESOLUTION|>--- conflicted
+++ resolved
@@ -28,22 +28,12 @@
         tokenizer: An instance of `BaseTokenizer` to when calculating tokens.
         stream: Whether to stream the completion or not. `CompletionChunkEvent`s will be published to the `Structure` if one is provided.
     """
-
-<<<<<<< HEAD
     temperature: float = field(default=0.1, metadata={"serializable": True})
     max_tokens: Optional[int] = field(default=None, metadata={"serializable": True})
     structure: Optional[Structure] = field(default=None)
-    prompt_stack_to_string: Callable[[PromptStack], str] = field(
-        default=Factory(lambda self: self.default_prompt_stack_to_string_converter, takes_self=True)
-=======
-    temperature: float = field(default=0.1, kw_only=True, metadata={"serializable": True})
-    max_tokens: Optional[int] = field(default=None, kw_only=True, metadata={"serializable": True})
-    structure: Optional[Structure] = field(default=None, kw_only=True)
     ignored_exception_types: tuple[type[Exception], ...] = field(
-        default=Factory(lambda: (ImportError, ValueError)), kw_only=True
->>>>>>> 331c6430
+        default=Factory(lambda: (ImportError, ValueError))
     )
-    ignored_exception_types: tuple[type[Exception], ...] = field(default=Factory(lambda: (ImportError, ValueError)))
     model: str = field(metadata={"serializable": True})
     tokenizer: BaseTokenizer
     stream: bool = field(default=False, metadata={"serializable": True})
