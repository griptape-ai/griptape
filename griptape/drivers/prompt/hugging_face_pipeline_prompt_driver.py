from typing import Iterator
from os import environ

from griptape.utils import PromptStack

environ["TRANSFORMERS_VERBOSITY"] = "error"

from attr import define, field, Factory
from griptape.utils import import_optional_dependency
from griptape.artifacts import TextArtifact
from griptape.drivers import BasePromptDriver
from griptape.tokenizers import HuggingFaceTokenizer


@define
class HuggingFacePipelinePromptDriver(BasePromptDriver):
    """
    Attributes:
        params: Custom model run parameters.
        model: Hugging Face Hub model name.
        tokenizer: Custom `HuggingFaceTokenizer`.

    """

    SUPPORTED_TASKS = ["text2text-generation", "text-generation"]
    DEFAULT_PARAMS = {"return_full_text": False, "num_return_sequences": 1}

    model: str = field(kw_only=True)
    params: dict = field(factory=dict, kw_only=True)
    tokenizer: HuggingFaceTokenizer = field(
        default=Factory(
            lambda self: HuggingFaceTokenizer(
<<<<<<< HEAD
                tokenizer=import_optional_dependency(
                    "transformers"
                ).AutoTokenizer.from_pretrained(self.model)
=======
                tokenizer=AutoTokenizer.from_pretrained(self.model)
>>>>>>> c3b7ceec
            ),
            takes_self=True,
        ),
        kw_only=True,
    )

    def try_run(self, prompt_stack: PromptStack) -> TextArtifact:
        prompt = self.prompt_stack_to_string(prompt_stack)
        pipeline = import_optional_dependency("transformers").pipeline

        generator = pipeline(
            tokenizer=self.tokenizer.tokenizer,
            model=self.model,
<<<<<<< HEAD
            max_new_tokens=self.tokenizer.tokens_left(prompt),
=======
            max_new_tokens=self.tokenizer.count_tokens_left(prompt),
>>>>>>> c3b7ceec
        )

        if generator.task in self.SUPPORTED_TASKS:
            extra_params = {
                "pad_token_id": self.tokenizer.tokenizer.eos_token_id
            }

            response = generator(
                prompt, **(self.DEFAULT_PARAMS | extra_params | self.params)
            )

            if len(response) == 1:
                return TextArtifact(value=response[0]["generated_text"].strip())
            else:
                raise Exception(
                    "completion with more than one choice is not supported yet"
                )
        else:
            raise Exception(
                f"only models with the following tasks are supported: {self.SUPPORTED_TASKS}"
            )

    def try_stream(self, _: PromptStack) -> Iterator[TextArtifact]:
        raise NotImplementedError("streaming is not supported")<|MERGE_RESOLUTION|>--- conflicted
+++ resolved
@@ -30,13 +30,9 @@
     tokenizer: HuggingFaceTokenizer = field(
         default=Factory(
             lambda self: HuggingFaceTokenizer(
-<<<<<<< HEAD
                 tokenizer=import_optional_dependency(
                     "transformers"
                 ).AutoTokenizer.from_pretrained(self.model)
-=======
-                tokenizer=AutoTokenizer.from_pretrained(self.model)
->>>>>>> c3b7ceec
             ),
             takes_self=True,
         ),
@@ -50,11 +46,7 @@
         generator = pipeline(
             tokenizer=self.tokenizer.tokenizer,
             model=self.model,
-<<<<<<< HEAD
-            max_new_tokens=self.tokenizer.tokens_left(prompt),
-=======
             max_new_tokens=self.tokenizer.count_tokens_left(prompt),
->>>>>>> c3b7ceec
         )
 
         if generator.task in self.SUPPORTED_TASKS:
