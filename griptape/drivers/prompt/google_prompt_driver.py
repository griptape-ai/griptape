from __future__ import annotations

import json
from typing import TYPE_CHECKING, Optional

from attrs import Factory, define, field
from schema import Schema

from griptape.artifacts import ActionArtifact, TextArtifact
from griptape.common import (
    ActionCallDeltaMessageContent,
    ActionCallMessageContent,
    ActionResultMessageContent,
    BaseDeltaMessageContent,
    BaseMessageContent,
    DeltaMessage,
    ImageMessageContent,
    Message,
    PromptStack,
    TextDeltaMessageContent,
    TextMessageContent,
<<<<<<< HEAD
    ActionCallMessageContent,
    ActionResultMessageContent,
    ActionCallDeltaMessageContent,
    BaseDeltaMessageContent,
    GenericMessageContent,
=======
>>>>>>> e4f8d6fe
    ToolAction,
)
from griptape.drivers import BasePromptDriver
from griptape.tokenizers import BaseTokenizer, GoogleTokenizer
from griptape.utils import import_optional_dependency, remove_key_in_dict_recursively

if TYPE_CHECKING:
    from collections.abc import Iterator

    from google.generativeai import GenerativeModel
    from google.generativeai.protos import Part
    from google.generativeai.types import ContentDict, ContentsType, GenerateContentResponse

    from griptape.tools import BaseTool


@define
class GooglePromptDriver(BasePromptDriver):
    """Google Prompt Driver.

    Attributes:
        api_key: Google API key.
        model: Google model name.
        model_client: Custom `GenerativeModel` client.
        top_p: Optional value for top_p.
        top_k: Optional value for top_k.
    """

    api_key: Optional[str] = field(default=None, kw_only=True, metadata={"serializable": False})
    model: str = field(kw_only=True, metadata={"serializable": True})
    model_client: GenerativeModel = field(
        default=Factory(lambda self: self._default_model_client(), takes_self=True), kw_only=True
    )
    tokenizer: BaseTokenizer = field(
        default=Factory(lambda self: GoogleTokenizer(api_key=self.api_key, model=self.model), takes_self=True),
        kw_only=True,
    )
    top_p: Optional[float] = field(default=None, kw_only=True, metadata={"serializable": True})
    top_k: Optional[int] = field(default=None, kw_only=True, metadata={"serializable": True})
    use_native_tools: bool = field(default=True, kw_only=True, metadata={"serializable": True})
    tool_choice: str = field(default="auto", kw_only=True, metadata={"serializable": True})

    def try_run(self, prompt_stack: PromptStack) -> Message:
        messages = self.__to_google_messages(prompt_stack)
        response: GenerateContentResponse = self.model_client.generate_content(
            messages, **self._base_params(prompt_stack)
        )

        usage_metadata = response.usage_metadata

        return Message(
            content=[self.__to_prompt_stack_message_content(part) for part in response.parts],
            role=Message.ASSISTANT_ROLE,
            usage=Message.Usage(
                input_tokens=usage_metadata.prompt_token_count, output_tokens=usage_metadata.candidates_token_count
            ),
        )

    def try_stream(self, prompt_stack: PromptStack) -> Iterator[DeltaMessage]:
        messages = self.__to_google_messages(prompt_stack)
        response: GenerateContentResponse = self.model_client.generate_content(
            messages, **self._base_params(prompt_stack), stream=True
        )

        prompt_token_count = None
        for chunk in response:
            usage_metadata = chunk.usage_metadata

            content = self.__to_prompt_stack_delta_message_content(chunk.parts[0]) if chunk.parts else None
            # Only want to output the prompt token count once since it is static each chunk
            if prompt_token_count is None:
                prompt_token_count = usage_metadata.prompt_token_count
                yield DeltaMessage(
                    content=content,
                    usage=DeltaMessage.Usage(
                        input_tokens=usage_metadata.prompt_token_count,
                        output_tokens=usage_metadata.candidates_token_count,
                    ),
                )
            else:
                yield DeltaMessage(
                    content=content, usage=DeltaMessage.Usage(output_tokens=usage_metadata.candidates_token_count)
                )

    def _base_params(self, prompt_stack: PromptStack) -> dict:
        GenerationConfig = import_optional_dependency("google.generativeai.types").GenerationConfig
        ContentDict = import_optional_dependency("google.generativeai.types").ContentDict
        Part = import_optional_dependency("google.generativeai.protos").Part

        system_messages = prompt_stack.system_messages
        if system_messages:
            self.model_client._system_instruction = ContentDict(
                role="system", parts=[Part(text=system_message.to_text()) for system_message in system_messages]
            )

        return {
            "generation_config": GenerationConfig(
                **{
                    # For some reason, providing stop sequences when streaming breaks native functions
                    # https://github.com/google-gemini/generative-ai-python/issues/446
                    "stop_sequences": [] if self.stream and self.use_native_tools else self.tokenizer.stop_sequences,
                    "max_output_tokens": self.max_tokens,
                    "temperature": self.temperature,
                    "top_p": self.top_p,
                    "top_k": self.top_k,
                }
            ),
            **(
                {
                    "tools": self.__to_google_tools(prompt_stack.tools),
                    "tool_config": {"function_calling_config": {"mode": self.tool_choice}},
                }
                if prompt_stack.tools and self.use_native_tools
                else {}
            ),
        }

    def _default_model_client(self) -> GenerativeModel:
        genai = import_optional_dependency("google.generativeai")
        genai.configure(api_key=self.api_key)

        return genai.GenerativeModel(self.model)

    def __to_google_messages(self, prompt_stack: PromptStack) -> ContentsType:
        ContentDict = import_optional_dependency("google.generativeai.types").ContentDict

        inputs = [
            ContentDict(
                {
                    "role": self.__to_google_role(message),
                    "parts": [self.__to_google_message_content(content) for content in message.content],
                }
            )
            for message in prompt_stack.messages
            if not message.is_system()
        ]

        return inputs

    def __to_google_role(self, message: Message) -> str:
        if message.is_assistant():
            return "model"
        else:
            return "user"

    def __to_google_tools(self, tools: list[BaseTool]) -> list[dict]:
        FunctionDeclaration = import_optional_dependency("google.generativeai.types").FunctionDeclaration

        tool_declarations = []
        for tool in tools:
            for activity in tool.activities():
                schema = (tool.activity_schema(activity) or Schema({})).json_schema("Parameters Schema")

                if "values" in schema["properties"]:
                    schema = schema["properties"]["values"]

                schema = remove_key_in_dict_recursively(schema, "additionalProperties")
                tool_declaration = FunctionDeclaration(
                    name=tool.to_native_tool_name(activity),
                    description=tool.activity_description(activity),
                    parameters={
                        "type": schema["type"],
                        "properties": schema["properties"],
                        "required": schema.get("required", []),
                    },
                )

                tool_declarations.append(tool_declaration)

        return tool_declarations

    def __to_google_message_content(self, content: BaseMessageContent) -> ContentDict | Part | str:
        ContentDict = import_optional_dependency("google.generativeai.types").ContentDict
        protos = import_optional_dependency("google.generativeai.protos")

        if isinstance(content, TextMessageContent):
            return content.artifact.to_text()
        elif isinstance(content, ImageMessageContent):
            return ContentDict(mime_type=content.artifact.mime_type, data=content.artifact.value)
        elif isinstance(content, ActionCallMessageContent):
            action = content.artifact.value

            return protos.Part(function_call=protos.FunctionCall(name=action.tag, args=action.input))
        elif isinstance(content, ActionResultMessageContent):
            artifact = content.artifact

            return protos.Part(
                function_response=protos.FunctionResponse(
                    name=content.action.to_native_tool_name(), response=artifact.to_dict()
                )
            )
        elif isinstance(content, GenericMessageContent):
            return content.artifact.value
        else:
            raise ValueError(f"Unsupported prompt stack content type: {type(content)}")

    def __to_prompt_stack_message_content(self, content: Part) -> BaseMessageContent:
        if content.text:
            return TextMessageContent(TextArtifact(content.text))
        elif content.function_call:
            function_call = content.function_call

            name, path = ToolAction.from_native_tool_name(function_call.name)

            args = {k: v for k, v in function_call.args.items()}
            return ActionCallMessageContent(
                artifact=ActionArtifact(value=ToolAction(tag=function_call.name, name=name, path=path, input=args))
            )
        else:
            raise ValueError(f"Unsupported message content type {content}")

    def __to_prompt_stack_delta_message_content(self, content: Part) -> BaseDeltaMessageContent:
        if content.text:
            return TextDeltaMessageContent(content.text)
        elif content.function_call:
            function_call = content.function_call

            name, path = ToolAction.from_native_tool_name(function_call.name)

            args = {k: v for k, v in function_call.args.items()}
            return ActionCallDeltaMessageContent(
                tag=function_call.name, name=name, path=path, partial_input=json.dumps(args)
            )
        else:
            raise ValueError(f"Unsupported message content type {content}")<|MERGE_RESOLUTION|>--- conflicted
+++ resolved
@@ -14,19 +14,12 @@
     BaseDeltaMessageContent,
     BaseMessageContent,
     DeltaMessage,
+    GenericMessageContent,
     ImageMessageContent,
     Message,
     PromptStack,
     TextDeltaMessageContent,
     TextMessageContent,
-<<<<<<< HEAD
-    ActionCallMessageContent,
-    ActionResultMessageContent,
-    ActionCallDeltaMessageContent,
-    BaseDeltaMessageContent,
-    GenericMessageContent,
-=======
->>>>>>> e4f8d6fe
     ToolAction,
 )
 from griptape.drivers import BasePromptDriver
