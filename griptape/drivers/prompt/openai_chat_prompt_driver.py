import os
from typing import Optional
import openai
from attr import define, field, Factory
from griptape.artifacts import TextArtifact
from griptape.utils import PromptStack
from griptape.drivers import BasePromptDriver
from griptape.tokenizers import OpenAiTokenizer
from griptape.events import CompletionChunkEvent
from typing import Tuple, Type
import dateparser
from datetime import datetime, timedelta
import requests


@define
class OpenAiChatPromptDriver(BasePromptDriver):
    """
    Attributes:
        api_type: Can be changed to use OpenAI models on Azure.
        api_version: API version.
        api_base: API URL.
        api_key: API key to pass directly; by default uses `OPENAI_API_KEY_PATH` environment variable.
        max_tokens: Optional maximum return tokens. If not specified, no value will be passed to the API. If set, the
            value will be bounded to the maximum possible as determined by the tokenizer.
        model: OpenAI model name. Uses `gpt-4` by default.
        organization: OpenAI organization.
        tokenizer: Custom `OpenAiTokenizer`.
        user: OpenAI user.
        _ratelimit_request_limit: The maximum number of requests allowed in the current rate limit window.
        _ratelimit_requests_remaining: The number of requests remaining in the current rate limit window.
        _ratelimit_requests_reset_at: The time at which the current rate limit window resets.
        _ratelimit_token_limit: The maximum number of tokens allowed in the current rate limit window.
        _ratelimit_tokens_remaining: The number of tokens remaining in the current rate limit window.
        _ratelimit_tokens_reset_at: The time at which the current rate limit window resets.
    """

    api_type: str = field(default=openai.api_type, kw_only=True)
    api_version: Optional[str] = field(default=openai.api_version, kw_only=True)
    api_base: str = field(default=openai.api_base, kw_only=True)
    api_key: Optional[str] = field(default=Factory(lambda: os.environ.get("OPENAI_API_KEY")), kw_only=True)
    organization: Optional[str] = field(default=openai.organization, kw_only=True)
    model: str = field(kw_only=True)
    tokenizer: OpenAiTokenizer = field(
        default=Factory(lambda self: OpenAiTokenizer(model=self.model), takes_self=True), kw_only=True
    )
    user: str = field(default="", kw_only=True)
    ignored_exception_types: Tuple[Type[Exception], ...] = field(
        default=Factory(lambda: openai.InvalidRequestError), kw_only=True
    )
    _ratelimit_request_limit: Optional[int] = field(init=False, default=None)
    _ratelimit_requests_remaining: Optional[int] = field(init=False, default=None)
    _ratelimit_requests_reset_at: Optional[datetime] = field(init=False, default=None)
    _ratelimit_token_limit: Optional[int] = field(init=False, default=None)
    _ratelimit_tokens_remaining: Optional[int] = field(init=False, default=None)
    _ratelimit_tokens_reset_at: Optional[datetime] = field(init=False, default=None)

    def try_run(self, prompt_stack: PromptStack) -> TextArtifact:
        # Define a hook to pull rate limit metadata from the OpenAI API response header.
        openai.requestssession = requests.Session()
        openai.requestssession.hooks = {"response": self._extract_ratelimit_metadata}

        result = openai.ChatCompletion.create(**self._base_params(prompt_stack))

<<<<<<< HEAD
        if self.stream:
            tokens = []

            for chunk in result:
                if len(chunk.choices) == 1:
                    delta = chunk.choices[0]["delta"]
                else:
                    raise Exception("Completion with more than one choice is not supported yet.")

                if "content" in delta:
                    delta_content = delta["content"]
                    tokens.append(delta_content)

                    if self.structure:
                        self.structure.publish_event(
                            CompletionChunkEvent(token=delta_content)
                        )
            full_message = ''.join(tokens)

            return TextArtifact(value=full_message)
=======
        if len(result.choices) == 1:
            return TextArtifact(value=result.choices[0]["message"]["content"].strip())
>>>>>>> 92803761
        else:
            if len(result.choices) == 1:
                return TextArtifact(
                    value=result.choices[0]["message"]["content"].strip()
                )
            else:
                raise Exception("Completion with more than one choice is not supported yet.")

    def token_count(self, prompt_stack: PromptStack) -> int:
        return self.tokenizer.token_count(self._prompt_stack_to_messages(prompt_stack))

    def _prompt_stack_to_messages(self, prompt_stack: PromptStack) -> list[dict]:
        return [{"role": self.__to_openai_role(i), "content": i.content} for i in prompt_stack.inputs]

    def _base_params(self, prompt_stack: PromptStack) -> dict:
        messages = self._prompt_stack_to_messages(prompt_stack)

        params = {
            "model": self.model,
            "temperature": self.temperature,
            "stop": self.tokenizer.stop_sequences,
            "user": self.user,
            "api_key": self.api_key,
            "organization": self.organization,
            "api_version": self.api_version,
            "api_base": self.api_base,
            "api_type": self.api_type,
            "messages": messages,
<<<<<<< HEAD
            "stream": self.stream
=======
>>>>>>> 92803761
        }

        # A max_tokens parameter is not required, but if it is specified by the caller, bound it to
        # the maximum value as determined by the tokenizer and pass it to the API.
        if self.max_tokens:
            params["max_tokens"] = self.max_output_tokens(messages)

        return params

    def __to_openai_role(self, prompt_input: PromptStack.Input) -> str:
        if prompt_input.is_system():
            return "system"
        elif prompt_input.is_assistant():
            return "assistant"
        else:
            return "user"

    def _extract_ratelimit_metadata(self, response, *args, **kwargs):
        # The dateparser utility doesn't handle sub-second durations as are sometimes returned by OpenAI's API.
        # If the API returns, for example, "13ms", dateparser.parse() returns None. In this case, we will set
        # the time value to the current time plus a one second buffer.
        self._ratelimit_requests_reset_at = dateparser.parse(
            response.headers["x-ratelimit-reset-requests"],
            settings={"PREFER_DATES_FROM": "future"},
        )
        if self._ratelimit_requests_reset_at is None:
            self._ratelimit_requests_reset_at = datetime.now() + timedelta(seconds=1)

        self._ratelimit_tokens_reset_at = dateparser.parse(
            response.headers["x-ratelimit-reset-tokens"],
            settings={"PREFER_DATES_FROM": "future"},
        )
        if self._ratelimit_tokens_reset_at is None:
            self._ratelimit_tokens_reset_at = datetime.now() + timedelta(seconds=1)

        self._ratelimit_request_limit = response.headers["x-ratelimit-limit-requests"]
        self._ratelimit_requests_remaining = response.headers["x-ratelimit-remaining-requests"]
        self._ratelimit_token_limit = response.headers["x-ratelimit-limit-tokens"]
        self._ratelimit_tokens_remaining = response.headers["x-ratelimit-remaining-tokens"]<|MERGE_RESOLUTION|>--- conflicted
+++ resolved
@@ -62,7 +62,6 @@
 
         result = openai.ChatCompletion.create(**self._base_params(prompt_stack))
 
-<<<<<<< HEAD
         if self.stream:
             tokens = []
 
@@ -83,10 +82,6 @@
             full_message = ''.join(tokens)
 
             return TextArtifact(value=full_message)
-=======
-        if len(result.choices) == 1:
-            return TextArtifact(value=result.choices[0]["message"]["content"].strip())
->>>>>>> 92803761
         else:
             if len(result.choices) == 1:
                 return TextArtifact(
@@ -115,10 +110,6 @@
             "api_base": self.api_base,
             "api_type": self.api_type,
             "messages": messages,
-<<<<<<< HEAD
-            "stream": self.stream
-=======
->>>>>>> 92803761
         }
 
         # A max_tokens parameter is not required, but if it is specified by the caller, bound it to
