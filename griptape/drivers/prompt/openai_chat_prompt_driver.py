from __future__ import annotations
import os
from typing import Iterator, Optional
import openai
from attr import define, field, Factory
from griptape.artifacts import TextArtifact
from griptape.utils import PromptStack
from griptape.drivers import BasePromptDriver
from griptape.tokenizers import OpenAiTokenizer
from typing import Tuple, Type
import dateparser
from datetime import datetime, timedelta
import requests


@define
class OpenAiChatPromptDriver(BasePromptDriver):
    """
    Attributes:
        api_type: Can be changed to use OpenAI models on Azure.
        api_version: API version.
        api_base: API URL.
        api_key: API key to pass directly; by default uses `OPENAI_API_KEY_PATH` environment variable.
        max_tokens: Optional maximum return tokens. If not specified, no value will be passed to the API. If set, the
            value will be bounded to the maximum possible as determined by the tokenizer.
        model: OpenAI model name. Uses `gpt-4` by default.
        organization: OpenAI organization.
        tokenizer: Custom `OpenAiTokenizer`.
        user: OpenAI user.
        _ratelimit_request_limit: The maximum number of requests allowed in the current rate limit window.
        _ratelimit_requests_remaining: The number of requests remaining in the current rate limit window.
        _ratelimit_requests_reset_at: The time at which the current rate limit window resets.
        _ratelimit_token_limit: The maximum number of tokens allowed in the current rate limit window.
        _ratelimit_tokens_remaining: The number of tokens remaining in the current rate limit window.
        _ratelimit_tokens_reset_at: The time at which the current rate limit window resets.
    """

    api_type: str = field(default=openai.api_type, kw_only=True)
    api_version: Optional[str] = field(default=openai.api_version, kw_only=True)
    api_base: str = field(default=openai.api_base, kw_only=True)
    api_key: Optional[str] = field(default=Factory(lambda: os.environ.get("OPENAI_API_KEY")), kw_only=True)
    organization: Optional[str] = field(default=openai.organization, kw_only=True)
    model: str = field(kw_only=True)
    tokenizer: OpenAiTokenizer = field(
        default=Factory(lambda self: OpenAiTokenizer(model=self.model), takes_self=True), kw_only=True
    )
    user: str = field(default="", kw_only=True)
<<<<<<< HEAD
    ignored_exception_types: Tuple[Type[Exception], ...] = field(default=Factory(lambda: (ImportError, openai.InvalidRequestError)), kw_only=True)
=======
    ignored_exception_types: Tuple[Type[Exception], ...] = field(
        default=Factory(lambda: openai.InvalidRequestError), kw_only=True
    )
    _ratelimit_request_limit: Optional[int] = field(init=False, default=None)
    _ratelimit_requests_remaining: Optional[int] = field(init=False, default=None)
    _ratelimit_requests_reset_at: Optional[datetime] = field(init=False, default=None)
    _ratelimit_token_limit: Optional[int] = field(init=False, default=None)
    _ratelimit_tokens_remaining: Optional[int] = field(init=False, default=None)
    _ratelimit_tokens_reset_at: Optional[datetime] = field(init=False, default=None)

    def __attrs_post_init__(self) -> None:
        # Define a hook to pull rate limit metadata from the OpenAI API response header.
        openai.requestssession = requests.Session()
        openai.requestssession.hooks = {"response": self._extract_ratelimit_metadata}
>>>>>>> f21d5fba

    def try_run(self, prompt_stack: PromptStack) -> TextArtifact:
        result = openai.ChatCompletion.create(**self._base_params(prompt_stack))

        if len(result.choices) == 1:
            return TextArtifact(
                value=result.choices[0]["message"]["content"].strip()
            )
        else:
            raise Exception("Completion with more than one choice is not supported yet.")

    def try_stream(self, prompt_stack: PromptStack) -> Iterator[TextArtifact]:
        result = openai.ChatCompletion.create(**self._base_params(prompt_stack), stream=True)

        for chunk in result:
            if len(chunk.choices) == 1:
                delta = chunk.choices[0]["delta"]
            else:
                raise Exception("Completion with more than one choice is not supported yet.")

            if "content" in delta:
                delta_content = delta["content"]

                yield TextArtifact(value=delta_content)

    def token_count(self, prompt_stack: PromptStack) -> int:
        return self.tokenizer.token_count(self._prompt_stack_to_messages(prompt_stack))

    def _prompt_stack_to_messages(self, prompt_stack: PromptStack) -> list[dict]:
        return [{"role": self.__to_openai_role(i), "content": i.content} for i in prompt_stack.inputs]

    def _base_params(self, prompt_stack: PromptStack) -> dict:
        messages = self._prompt_stack_to_messages(prompt_stack)

        params = {
            "model": self.model,
            "temperature": self.temperature,
            "stop": self.tokenizer.stop_sequences,
            "user": self.user,
            "api_key": self.api_key,
            "organization": self.organization,
            "api_version": self.api_version,
            "api_base": self.api_base,
            "api_type": self.api_type,
            "messages": messages,
        }

        # A max_tokens parameter is not required, but if it is specified by the caller, bound it to
        # the maximum value as determined by the tokenizer and pass it to the API.
        if self.max_tokens:
            params["max_tokens"] = self.max_output_tokens(messages)

        return params

    def __to_openai_role(self, prompt_input: PromptStack.Input) -> str:
        if prompt_input.is_system():
            return "system"
        elif prompt_input.is_assistant():
            return "assistant"
        else:
            return "user"

    def _extract_ratelimit_metadata(self, response, *args, **kwargs):
        # The dateparser utility doesn't handle sub-second durations as are sometimes returned by OpenAI's API.
        # If the API returns, for example, "13ms", dateparser.parse() returns None. In this case, we will set
        # the time value to the current time plus a one second buffer.
        self._ratelimit_requests_reset_at = dateparser.parse(
            response.headers["x-ratelimit-reset-requests"],
            settings={"PREFER_DATES_FROM": "future"},
        )
        if self._ratelimit_requests_reset_at is None:
            self._ratelimit_requests_reset_at = datetime.now() + timedelta(seconds=1)

        self._ratelimit_tokens_reset_at = dateparser.parse(
            response.headers["x-ratelimit-reset-tokens"],
            settings={"PREFER_DATES_FROM": "future"},
        )
        if self._ratelimit_tokens_reset_at is None:
            self._ratelimit_tokens_reset_at = datetime.now() + timedelta(seconds=1)

        self._ratelimit_request_limit = response.headers["x-ratelimit-limit-requests"]
        self._ratelimit_requests_remaining = response.headers["x-ratelimit-remaining-requests"]
        self._ratelimit_token_limit = response.headers["x-ratelimit-limit-tokens"]
        self._ratelimit_tokens_remaining = response.headers["x-ratelimit-remaining-tokens"]<|MERGE_RESOLUTION|>--- conflicted
+++ resolved
@@ -45,9 +45,6 @@
         default=Factory(lambda self: OpenAiTokenizer(model=self.model), takes_self=True), kw_only=True
     )
     user: str = field(default="", kw_only=True)
-<<<<<<< HEAD
-    ignored_exception_types: Tuple[Type[Exception], ...] = field(default=Factory(lambda: (ImportError, openai.InvalidRequestError)), kw_only=True)
-=======
     ignored_exception_types: Tuple[Type[Exception], ...] = field(
         default=Factory(lambda: openai.InvalidRequestError), kw_only=True
     )
@@ -62,7 +59,6 @@
         # Define a hook to pull rate limit metadata from the OpenAI API response header.
         openai.requestssession = requests.Session()
         openai.requestssession.hooks = {"response": self._extract_ratelimit_metadata}
->>>>>>> f21d5fba
 
     def try_run(self, prompt_stack: PromptStack) -> TextArtifact:
         result = openai.ChatCompletion.create(**self._base_params(prompt_stack))
