--- conflicted
+++ resolved
@@ -46,17 +46,10 @@
         ]
         system = next((i for i in prompt_stack.inputs if i.is_system()), None)
 
-<<<<<<< HEAD
-        if system is not None:
-            return {"messages": messages, "system": system.content}
-        else:
-            return {"messages": messages}
-=======
         if system is None:
             return {"messages": messages}
         else:
             return {"messages": messages, "system": system.content}
->>>>>>> cab3b494
 
     def prompt_stack_to_model_params(self, prompt_stack: PromptStack) -> dict:
         input = self.prompt_stack_to_model_input(prompt_stack)
