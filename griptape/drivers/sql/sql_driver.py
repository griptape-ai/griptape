<<<<<<< HEAD
from __future__ import annotations
from typing import Optional, TYPE_CHECKING
=======
from typing import Optional, Any
import sqlalchemy
from sqlalchemy.engine import Engine
>>>>>>> f21d5fba
from griptape.drivers import BaseSqlDriver
from griptape.utils import import_optional_dependency 
from attr import define, field


if TYPE_CHECKING:
    from sqlalchemy.engine import Engine

@define
class SqlDriver(BaseSqlDriver):
    engine_url: str = field(kw_only=True)
    create_engine_params: dict = field(factory=dict, kw_only=True)
    engine: Engine = field(init=False)

    def __attrs_post_init__(self) -> None:
        sqlalchemy = import_optional_dependency("sqlalchemy")
        
        self.engine = sqlalchemy.create_engine(self.engine_url, **self.create_engine_params)

    def execute_query(self, query: str) -> Optional[list[BaseSqlDriver.RowResult]]:
        rows = self.execute_query_raw(query)

        if rows:
            return [BaseSqlDriver.RowResult(row) for row in rows]
        else:
            return None

<<<<<<< HEAD
    def execute_query_raw(self, query: str) -> Optional[list[dict[str, any]]]:
        sqlalchemy = import_optional_dependency("sqlalchemy")
        
=======
    def execute_query_raw(self, query: str) -> Optional[list[dict[str, Any]]]:
>>>>>>> f21d5fba
        with self.engine.begin() as con:
            results = con.execute(sqlalchemy.text(query))

            if results.returns_rows:
                return [{column: value for column, value in result.items()} for result in results]
            else:
                return None

    def get_table_schema(self, table: str, schema: Optional[str] = None) -> Optional[str]:
        sqlalchemy = import_optional_dependency("sqlalchemy")

        try:
            table = sqlalchemy.Table(
                table,
                sqlalchemy.MetaData(bind=self.engine),
                schema=schema,
                autoload=True,
                autoload_with=self.engine
            )
            return str([(c.name, c.type) for c in table.columns])
        except sqlalchemy.exc.NoSuchTableError:
            return None<|MERGE_RESOLUTION|>--- conflicted
+++ resolved
@@ -1,11 +1,5 @@
-<<<<<<< HEAD
 from __future__ import annotations
-from typing import Optional, TYPE_CHECKING
-=======
-from typing import Optional, Any
-import sqlalchemy
-from sqlalchemy.engine import Engine
->>>>>>> f21d5fba
+from typing import Optional, TYPE_CHECKING, Any
 from griptape.drivers import BaseSqlDriver
 from griptape.utils import import_optional_dependency 
 from attr import define, field
@@ -33,13 +27,9 @@
         else:
             return None
 
-<<<<<<< HEAD
-    def execute_query_raw(self, query: str) -> Optional[list[dict[str, any]]]:
+    def execute_query_raw(self, query: str) -> Optional[list[dict[str, Any]]]:
         sqlalchemy = import_optional_dependency("sqlalchemy")
         
-=======
-    def execute_query_raw(self, query: str) -> Optional[list[dict[str, Any]]]:
->>>>>>> f21d5fba
         with self.engine.begin() as con:
             results = con.execute(sqlalchemy.text(query))
 
