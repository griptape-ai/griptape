<<<<<<< HEAD
from __future__ import annotations
from typing import Callable, Optional, TYPE_CHECKING
from griptape.utils import import_optional_dependency
=======
from typing import Callable, Optional, Any
>>>>>>> f21d5fba
from griptape.drivers import BaseSqlDriver
from attr import Factory, define, field

if TYPE_CHECKING:
    from sqlalchemy.engine import Engine
    from snowflake.connector import SnowflakeConnection



@define
class SnowflakeSqlDriver(BaseSqlDriver):
    connection_func: Callable[[], SnowflakeConnection] = field(kw_only=True)
    engine: Engine = field(
        default=Factory(
            # Creator bypasses the URL param
            # https://docs.sqlalchemy.org/en/14/core/engines.html#sqlalchemy.create_engine.params.creator
            lambda self: import_optional_dependency("sqlalchemy").create_engine(
                "snowflake://not@used/db", creator=self.connection_func
            ),
            takes_self=True,
        ),
        kw_only=True,
    )

    @connection_func.validator
    def validate_connection_func(
        self, _, connection_func: Callable[[], SnowflakeConnection]
    ) -> None:
        snowflake_connection = connection_func()
        snowflake = import_optional_dependency("snowflake")

        if not isinstance(snowflake_connection, snowflake.connector.SnowflakeConnection):
            raise ValueError("The connection_func must return a SnowflakeConnection")
        if not snowflake_connection.schema or not snowflake_connection.database:
            raise ValueError(
                "Provide a schema and database for the Snowflake connection"
            )

    @engine.validator
    def validate_engine_url(self, _, engine: Engine) -> None:
        if not engine.url.render_as_string().startswith("snowflake://"):
            raise ValueError("Provide a Snowflake connection")

    def execute_query(self, query: str) -> Optional[list[BaseSqlDriver.RowResult]]:
        rows = self.execute_query_raw(query)

        if rows:
            return [BaseSqlDriver.RowResult(row) for row in rows]
        else:
            return None

<<<<<<< HEAD
    def execute_query_raw(self, query: str) -> Optional[list[dict[str, any]]]:
        sqlalchemy = import_optional_dependency("sqlalchemy")

=======
    def execute_query_raw(self, query: str) -> Optional[list[dict[str, Any]]]:
>>>>>>> f21d5fba
        with self.engine.connect() as con:
            results = con.execute(sqlalchemy.text(query))

            if results.returns_rows:
                return [
                    {column: value for column, value in result.items()}
                    for result in results
                ]
            else:
                return None

    def get_table_schema(
        self, table: str, schema: Optional[str] = None
    ) -> Optional[str]:
        sqlalchemy = import_optional_dependency("sqlalchemy")

        try:
            metadata_obj = sqlalchemy.MetaData()
            metadata_obj.reflect(bind=self.engine)
            table = sqlalchemy.Table(
                table,
                metadata_obj,
                schema=schema,
                autoload=True,
                autoload_with=self.engine,
            )
            return str([(c.name, c.type) for c in table.columns])
        except sqlalchemy.exc.NoSuchTableError:
            return None<|MERGE_RESOLUTION|>--- conflicted
+++ resolved
@@ -1,10 +1,6 @@
-<<<<<<< HEAD
 from __future__ import annotations
-from typing import Callable, Optional, TYPE_CHECKING
+from typing import Callable, Optional, TYPE_CHECKING, Any
 from griptape.utils import import_optional_dependency
-=======
-from typing import Callable, Optional, Any
->>>>>>> f21d5fba
 from griptape.drivers import BaseSqlDriver
 from attr import Factory, define, field
 
@@ -56,13 +52,9 @@
         else:
             return None
 
-<<<<<<< HEAD
-    def execute_query_raw(self, query: str) -> Optional[list[dict[str, any]]]:
+    def execute_query_raw(self, query: str) -> Optional[list[dict[str, Any]]]:
         sqlalchemy = import_optional_dependency("sqlalchemy")
 
-=======
-    def execute_query_raw(self, query: str) -> Optional[list[dict[str, Any]]]:
->>>>>>> f21d5fba
         with self.engine.connect() as con:
             results = con.execute(sqlalchemy.text(query))
 
