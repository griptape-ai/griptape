from typing import Optional
from pymongo import MongoClient
from attr import define, field, Factory
from pymongo.collection import Collection
from griptape.drivers import BaseVectorStoreDriver


@define
class MongoDbAtlasVectorStoreDriver(BaseVectorStoreDriver):
    connection_string: str = field(kw_only=True)
    database_name: str = field(kw_only=True)
    collection_name: str = field(kw_only=True)
    client: MongoClient = field(
        default=Factory(lambda self: MongoClient(self.connection_string), takes_self=True)
    )

    def get_collection(self) -> Collection:
        return self.client[self.database_name][self.collection_name]

    def upsert_vector(
            self,
            vector: list[float],
            vector_id: Optional[str] = None,
            namespace: Optional[str] = None,
            meta: Optional[dict] = None,
            **kwargs
    ) -> str:
        collection = self.get_collection()

        if vector_id is None:
            result = collection.insert_one(
                {
                    "vector": vector,
                    "namespace": namespace,
                    "meta": meta,
                }
            )
            vector_id = str(result.inserted_id)
        else:
            collection.replace_one(
                {"_id": vector_id},
                {
                    "vector": vector,
                    "namespace": namespace,
                    "meta": meta,
                },
                upsert=True,
            )
        return vector_id

    def load_entry(
            self, vector_id: str, namespace: Optional[str] = None
    ) -> Optional[BaseVectorStoreDriver.Entry]:
        collection = self.get_collection()
        doc = collection.find_one({"_id": vector_id})
        if doc is None:
            return None
        return BaseVectorStoreDriver.Entry(
            id=str(doc["_id"]),
            vector=doc["vector"],
            namespace=doc["namespace"],
            meta=doc["meta"],
        )

    def load_entries(
            self, namespace: Optional[str] = None
    ) -> list[BaseVectorStoreDriver.Entry]:
        collection = self.get_collection()
        if namespace is None:
            cursor = collection.find()
        else:
            cursor = collection.find({"namespace": namespace})

        for doc in cursor:
            yield BaseVectorStoreDriver.Entry(
                id=str(doc["_id"]),
                vector=doc["vector"],
                namespace=doc["namespace"],
                meta=doc["meta"],
            )

    def query(
            self,
            query: str,
            count: Optional[int] = None,
            namespace: Optional[str] = None,
            include_vectors: bool = False,
            offset: Optional[int] = 0,
            index: Optional[str] = None,
            **kwargs
    ) -> list[BaseVectorStoreDriver.QueryResult]:
        collection = self.get_collection()

        # Using the embedding driver to convert the query string into a vector
        vector = self.embedding_driver.embed_string(query)

        knn_k = count if count else 10
        pipeline = [
            {
                "$search": {
<<<<<<< HEAD
                    "index": index if index else "default",
=======
>>>>>>> 096a095a
                    "knnBeta": {
                        "vector": vector,
                        "path": "vector",
                        "k": knn_k + offset
                    }
                }
            },
            {
                "$project": {
                    "_id": 1,
                    "vector": 1,
                    "namespace": 1,
                    "meta": 1,
                    "score": {"$meta": "searchScore"}  # Include the score in the projection
                }
            },
            {"$skip": offset},
            {"$limit": knn_k}
        ]

<<<<<<< HEAD
        cursor = collection.aggregate(pipeline)
        list_cursor = list(cursor)
=======
        if index:
            pipeline[0]["$search"]["index"] = index

>>>>>>> 096a095a
        results = [
            BaseVectorStoreDriver.QueryResult(
                vector=doc["vector"] if include_vectors else None,
                score=doc["score"],  # Include the score in the result
                meta=doc["meta"],
                namespace=namespace,
            )
<<<<<<< HEAD
            for doc in list_cursor
        ]
        return results

=======
            for doc in list(collection.aggregate(pipeline))
        ]

        return results
>>>>>>> 096a095a
<|MERGE_RESOLUTION|>--- conflicted
+++ resolved
@@ -98,10 +98,9 @@
         pipeline = [
             {
                 "$search": {
-<<<<<<< HEAD
+
                     "index": index if index else "default",
-=======
->>>>>>> 096a095a
+
                     "knnBeta": {
                         "vector": vector,
                         "path": "vector",
@@ -122,14 +121,11 @@
             {"$limit": knn_k}
         ]
 
-<<<<<<< HEAD
         cursor = collection.aggregate(pipeline)
         list_cursor = list(cursor)
-=======
         if index:
             pipeline[0]["$search"]["index"] = index
 
->>>>>>> 096a095a
         results = [
             BaseVectorStoreDriver.QueryResult(
                 vector=doc["vector"] if include_vectors else None,
@@ -137,14 +133,7 @@
                 meta=doc["meta"],
                 namespace=namespace,
             )
-<<<<<<< HEAD
             for doc in list_cursor
         ]
         return results
 
-=======
-            for doc in list(collection.aggregate(pipeline))
-        ]
-
-        return results
->>>>>>> 096a095a
