--- conflicted
+++ resolved
@@ -3,15 +3,12 @@
 import threading
 from dataclasses import asdict
 from typing import Optional, Callable, TextIO
+from attr import Factory
+from attrs import define, field
 from numpy import dot
 from numpy.linalg import norm
 from griptape import utils
 from griptape.drivers import BaseVectorStoreDriver
-<<<<<<< HEAD
-from attr import define, field, Factory
-=======
-from attrs import define, field
->>>>>>> 9c0d3684
 
 
 @define(kw_only=True)
