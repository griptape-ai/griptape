from __future__ import annotations
import numpy as np
from abc import ABC, abstractmethod
from attr import define, field
from griptape.artifacts import TextArtifact
from griptape.mixins import ExponentialBackoffMixin
from griptape.tokenizers import BaseTokenizer
from griptape.chunkers import BaseChunker, TextChunker


@define
class BaseEmbeddingDriver(ExponentialBackoffMixin, ABC):
    """
    Attributes:
        dimensions: Vector dimensions.
    """

    dimensions: int = field(kw_only=True)
    tokenizer: BaseTokenizer = field(kw_only=True)
    chunker: BaseChunker = field(init=False)

    def __attrs_post_init__(self) -> None:
        self.chunker = TextChunker(tokenizer=self.tokenizer)

    def embed_text_artifact(self, artifact: TextArtifact) -> list[float]:
        return self.embed_string(artifact.to_text())

    def embed_string(self, string: str) -> list[float]:
        for attempt in self.retrying():
            with attempt:
                if (
                    self.tokenizer.count_tokens(string)
                    > self.tokenizer.max_tokens
                ):
                    return self._embed_long_string(string)
                else:
                    return self.try_embed_chunk(string)

        else:
            raise RuntimeError("Failed to embed string.")

    @abstractmethod
<<<<<<< HEAD
    def try_embed_string(self, string: str) -> list[float]:
        ...
=======
    def try_embed_chunk(self, chunk: str) -> list[float]:
        ...

    def _embed_long_string(self, string: str) -> list[float]:
        """Embeds a string that is too long to embed in one go.

        Adapted from: https://github.com/openai/openai-cookbook/blob/683e5f5a71bc7a1b0e5b7a35e087f53cc55fceea/examples/Embedding_long_inputs.ipynb
        """
        chunks = self.chunker.chunk(string)

        embedding_chunks = []
        length_chunks = []
        for chunk in chunks:
            embedding_chunks.append(self.try_embed_chunk(chunk.value))
            length_chunks.append(len(chunk))

        # generate weighted averages
        embedding_chunks = np.average(
            embedding_chunks, axis=0, weights=length_chunks
        )

        # normalize length to 1
        embedding_chunks = embedding_chunks / np.linalg.norm(embedding_chunks)

        return embedding_chunks.tolist()
>>>>>>> c3b7ceec
<|MERGE_RESOLUTION|>--- conflicted
+++ resolved
@@ -40,10 +40,6 @@
             raise RuntimeError("Failed to embed string.")
 
     @abstractmethod
-<<<<<<< HEAD
-    def try_embed_string(self, string: str) -> list[float]:
-        ...
-=======
     def try_embed_chunk(self, chunk: str) -> list[float]:
         ...
 
@@ -68,5 +64,4 @@
         # normalize length to 1
         embedding_chunks = embedding_chunks / np.linalg.norm(embedding_chunks)
 
-        return embedding_chunks.tolist()
->>>>>>> c3b7ceec
+        return embedding_chunks.tolist()