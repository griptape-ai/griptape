from __future__ import annotations
import json
import boto3
from typing import Any
from attr import define, field, Factory
from griptape.drivers import BaseEmbeddingDriver
from griptape.tokenizers import BedrockTitanTokenizer


@define
class BedrockTitanEmbeddingDriver(BaseEmbeddingDriver):
    """
    Attributes:
        model: Embedding model name. Defaults to DEFAULT_MODEL.
        dimensions: Vector dimensions. Defaults to `1536`.
        tokenizer: Optionally provide custom `BedrockTitanTokenizer`.
        session: Optionally provide custom `boto3.Session`.
        bedrock_client: Optionally provide custom `bedrock-runtime` client.
    """

    DEFAULT_MODEL = "amazon.titan-embed-text-v1"
    DEFAULT_MAX_TOKENS = 1536

<<<<<<< HEAD
=======
    dimensions: int = field(default=DEFAULT_MAX_TOKENS, kw_only=True)
>>>>>>> 3c956f6d
    model: str = field(default=DEFAULT_MODEL, kw_only=True)
    dimensions: int = field(default=1536, kw_only=True)
    tokenizer: BedrockTitanTokenizer = field(
        default=Factory(
            lambda self: BedrockTitanTokenizer(model=self.model),
            takes_self=True,
        ),
        kw_only=True,
    )
    session: boto3.Session = field(
        default=Factory(lambda: boto3.Session()), kw_only=True
    )
    bedrock_client: Any = field(
        default=Factory(
            lambda self: self.session.client("bedrock-runtime"), takes_self=True
        ),
        kw_only=True,
    )

    def try_embed_chunk(self, chunk: str) -> list[float]:
        payload = {"inputText": chunk}

        response = self.bedrock_client.invoke_model(
            body=json.dumps(payload),
            modelId=self.model,
            accept="application/json",
            contentType="application/json",
        )
        response_body = json.loads(response.get("body").read())

        return response_body.get("embedding")<|MERGE_RESOLUTION|>--- conflicted
+++ resolved
@@ -12,7 +12,7 @@
     """
     Attributes:
         model: Embedding model name. Defaults to DEFAULT_MODEL.
-        dimensions: Vector dimensions. Defaults to `1536`.
+        dimensions: Vector dimensions. Defaults to DEFAULT_MAX_TOKENS.
         tokenizer: Optionally provide custom `BedrockTitanTokenizer`.
         session: Optionally provide custom `boto3.Session`.
         bedrock_client: Optionally provide custom `bedrock-runtime` client.
@@ -21,12 +21,8 @@
     DEFAULT_MODEL = "amazon.titan-embed-text-v1"
     DEFAULT_MAX_TOKENS = 1536
 
-<<<<<<< HEAD
-=======
+    model: str = field(default=DEFAULT_MODEL, kw_only=True)
     dimensions: int = field(default=DEFAULT_MAX_TOKENS, kw_only=True)
->>>>>>> 3c956f6d
-    model: str = field(default=DEFAULT_MODEL, kw_only=True)
-    dimensions: int = field(default=1536, kw_only=True)
     tokenizer: BedrockTitanTokenizer = field(
         default=Factory(
             lambda self: BedrockTitanTokenizer(model=self.model),
