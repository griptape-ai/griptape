from __future__ import annotations
from typing import Optional
<<<<<<< HEAD
from attr import define, field, Factory
from griptape.artifacts import TextArtifact, ErrorArtifact, InfoArtifact, BaseArtifact, ListArtifact
from griptape.tools import BaseTool
from griptape.utils.decorators import activity
from griptape.engines import CsvExtractionEngine, BaseSummaryEngine, PromptSummaryEngine
from griptape.memory.tool import ToolMemory
from schema import Schema, Literal


@define
class ToolOutputProcessor(BaseTool):
    # override parent
    denylist: Optional[list[str]] = field(default=Factory(lambda: ["extract_csv"]), kw_only=True)
    # override parent
    input_memory: Optional[list[ToolMemory]] = field(default=None, kw_only=True)
    summary_engine: BaseSummaryEngine = field(
        kw_only=True,
        default=Factory(lambda: PromptSummaryEngine())
    )
    csv_extraction_engine: CsvExtractionEngine = field(
        kw_only=True,
        default=Factory(lambda: CsvExtractionEngine())
    )
    top_n: int = field(default=5, kw_only=True)

    @activity(config={
        "description": "Can be used to insert text into a memory",
        "schema": Schema({
            "memory_name": str,
            "artifact_namespace": str,
            "text": str
        })
    })
    def insert(self, params: dict):
        memory = self.find_input_memory(params["values"]["memory_name"])
        artifact_namespace = params["values"]["artifact_namespace"]
        text = params["values"]["text"]

        if memory:
            memory.query_engine.upsert_text_artifact(TextArtifact(text), artifact_namespace)

            return InfoArtifact("text was successfully inserted")
        else:
            return ErrorArtifact("memory not found")

    @activity(config={
        "description": "Can be used to extract and format content from memory into CSV output",
        "uses_default_memory": False,
        "schema": Schema({
            "memory_name": str,
            "artifact_namespace": str,
            Literal(
                "column_names",
                description="Column names for the CSV file"
            ): list[str]
        })
    })
    def extract_csv(self, params: dict) -> ListArtifact | BaseArtifact:
        memory = self.find_input_memory(params["values"]["memory_name"])
        artifact_namespace = params["values"]["artifact_namespace"]
        column_names = params["values"]["column_names"]

        if memory:
            return ListArtifact(
                self.csv_extraction_engine.extract(
                    memory.load_artifacts(artifact_namespace),
                    column_names
                )
            )
        else:
            return ErrorArtifact("memory not found")

    @activity(config={
        "description": "Can be used to summarize memory content",
        "uses_default_memory": False,
        "schema": Schema({
            "memory_name": str,
            "artifact_namespace": str
        })
    })
    def summarize(self, params: dict) -> TextArtifact | ErrorArtifact:
        memory = self.find_input_memory(params["values"]["memory_name"])
        artifact_namespace = params["values"]["artifact_namespace"]

        if memory:
            return self.summary_engine.summarize_artifacts(
                memory.load_artifacts(artifact_namespace),
            )
        else:
            return ErrorArtifact("memory not found")

    @activity(config={
        "description": "Can be used to search and query memory content",
        "uses_default_memory": False,
        "schema": Schema({
            "memory_name": str,
            "artifact_namespace": str,
            Literal(
                "query",
                description="A natural language search query in the form of a question with enough "
                            "contextual information for another person to understand what the query is about"
            ): str
        })
    })
    def search(self, params: dict) -> TextArtifact | ErrorArtifact:
        memory = self.find_input_memory(params["values"]["memory_name"])
        artifact_namespace = params["values"]["artifact_namespace"]
        query = params["values"]["query"]

        if memory:
            return memory.query_engine.query(
                query,
                top_n=self.top_n,
                metadata=memory.namespace_metadata.get(artifact_namespace),
                namespace=artifact_namespace
            )
        else:
            return ErrorArtifact("memory not found")

    def find_input_memory(self, memory_name: str) -> Optional[ToolMemory]:
=======
from attr import define
from griptape.memory.tool import TextToolMemory
from griptape.mixins import TextMemoryActivitiesMixin
from griptape.tools import BaseTool


@define
class ToolOutputProcessor(BaseTool, TextMemoryActivitiesMixin):
    def find_input_memory(self, memory_name: str) -> Optional[TextToolMemory]:
        """
        Override parent method to only return TextToolMemory
        """
>>>>>>> fed7fb98
        if self.input_memory:
            return next((m for m in self.input_memory if isinstance(m, ToolMemory) and m.name == memory_name), None)
        else:
            return None<|MERGE_RESOLUTION|>--- conflicted
+++ resolved
@@ -1,141 +1,9 @@
 from __future__ import annotations
-from typing import Optional
-<<<<<<< HEAD
-from attr import define, field, Factory
-from griptape.artifacts import TextArtifact, ErrorArtifact, InfoArtifact, BaseArtifact, ListArtifact
-from griptape.tools import BaseTool
-from griptape.utils.decorators import activity
-from griptape.engines import CsvExtractionEngine, BaseSummaryEngine, PromptSummaryEngine
-from griptape.memory.tool import ToolMemory
-from schema import Schema, Literal
-
-
-@define
-class ToolOutputProcessor(BaseTool):
-    # override parent
-    denylist: Optional[list[str]] = field(default=Factory(lambda: ["extract_csv"]), kw_only=True)
-    # override parent
-    input_memory: Optional[list[ToolMemory]] = field(default=None, kw_only=True)
-    summary_engine: BaseSummaryEngine = field(
-        kw_only=True,
-        default=Factory(lambda: PromptSummaryEngine())
-    )
-    csv_extraction_engine: CsvExtractionEngine = field(
-        kw_only=True,
-        default=Factory(lambda: CsvExtractionEngine())
-    )
-    top_n: int = field(default=5, kw_only=True)
-
-    @activity(config={
-        "description": "Can be used to insert text into a memory",
-        "schema": Schema({
-            "memory_name": str,
-            "artifact_namespace": str,
-            "text": str
-        })
-    })
-    def insert(self, params: dict):
-        memory = self.find_input_memory(params["values"]["memory_name"])
-        artifact_namespace = params["values"]["artifact_namespace"]
-        text = params["values"]["text"]
-
-        if memory:
-            memory.query_engine.upsert_text_artifact(TextArtifact(text), artifact_namespace)
-
-            return InfoArtifact("text was successfully inserted")
-        else:
-            return ErrorArtifact("memory not found")
-
-    @activity(config={
-        "description": "Can be used to extract and format content from memory into CSV output",
-        "uses_default_memory": False,
-        "schema": Schema({
-            "memory_name": str,
-            "artifact_namespace": str,
-            Literal(
-                "column_names",
-                description="Column names for the CSV file"
-            ): list[str]
-        })
-    })
-    def extract_csv(self, params: dict) -> ListArtifact | BaseArtifact:
-        memory = self.find_input_memory(params["values"]["memory_name"])
-        artifact_namespace = params["values"]["artifact_namespace"]
-        column_names = params["values"]["column_names"]
-
-        if memory:
-            return ListArtifact(
-                self.csv_extraction_engine.extract(
-                    memory.load_artifacts(artifact_namespace),
-                    column_names
-                )
-            )
-        else:
-            return ErrorArtifact("memory not found")
-
-    @activity(config={
-        "description": "Can be used to summarize memory content",
-        "uses_default_memory": False,
-        "schema": Schema({
-            "memory_name": str,
-            "artifact_namespace": str
-        })
-    })
-    def summarize(self, params: dict) -> TextArtifact | ErrorArtifact:
-        memory = self.find_input_memory(params["values"]["memory_name"])
-        artifact_namespace = params["values"]["artifact_namespace"]
-
-        if memory:
-            return self.summary_engine.summarize_artifacts(
-                memory.load_artifacts(artifact_namespace),
-            )
-        else:
-            return ErrorArtifact("memory not found")
-
-    @activity(config={
-        "description": "Can be used to search and query memory content",
-        "uses_default_memory": False,
-        "schema": Schema({
-            "memory_name": str,
-            "artifact_namespace": str,
-            Literal(
-                "query",
-                description="A natural language search query in the form of a question with enough "
-                            "contextual information for another person to understand what the query is about"
-            ): str
-        })
-    })
-    def search(self, params: dict) -> TextArtifact | ErrorArtifact:
-        memory = self.find_input_memory(params["values"]["memory_name"])
-        artifact_namespace = params["values"]["artifact_namespace"]
-        query = params["values"]["query"]
-
-        if memory:
-            return memory.query_engine.query(
-                query,
-                top_n=self.top_n,
-                metadata=memory.namespace_metadata.get(artifact_namespace),
-                namespace=artifact_namespace
-            )
-        else:
-            return ErrorArtifact("memory not found")
-
-    def find_input_memory(self, memory_name: str) -> Optional[ToolMemory]:
-=======
 from attr import define
-from griptape.memory.tool import TextToolMemory
 from griptape.mixins import TextMemoryActivitiesMixin
 from griptape.tools import BaseTool
 
 
 @define
 class ToolOutputProcessor(BaseTool, TextMemoryActivitiesMixin):
-    def find_input_memory(self, memory_name: str) -> Optional[TextToolMemory]:
-        """
-        Override parent method to only return TextToolMemory
-        """
->>>>>>> fed7fb98
-        if self.input_memory:
-            return next((m for m in self.input_memory if isinstance(m, ToolMemory) and m.name == memory_name), None)
-        else:
-            return None+    ...