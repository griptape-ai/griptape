--- conflicted
+++ resolved
@@ -1,9 +1,5 @@
 from __future__ import annotations
-<<<<<<< HEAD
-from attr import define
-=======
-from attrs import define, field
->>>>>>> 427df75d
+from attrs import define
 from schema import Schema, Literal
 from griptape.artifacts import TextArtifact, ErrorArtifact, InfoArtifact
 from griptape.tools import BaseTool
