--- conflicted
+++ resolved
@@ -3,7 +3,6 @@
 from typing import TYPE_CHECKING
 from schema import Schema, Literal
 from attr import define, field, Factory
-<<<<<<< HEAD
 from griptape.artifacts import (
     TextArtifact,
     ErrorArtifact,
@@ -11,9 +10,6 @@
     ListArtifact,
     BlobArtifact,
 )
-=======
-from griptape.artifacts import TextArtifact, ErrorArtifact, InfoArtifact, ListArtifact
->>>>>>> c9aa4c50
 from griptape.utils.decorators import activity
 from griptape.tools import BaseAwsClient
 
@@ -171,7 +167,6 @@
         except Exception as e:
             return ErrorArtifact(f"error uploading objects to the bucket: {e}")
 
-<<<<<<< HEAD
     @activity(
         config={
             "description": "Can be used to download objects from AWS S3",
@@ -219,9 +214,8 @@
     def _upload_object(
         self, bucket_name: str, object_name: str, value: any
     ) -> None:
-=======
+
     def _upload_object(self, bucket_name: str, object_name: str, value: any) -> None:
->>>>>>> c9aa4c50
         self.s3_client.create_bucket(Bucket=bucket_name)
 
         self.s3_client.upload_fileobj(
