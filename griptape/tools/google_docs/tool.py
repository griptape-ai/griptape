--- conflicted
+++ resolved
@@ -2,16 +2,14 @@
 import logging
 from attr import field, define
 from schema import Schema, Optional, Literal
-<<<<<<< HEAD
-from griptape.artifacts import ErrorArtifact, InfoArtifact
-=======
+
 from griptape.artifacts import (
     ErrorArtifact,
     InfoArtifact,
     ListArtifact,
     TextArtifact,
 )
->>>>>>> 23c942d8
+
 from griptape.utils.decorators import activity
 from griptape.tools import BaseGoogleClient
 
@@ -316,55 +314,6 @@
         else:
             return ErrorArtifact("memory not found")
 
-<<<<<<< HEAD
-=======
-    @activity(
-        config={
-            "description": "Can be used to download multiple Google Docs based on their paths.",
-            "schema": Schema(
-                {
-                    Literal(
-                        "file_paths",
-                        description="Destination file paths of Google Docs in the POSIX format. "
-                        "For example, 'foo/bar/baz.txt, foo/bar/baz2.txt'",
-                    ): list[str]
-                }
-            ),
-        }
-    )
-    def download_google_docs(
-        self, params: dict
-    ) -> ListArtifact | ErrorArtifact:
-        values = params["values"]
-        file_paths = values.get("file_paths")
-        downloaded_files = []
-
-        try:
-            service = self._build_client(
-                scopes=self.DRIVE_SCOPES,
-                service_name="drive",
-                version="v3",
-                owner_email=self.owner_email,
-            )
-
-            for file_path in file_paths:
-                file_id = self._convert_path_to_file_id(service, file_path)
-                if file_id:
-                    request = service.files().export_media(
-                        fileId=file_id, mimeType="text/plain"
-                    )
-
-                    downloaded_files.append(TextArtifact(request.execute()))
-                else:
-                    logging.error(f"Could not find file: {file_path}")
-
-            return ListArtifact(downloaded_files)
-
-        except Exception as e:
-            logging.error(e)
-            return ErrorArtifact(f"Error downloading Google Docs: {e}")
-
->>>>>>> 23c942d8
     def _save_to_doc(self, params: dict) -> str:
         service = self._build_client(
             scopes=self.DOCS_SCOPES,
