from __future__ import annotations
import logging
from typing import List, Dict, Any
from schema import Schema, Literal, Optional, Or
from attr import define, field
from griptape.artifacts import (
    ErrorArtifact,
    InfoArtifact,
    ListArtifact,
    BlobArtifact,
    TextArtifact,
)
from griptape.utils.decorators import activity
from griptape.tools import BaseGoogleClient
from io import BytesIO


@define
class GoogleDriveClient(BaseGoogleClient):
    LIST_FILES_SCOPES = ["https://www.googleapis.com/auth/drive.readonly"]

<<<<<<< HEAD
=======
    UPLOAD_FILE_SCOPES = ["https://www.googleapis.com/auth/drive.file"]

>>>>>>> 23c942d8
    GOOGLE_EXPORT_MIME_MAPPING = {
        "application/vnd.google-apps.document": "application/vnd.openxmlformats-officedocument.wordprocessingml.document",
        "application/vnd.google-apps.spreadsheet": "application/vnd.openxmlformats-officedocument.spreadsheetml.sheet",
        "application/vnd.google-apps.presentation": "application/vnd.openxmlformats-officedocument.presentationml.presentation",
    }

    DEFAULT_FOLDER_PATH = "root"

    SERVICE_NAME = "drive"

    SERVICE_VERSION = "v3"

    owner_email: str = field(kw_only=True)

    @activity(
        config={
            "description": "Can be used to list files in a specific Google Drive folder.",
            "schema": Schema(
                {
                    Optional(
                        "folder_path",
                        default=DEFAULT_FOLDER_PATH,
                        description="Path of the Google Drive folder (like 'MainFolder/Subfolder1/Subfolder2') "
                        "from which files should be listed.",
                    ): str
                }
            ),
        }
    )
    def list_files(self, params: dict) -> ListArtifact | ErrorArtifact:
        values = params["values"]
        from google.auth.exceptions import MalformedError

        folder_path = values.get("folder_path", self.DEFAULT_FOLDER_PATH)

        try:
            service = self._build_client(
                self.LIST_FILES_SCOPES,
                self.SERVICE_NAME,
                self.SERVICE_VERSION,
                self.owner_email,
            )

            if folder_path == self.DEFAULT_FOLDER_PATH:
                query = "mimeType != 'application/vnd.google-apps.folder' and 'root' in parents and trashed=false"
            else:
                folder_id = self._convert_path_to_file_id(service, folder_path)
                if folder_id:
                    query = f"'{folder_id}' in parents and trashed=false"
                else:
                    return ErrorArtifact(
                        f"Could not find folder: {folder_path}"
                    )

            items = self._list_files(service, query)
            return ListArtifact([TextArtifact(i) for i in items])

        except MalformedError:
            return ErrorArtifact(
                "error listing files due to malformed credentials"
            )
        except Exception as e:
            return ErrorArtifact(f"error listing files from Google Drive: {e}")

    @activity(
        config={
            "description": "Can be used to save memory artifacts to Google Drive using folder paths",
            "schema": Schema(
                {
                    "memory_name": str,
                    "artifact_namespace": str,
                    "file_name": str,
                    Optional(
                        "folder_path",
                        description="Path of the Google Drive folder (like 'MainFolder/Subfolder1/Subfolder2') "
                        "where the file should be saved.",
                        default=DEFAULT_FOLDER_PATH,
                    ): str,
                }
            ),
        }
    )
    def save_memory_artifacts_to_drive(
        self, params: dict
    ) -> ErrorArtifact | InfoArtifact:
        values = params["values"]
        memory = self.find_input_memory(values["memory_name"])
        file_name = values["file_name"]
        folder_path = values.get("folder_path", self.DEFAULT_FOLDER_PATH)

        if memory:
            artifacts = memory.load_artifacts(values["artifact_namespace"])

            if artifacts:
                service = self._build_client(
                    self.DRIVE_FILE_SCOPES,
                    self.SERVICE_NAME,
                    self.SERVICE_VERSION,
                    self.owner_email,
                )

                if folder_path == self.DEFAULT_FOLDER_PATH:
                    folder_id = self.DEFAULT_FOLDER_PATH
                else:
                    folder_id = self._convert_path_to_file_id(
                        service, folder_path
                    )

                if folder_id:
                    try:
                        if len(artifacts) == 1:
                            self._save_to_drive(
                                file_name, artifacts[0].value, folder_id
                            )
                        else:
                            for a in artifacts:
                                self._save_to_drive(
                                    f"{a.name}-{file_name}", a.value, folder_id
                                )

                        return InfoArtifact(f"saved successfully")

                    except Exception as e:
                        return ErrorArtifact(
                            f"error saving file to Google Drive: {e}"
                        )
                else:
                    return ErrorArtifact(
                        f"Could not find folder: {folder_path}"
                    )
            else:
                return ErrorArtifact("no artifacts found")
        else:
            return ErrorArtifact("memory not found")

    @activity(
        config={
            "description": "Can be used to save content to a file on Google Drive",
            "schema": Schema(
                {
                    Literal(
                        "path",
                        description="Destination file path on Google Drive in the POSIX format. "
                        "For example, 'foo/bar/baz.txt'",
                    ): str,
                    "content": str,
                }
            ),
        }
    )
    def save_content_to_drive(
        self, params: dict
    ) -> ErrorArtifact | InfoArtifact:
        content = params["values"]["content"]
        filename = params["values"]["path"]

        try:
            self._save_to_drive(filename, content)

            return InfoArtifact(f"saved successfully")
        except Exception as e:
            return ErrorArtifact(f"error saving file to Google Drive: {e}")

    @activity(
        config={
            "description": "Can be used to download multiple files from Google Drive based on a provided list of paths",
            "schema": Schema(
                {
                    Literal(
                        "paths",
                        description="List of paths to files to be loaded in the POSIX format. "
                        "For example, ['foo/bar/file1.txt', 'foo/bar/file2.txt']",
                    ): [str]
                }
            ),
        }
    )
    def download_files(self, params: dict) -> ListArtifact | ErrorArtifact:
        from google.auth.exceptions import MalformedError
        from googleapiclient.errors import HttpError

        values = params["values"]
        downloaded_files = []

        try:
            service = self._build_client(
                self.LIST_FILES_SCOPES,
                self.SERVICE_NAME,
                self.SERVICE_VERSION,
                self.owner_email,
            )

            for path in values["paths"]:
                file_id = self._convert_path_to_file_id(service, path)
                if file_id:
                    file_info = service.files().get(fileId=file_id).execute()
                    mime_type = file_info["mimeType"]

                    if mime_type in self.GOOGLE_EXPORT_MIME_MAPPING:
                        export_mime = self.GOOGLE_EXPORT_MIME_MAPPING[mime_type]
                        request = service.files().export_media(
                            fileId=file_id, mimeType=export_mime
                        )
                    else:
                        request = service.files().get_media(fileId=file_id)

                    downloaded_files.append(BlobArtifact(request.execute()))
                else:
                    logging.error(f"Could not find file: {path}")

            return ListArtifact(downloaded_files)
        except HttpError as e:
            return ErrorArtifact(f"error downloading file in Google Drive: {e}")
        except MalformedError:
            return ErrorArtifact(
                "error downloading file due to malformed credentials"
            )
        except Exception as e:
            return ErrorArtifact(f"error downloading file to Google Drive: {e}")

    @activity(
        config={
            "description": "Can search for files on Google Drive based on name or content",
            "schema": Schema(
                {
                    Literal(
                        "search_mode",
                        description="File search mode. Use 'name' to search in file name or "
                        "'content' to search in file content",
                    ): Or("name", "content"),
                    Literal(
                        "search_query",
                        description="Query to search for. If search_mode is 'name', it's the file name. If 'content', "
                        "it's the text within files.",
                    ): str,
                    Optional(
                        "folder_path",
                        description="Path of the Google Drive folder (like 'MainFolder/Subfolder1/Subfolder2') "
                        "where the search should be performed.",
                        default=DEFAULT_FOLDER_PATH,
                    ): str,
                }
            ),
        }
    )
    def search_files(self, params: dict) -> ListArtifact | ErrorArtifact:
        from google.auth.exceptions import MalformedError
        from googleapiclient.errors import HttpError

        values = params["values"]

        search_mode = values["search_mode"]
        folder_path = values.get("folder_path", self.DEFAULT_FOLDER_PATH)

        try:
            service = self._build_client(
                self.LIST_FILES_SCOPES,
                self.SERVICE_NAME,
                self.SERVICE_VERSION,
                self.owner_email,
            )

            folder_id = None
            if folder_path == self.DEFAULT_FOLDER_PATH:
                folder_id = self.DEFAULT_FOLDER_PATH
            else:
                folder_id = self._convert_path_to_file_id(service, folder_path)

            if folder_id:
                query = None
                if search_mode == "name":
                    query = f"name='{values['search_query']}'"
                elif search_mode == "content":
                    query = f"fullText contains '{values['search_query']}'"

                query += " and trashed=false"
                if folder_id != self.DEFAULT_FOLDER_PATH:
                    query += f" and '{folder_id}' in parents"

                results = service.files().list(q=query).execute()
                items = results.get("files", [])
                return ListArtifact([TextArtifact(i) for i in items])
            else:
                return ErrorArtifact(f"Folder path {folder_path} not found")

        except HttpError as e:
            return ErrorArtifact(
                f"error searching for file in Google Drive: {e}"
            )
        except MalformedError:
            return ErrorArtifact(
                "error searching for file due to malformed credentials"
            )
        except Exception as e:
            return ErrorArtifact(f"error searching file to Google Drive: {e}")

<<<<<<< HEAD

    @activity(
        config={
            "description": "Can be used to share a file with a specified user.",
            "schema": Schema(
                {
                    Literal(
                        "file_path",
                        description="The path of the file to share",
                    ): str,
                    Literal(
                        "email_address",
                        description="The email address of the user to share with",
                    ): str,
                    Optional(
                        "role",
                        default="reader",
                        description="The role to give to the user, e.g., 'reader', 'writer', or 'commenter'",
                    ): Or("reader", "writer", "commenter"),
                }
            ),
        }
    )
    def share_file(self, params: dict) -> InfoArtifact | ErrorArtifact:
        from google.auth.exceptions import MalformedError
        from googleapiclient.errors import HttpError
    
        values = params["values"]
        file_path = values.get("file_path")
        email_address = values.get("email_address")
        role = values.get("role", "reader")
    
        try:
            service = self._build_client(
                scopes=self.DRIVE_AUTH_SCOPES,
                service_name="drive",
                version="v3",
                owner_email=self.owner_email,
            )
    
            if file_path.lower() == self.DEFAULT_FOLDER_PATH:
                file_id = self.DEFAULT_FOLDER_PATH
            else:
                file_id = self._convert_path_to_file_id(service, file_path)
    
            if file_id:
                batch_update_permission_request_body = {
                    "role": role,
                    "type": "user",
                    "emailAddress": email_address,
                }
                request = service.permissions().create(
                    fileId=file_id,
                    body=batch_update_permission_request_body,
                    fields="id",
                )
                request.execute()
                return InfoArtifact(f"File at {file_path} shared with {email_address} as a {role}")
            else:
                return ErrorArtifact(f"error finding file at path: {file_path}")
        except HttpError as e:
            return ErrorArtifact(f"error sharing file due to http error: {e}")
        except MalformedError as e:
            return ErrorArtifact(f"error sharing file due to malformed credentials: {e}")
        except Exception as e:
            return ErrorArtifact(f"error sharing file: {e}")

    def _save_to_drive(self, filename: str, value: any, parent_folder_id=None) -> InfoArtifact | ErrorArtifact:
=======
    def _save_to_drive(
        self, filename: str, value: any, parent_folder_id=None
    ) -> InfoArtifact | ErrorArtifact:
>>>>>>> 23c942d8
        from googleapiclient.http import MediaIoBaseUpload

        service = self._build_client(
            self.DRIVE_FILE_SCOPES,
            self.SERVICE_NAME,
            self.SERVICE_VERSION,
            self.owner_email,
        )

        if isinstance(value, str):
            value = value.encode()

        parts = filename.split("/")
        if len(parts) > 1:
            directory = "/".join(parts[:-1])
            parent_folder_id = self._convert_path_to_file_id(service, directory)
            if not parent_folder_id:
                return ErrorArtifact(f"Could not find folder: {directory}")
            filename = parts[-1]

        file_metadata = {"name": filename}
        if parent_folder_id:
            file_metadata["parents"] = [parent_folder_id]

        media = MediaIoBaseUpload(
            BytesIO(value), mimetype="application/octet-stream", resumable=True
        )

        file = (
            service.files()
            .create(body=file_metadata, media_body=media, fields="id")
            .execute()
        )
        return InfoArtifact(file)

    def _list_files(self, service: Any, query: str) -> List[Dict]:
        items = []
        next_page_token = None

        while True:
            results = (
                service.files()
                .list(q=query, pageToken=next_page_token)
                .execute()
            )

            files = results.get("files", [])
            items.extend(files)

            next_page_token = results.get("nextPageToken")
            if not next_page_token:
                break

        return items<|MERGE_RESOLUTION|>--- conflicted
+++ resolved
@@ -19,11 +19,6 @@
 class GoogleDriveClient(BaseGoogleClient):
     LIST_FILES_SCOPES = ["https://www.googleapis.com/auth/drive.readonly"]
 
-<<<<<<< HEAD
-=======
-    UPLOAD_FILE_SCOPES = ["https://www.googleapis.com/auth/drive.file"]
-
->>>>>>> 23c942d8
     GOOGLE_EXPORT_MIME_MAPPING = {
         "application/vnd.google-apps.document": "application/vnd.openxmlformats-officedocument.wordprocessingml.document",
         "application/vnd.google-apps.spreadsheet": "application/vnd.openxmlformats-officedocument.spreadsheetml.sheet",
@@ -319,8 +314,6 @@
             )
         except Exception as e:
             return ErrorArtifact(f"error searching file to Google Drive: {e}")
-
-<<<<<<< HEAD
 
     @activity(
         config={
@@ -388,12 +381,9 @@
         except Exception as e:
             return ErrorArtifact(f"error sharing file: {e}")
 
-    def _save_to_drive(self, filename: str, value: any, parent_folder_id=None) -> InfoArtifact | ErrorArtifact:
-=======
     def _save_to_drive(
         self, filename: str, value: any, parent_folder_id=None
     ) -> InfoArtifact | ErrorArtifact:
->>>>>>> 23c942d8
         from googleapiclient.http import MediaIoBaseUpload
 
         service = self._build_client(
