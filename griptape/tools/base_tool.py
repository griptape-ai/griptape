from __future__ import annotations

import inspect
import logging
import os
import re
import subprocess
import sys
from abc import ABC
from typing import TYPE_CHECKING, Any, Callable, Optional

import schema
from attrs import Attribute, Factory, define, field
from schema import Literal, Or, Schema

from griptape.artifacts import BaseArtifact, ErrorArtifact, InfoArtifact, TextArtifact
from griptape.common import observable
from griptape.mixins.activity_mixin import ActivityMixin
from griptape.mixins.serializable_mixin import SerializableMixin

if TYPE_CHECKING:
    from griptape.common import ToolAction
    from griptape.memory import TaskMemory
    from griptape.tasks import ActionsSubtask


@define
<<<<<<< HEAD
class BaseTool(ActivityMixin, ABC, SerializableMixin):
=======
class BaseTool(ActivityMixin, SerializableMixin, ABC):
>>>>>>> 0d9a4462
    """Abstract class for all tools to inherit from for.

    Attributes:
        name: Tool name.
        input_memory: TaskMemory available in tool activities. Gets automatically set if None.
        output_memory: TaskMemory that activities write to be default. Gets automatically set if None.
        install_dependencies_on_init: Determines whether dependencies from the tool requirements.txt file are installed in init.
        dependencies_install_directory: Custom dependency install directory.
        verbose: Determines whether tool operations (such as dependency installation) should be verbose.
        off_prompt: Determines whether tool activity output goes to the output memory.
    """

    REQUIREMENTS_FILE = "requirements.txt"

    name: str = field(
        default=Factory(lambda self: self.__class__.__name__, takes_self=True),
        kw_only=True,
        metadata={"serializable": True},
    )
    input_memory: Optional[list[TaskMemory]] = field(default=None, kw_only=True, metadata={"serializable": True})
    output_memory: Optional[dict[str, list[TaskMemory]]] = field(
        default=None, kw_only=True, metadata={"serializable": True}
    )
    install_dependencies_on_init: bool = field(default=True, kw_only=True, metadata={"serializable": True})
    dependencies_install_directory: Optional[str] = field(default=None, kw_only=True, metadata={"serializable": True})
    verbose: bool = field(default=False, kw_only=True, metadata={"serializable": True})
    off_prompt: bool = field(default=False, kw_only=True, metadata={"serializable": True})

    def __attrs_post_init__(self) -> None:
        if self.install_dependencies_on_init:
            self.install_dependencies(os.environ.copy())

    @output_memory.validator  # pyright: ignore[reportAttributeAccessIssue]
    def validate_output_memory(self, _: Attribute, output_memory: dict[str, Optional[list[TaskMemory]]]) -> None:
        if output_memory:
            for activity_name, memory_list in output_memory.items():
                if not self.find_activity(activity_name):
                    raise ValueError(f"activity {activity_name} doesn't exist")
                if memory_list is None:
                    raise ValueError(f"memory list for activity '{activity_name}' can't be None")

                output_memory_names = [memory.name for memory in memory_list]

                if len(output_memory_names) > len(set(output_memory_names)):
                    raise ValueError(f"memory names have to be unique in activity '{activity_name}' output")

    @property
    def requirements_path(self) -> str:
        return os.path.join(self.abs_dir_path, self.REQUIREMENTS_FILE)

    @property
    def abs_file_path(self) -> str:
        return os.path.abspath(inspect.getfile(self.__class__))

    @property
    def abs_dir_path(self) -> str:
        return os.path.dirname(self.abs_file_path)

    # This method has to remain a method and can't be decorated with @property because
    # of the max depth recursion issue in `self.activities`.
    def schema(self) -> dict:
        full_schema = Schema(Or(*self.activity_schemas()), description=f"{self.name} action schema.")

        return full_schema.json_schema(f"{self.name} ToolAction Schema")

    def activity_schemas(self) -> list[Schema]:
        schemas = []

        for activity in self.activities():
            schema_dict: dict[Literal | schema.Optional, Any] = {
                Literal("name"): self.name,
                Literal("path", description=self.activity_description(activity)): self.activity_name(activity),
            }

            activity_schema = self.activity_schema(activity)
            # If no schema is defined, we just make `input` optional instead of omitting it.
            # This works better with lower-end models that may accidentally pass in an empty dict.
            if activity_schema is None:
                schema_dict[schema.Optional("input")] = {}
            else:
                schema_dict[Literal("input")] = activity_schema.schema

            schemas.append(Schema(schema_dict))

        return schemas

    def execute(self, activity: Callable, subtask: ActionsSubtask, action: ToolAction) -> BaseArtifact:
        try:
            output = self.before_run(activity, subtask, action)

            output = self.run(activity, subtask, action, output)

            output = self.after_run(activity, subtask, action, output)
        except Exception as e:
            output = ErrorArtifact(str(e), exception=e)

        return output

    def before_run(self, activity: Callable, subtask: ActionsSubtask, action: ToolAction) -> Optional[dict]:
        return action.input

    @observable(tags=["Tool.run()"])
    def run(
        self,
        activity: Callable,
        subtask: ActionsSubtask,
        action: ToolAction,
        value: Optional[dict],
    ) -> BaseArtifact:
        activity_result = activity(value)

        if isinstance(activity_result, BaseArtifact):
            result = activity_result
        else:
            logging.warning("Activity result is not an artifact; converting result to InfoArtifact")

            result = InfoArtifact(activity_result)

        return result

    def after_run(
        self,
        activity: Callable,
        subtask: ActionsSubtask,
        action: ToolAction,
        value: BaseArtifact,
    ) -> BaseArtifact:
        if value:
            if self.output_memory:
                output_memories = self.output_memory[getattr(activity, "name")] or []
                for memory in output_memories:
                    value = memory.process_output(activity, subtask, value)

                if isinstance(value, BaseArtifact):
                    return value
                else:
                    return TextArtifact(str(value))
            else:
                return value
        else:
            return InfoArtifact("Tool returned an empty value")

    def validate(self) -> bool:
        if not os.path.exists(self.requirements_path):
            raise Exception(f"{self.REQUIREMENTS_FILE} not found")
        return True

    def tool_dir(self) -> str:
        class_file = inspect.getfile(self.__class__)

        return os.path.dirname(os.path.abspath(class_file))

    def install_dependencies(self, env: Optional[dict[str, str]] = None) -> None:
        env = env or {}

        command = [sys.executable, "-m", "pip", "install", "-r", "requirements.txt"]

        if self.dependencies_install_directory is None:
            command.extend(["-U"])
        else:
            command.extend(["-t", self.dependencies_install_directory])

        subprocess.run(
            command,
            env=env,
            cwd=self.tool_dir(),
            stdout=None if self.verbose else subprocess.DEVNULL,
            stderr=None if self.verbose else subprocess.DEVNULL,
        )

    def find_input_memory(self, memory_name: str) -> Optional[TaskMemory]:
        if self.input_memory:
            return next((m for m in self.input_memory if m.name == memory_name), None)
        else:
            return None

    def to_native_tool_name(self, activity: Callable) -> str:
        """Converts a Tool's name and an Activity into to a native tool name.

        The native tool name is a combination of the Tool's name and the Activity's name.
        The Tool's name may only contain letters and numbers, and the Activity's name may only contain letters, numbers, and underscores.

        Args:
            activity: Activity to convert

        Returns:
            str: Native tool name.
        """
        tool_name = self.name
        if re.match(r"^[a-zA-Z0-9]+$", tool_name) is None:
            raise ValueError("Tool name can only contain letters and numbers.")

        activity_name = self.activity_name(activity)
        if re.match(r"^[a-zA-Z0-9_]+$", activity_name) is None:
            raise ValueError("Activity name can only contain letters, numbers, and underscores.")

        return f"{tool_name}_{activity_name}"<|MERGE_RESOLUTION|>--- conflicted
+++ resolved
@@ -25,11 +25,7 @@
 
 
 @define
-<<<<<<< HEAD
-class BaseTool(ActivityMixin, ABC, SerializableMixin):
-=======
 class BaseTool(ActivityMixin, SerializableMixin, ABC):
->>>>>>> 0d9a4462
     """Abstract class for all tools to inherit from for.
 
     Attributes:
