from __future__ import annotations
import os
from pathlib import Path
from attr import define, field
<<<<<<< HEAD
from griptape.artifacts import ErrorArtifact, BlobArtifact, TextArtifact, InfoArtifact, ListArtifact
=======
from griptape.artifacts import ErrorArtifact, InfoArtifact, ListArtifact
>>>>>>> f2eb8384
from griptape.tools import BaseTool
from griptape.utils.decorators import activity
from griptape.loaders import FileLoader
from schema import Schema, Literal
from typing import Optional


@define
class FileManager(BaseTool):
<<<<<<< HEAD
    """
    FileManager is a tool that can be used to load and save files.

    Attributes:
        dir: The directory to load files from and save files to.
        load_file_encoding: The encoding to use when loading files from disk.
        save_file_encoding: The encoding to use when saving files to disk.
    """
    dir: str = field(default=os.getcwd(), kw_only=True)
    load_file_encoding: Optional[str] = field(default=None, kw_only=True)
    save_file_encoding: Optional[str] = field(default=None, kw_only=True)
=======
    workdir: str = field(default=os.getcwd(), kw_only=True)

    @workdir.validator
    def validate_workdir(self, _, workdir: str) -> None:
        if not Path(workdir).is_absolute():
            raise ValueError("workdir has to be absolute absolute")
>>>>>>> f2eb8384

    @activity(config={
        "description": "Can be used to load files from disk",
        "schema": Schema({
            Literal(
                "paths",
                description="Paths to files to be loaded in the POSIX format. For example, ['foo/bar/file.txt']"
            ): []
        })
    })
    def load_files_from_disk(self, params: dict) -> ListArtifact | ErrorArtifact:
        list_artifact = ListArtifact()

        for path in params["values"]["paths"]:
            try:
<<<<<<< HEAD
                with open(full_path, "rb") as file:
                    if self.load_file_encoding:
                        artifact = TextArtifact(
                            file.read().decode(self.load_file_encoding),
                            name=file_name,
                        )
                    else:
                        artifact = BlobArtifact(
                            file.read(),
                            name=file_name,
                            dir=dir_name,
                        )
                list_artifact.value.append(artifact)
=======
                list_artifact.value.append(
                    FileLoader(workdir=self.workdir).load(Path(path))
                )
>>>>>>> f2eb8384
            except FileNotFoundError:
                return ErrorArtifact(f"file in path `{path}` not found")
            except Exception as e:
                return ErrorArtifact(f"error loading file: {e}")

        return list_artifact

    @activity(config={
        "description": "Can be used to save memory artifacts to disk",
        "schema": Schema(
            {
                Literal(
                    "dir_name",
                    description="Destination directory name on disk in the POSIX format. For example, 'foo/bar'"
                ): str,
                Literal(
                    "file_name",
                    description="Destination file name. For example, 'baz.txt'"
                ): str,
                "memory_name": str,
                "artifact_namespace": str
            }
        )
    })
    def save_memory_artifacts_to_disk(self, params: dict) -> ErrorArtifact | InfoArtifact:
        memory = self.find_input_memory(params["values"]["memory_name"])
        artifact_namespace = params["values"]["artifact_namespace"]
        dir_name = params["values"]["dir_name"]
        file_name = params["values"]["file_name"]

        if memory:
            artifacts = memory.load_artifacts(artifact_namespace)

            if len(artifacts) == 0:
                return ErrorArtifact("no artifacts found")
            elif len(artifacts) == 1:
                try:
                    self._save_to_disk(
                        os.path.join(self.workdir, dir_name, file_name),
                        artifacts[0].value
                    )

                    return InfoArtifact(f"saved successfully")
                except Exception as e:
                    return ErrorArtifact(f"error writing file to disk: {e}")
            else:
                try:
                    for a in artifacts:
                        self._save_to_disk(
                            os.path.join(self.workdir, dir_name, f"{a.name}-{file_name}"),
                            a.value
                        )

                    return InfoArtifact(f"saved successfully")
                except Exception as e:
                    return ErrorArtifact(f"error writing file to disk: {e}")
        else:
            return ErrorArtifact("memory not found")

    @activity(config={
        "description": "Can be used to save content to a file",
        "schema": Schema(
            {
                Literal(
                    "path",
                    description="Destination file path on disk in the POSIX format. For example, 'foo/bar/baz.txt'"
                ): str,
                "content": str
            }
        )
    })
    def save_content_to_file(self, params: dict) -> ErrorArtifact | InfoArtifact:
        content = params["values"]["content"]
        new_path = params["values"]["path"]
        full_path = os.path.join(self.workdir, new_path)

        try:
            self._save_to_disk(full_path, content)

            return InfoArtifact(f"saved successfully")
        except Exception as e:
            return ErrorArtifact(f"error writing file to disk: {e}")

    def _save_to_disk(self, path: str, value: any) -> None:
        os.makedirs(os.path.dirname(path), exist_ok=True)

        with open(path, "wb") as file:
            if isinstance(value, str):
                if self.save_file_encoding:
                    file.write(value.encode(self.save_file_encoding))
                else:
                    file.write(value.encode())
            else:
                file.write(value)<|MERGE_RESOLUTION|>--- conflicted
+++ resolved
@@ -2,11 +2,7 @@
 import os
 from pathlib import Path
 from attr import define, field
-<<<<<<< HEAD
-from griptape.artifacts import ErrorArtifact, BlobArtifact, TextArtifact, InfoArtifact, ListArtifact
-=======
 from griptape.artifacts import ErrorArtifact, InfoArtifact, ListArtifact
->>>>>>> f2eb8384
 from griptape.tools import BaseTool
 from griptape.utils.decorators import activity
 from griptape.loaders import FileLoader
@@ -16,26 +12,22 @@
 
 @define
 class FileManager(BaseTool):
-<<<<<<< HEAD
     """
     FileManager is a tool that can be used to load and save files.
 
     Attributes:
-        dir: The directory to load files from and save files to.
+        workdir: The absolute directory to load files from and save files to.
         load_file_encoding: The encoding to use when loading files from disk.
         save_file_encoding: The encoding to use when saving files to disk.
     """
-    dir: str = field(default=os.getcwd(), kw_only=True)
+    workdir: str = field(default=os.getcwd(), kw_only=True)
     load_file_encoding: Optional[str] = field(default=None, kw_only=True)
     save_file_encoding: Optional[str] = field(default=None, kw_only=True)
-=======
-    workdir: str = field(default=os.getcwd(), kw_only=True)
 
     @workdir.validator
     def validate_workdir(self, _, workdir: str) -> None:
         if not Path(workdir).is_absolute():
             raise ValueError("workdir has to be absolute absolute")
->>>>>>> f2eb8384
 
     @activity(config={
         "description": "Can be used to load files from disk",
@@ -50,30 +42,12 @@
         list_artifact = ListArtifact()
 
         for path in params["values"]["paths"]:
-            try:
-<<<<<<< HEAD
-                with open(full_path, "rb") as file:
-                    if self.load_file_encoding:
-                        artifact = TextArtifact(
-                            file.read().decode(self.load_file_encoding),
-                            name=file_name,
-                        )
-                    else:
-                        artifact = BlobArtifact(
-                            file.read(),
-                            name=file_name,
-                            dir=dir_name,
-                        )
-                list_artifact.value.append(artifact)
-=======
-                list_artifact.value.append(
-                    FileLoader(workdir=self.workdir).load(Path(path))
+            list_artifact.value.append(
+                FileLoader(workdir=self.workdir).load(
+                    Path(path),
+                    self.load_file_encoding
                 )
->>>>>>> f2eb8384
-            except FileNotFoundError:
-                return ErrorArtifact(f"file in path `{path}` not found")
-            except Exception as e:
-                return ErrorArtifact(f"error loading file: {e}")
+            )
 
         return list_artifact
 
