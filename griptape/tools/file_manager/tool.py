from __future__ import annotations
import logging
import os
from pathlib import Path
from attr import define, field, Factory
from griptape.artifacts import ErrorArtifact, InfoArtifact, ListArtifact, BaseArtifact, TextArtifact
from griptape.tools import BaseTool
from griptape.utils.decorators import activity
from griptape.loaders import FileLoader, BaseLoader, PdfLoader, CsvLoader, TextLoader, ImageLoader
from schema import Schema, Literal
from typing import Optional, Any


@define
class FileManager(BaseTool):
    """
    FileManager is a tool that can be used to load and save files.

    Attributes:
        workdir: The absolute directory to load files from and save files to.
        loaders: Dictionary of file extensions and matching loaders to use when loading files in load_files_from_disk.
        default_loader: The loader to use when loading files in load_files_from_disk without any matching loader in `loaders`.
        save_file_encoding: The encoding to use when saving files to disk.
    """

    workdir: str = field(default=Factory(lambda: os.getcwd()), kw_only=True)
    default_loader: BaseLoader = field(default=Factory(lambda: FileLoader()))
    loaders: dict[str, BaseLoader] = field(
        default=Factory(
            lambda: {
                "pdf": PdfLoader(),
                "csv": CsvLoader(),
                "txt": TextLoader(),
                "html": TextLoader(),
                "json": TextLoader(),
                "yaml": TextLoader(),
                "xml": TextLoader(),
                "png": ImageLoader(),
                "jpg": ImageLoader(),
                "jpeg": ImageLoader(),
                "webp": ImageLoader(),
                "gif": ImageLoader(),
                "bmp": ImageLoader(),
                "tiff": ImageLoader(),
            }
        ),
        kw_only=True,
    )
    save_file_encoding: Optional[str] = field(default=None, kw_only=True)

    @workdir.validator  # pyright: ignore
    def validate_workdir(self, _, workdir: str) -> None:
        if not Path(workdir).is_absolute():
            raise ValueError("workdir has to be absolute absolute")

    @activity(
        config={
            "description": "Can be used to list files on disk",
            "schema": Schema(
                {Literal("path", description="Relative path in the POSIX format. For example, 'foo/bar'"): str}
            ),
        }
    )
    def list_files_from_disk(self, params: dict) -> TextArtifact | ErrorArtifact:
        path = params["values"]["path"].lstrip("/")
        full_path = Path(os.path.join(self.workdir, path))

        if os.path.exists(full_path):
            entries = os.listdir(full_path)

            return TextArtifact("\n".join([e for e in entries]))
        else:
            return ErrorArtifact("Path not found")

    @activity(
        config={
            "description": "Can be used to load files from disk",
            "schema": Schema(
                {
                    Literal(
                        "paths",
<<<<<<< HEAD
                        description="Paths to files to be loaded in the POSIX format. For example, ['foo/bar/file.txt']",
                    ): list
=======
                        description="Relative paths to files to be loaded in the POSIX format. For example, ['foo/bar/file.txt']",
                    ): []
>>>>>>> f8a7b699
                }
            ),
        }
    )
    def load_files_from_disk(self, params: dict) -> ListArtifact | ErrorArtifact:
        artifacts = []

        for path in params["values"]["paths"]:
            path = path.lstrip("/")
            full_path = Path(os.path.join(self.workdir, path))
            extension = path.split(".")[-1]
            loader = self.loaders.get(extension) or self.default_loader
            result = loader.load(full_path)

            if isinstance(result, list):
                artifacts.extend(result)
            elif isinstance(result, BaseArtifact):
                artifacts.append(result)
            else:
                logging.warning(f"Unknown loader return type for file {path}")

        return ListArtifact(artifacts)

    @activity(
        config={
            "description": "Can be used to save memory artifacts to disk",
            "schema": Schema(
                {
                    Literal(
                        "dir_name",
                        description="Relative destination path name on disk in the POSIX format. For example, 'foo/bar'",
                    ): str,
                    Literal("file_name", description="Destination file name. For example, 'baz.txt'"): str,
                    "memory_name": str,
                    "artifact_namespace": str,
                }
            ),
        }
    )
    def save_memory_artifacts_to_disk(self, params: dict) -> ErrorArtifact | InfoArtifact:
        memory = self.find_input_memory(params["values"]["memory_name"])
        artifact_namespace = params["values"]["artifact_namespace"]
        dir_name = params["values"]["dir_name"]
        file_name = params["values"]["file_name"]

        if memory:
            list_artifact = memory.load_artifacts(artifact_namespace)

            if len(list_artifact) == 0:
                return ErrorArtifact("no artifacts found")
            elif len(list_artifact) == 1:
                try:
                    self._save_to_disk(os.path.join(self.workdir, dir_name, file_name), list_artifact.value[0].value)

                    return InfoArtifact("saved successfully")
                except Exception as e:
                    return ErrorArtifact(f"error writing file to disk: {e}")
            else:
                try:
                    for a in list_artifact.value:
                        self._save_to_disk(os.path.join(self.workdir, dir_name, f"{a.name}-{file_name}"), a.to_text())

                    return InfoArtifact("saved successfully")
                except Exception as e:
                    return ErrorArtifact(f"error writing file to disk: {e}")
        else:
            return ErrorArtifact("memory not found")

    @activity(
        config={
            "description": "Can be used to save content to a file",
            "schema": Schema(
                {
                    Literal(
                        "path",
                        description="Destination file path on disk in the POSIX format. For example, 'foo/bar/baz.txt'",
                    ): str,
                    "content": str,
                }
            ),
        }
    )
    def save_content_to_file(self, params: dict) -> ErrorArtifact | InfoArtifact:
        content = params["values"]["content"]
        new_path = params["values"]["path"].lstrip("/")
        full_path = os.path.join(self.workdir, new_path)

        try:
            self._save_to_disk(full_path, content)

            return InfoArtifact("saved successfully")
        except Exception as e:
            return ErrorArtifact(f"error writing file to disk: {e}")

    def _save_to_disk(self, path: str, value: Any) -> None:
        os.makedirs(os.path.dirname(path), exist_ok=True)

        with open(path, "wb") as file:
            if isinstance(value, str):
                if self.save_file_encoding:
                    file.write(value.encode(self.save_file_encoding))
                else:
                    file.write(value.encode())
            else:
                file.write(value)<|MERGE_RESOLUTION|>--- conflicted
+++ resolved
@@ -79,13 +79,8 @@
                 {
                     Literal(
                         "paths",
-<<<<<<< HEAD
-                        description="Paths to files to be loaded in the POSIX format. For example, ['foo/bar/file.txt']",
+                        description="Relative paths to files to be loaded in the POSIX format. For example, ['foo/bar/file.txt']",
                     ): list
-=======
-                        description="Relative paths to files to be loaded in the POSIX format. For example, ['foo/bar/file.txt']",
-                    ): []
->>>>>>> f8a7b699
                 }
             ),
         }
