--- conflicted
+++ resolved
@@ -1,16 +1,10 @@
 from __future__ import annotations
 from typing import Optional
-<<<<<<< HEAD
-from attr import define, field
+from attrs import define, field
 from schema import Schema, Literal
-from griptape.artifacts import ErrorArtifact, ListArtifact
+from griptape.artifacts import ErrorArtifact
+from griptape.artifacts import ListArtifact
 from griptape.drivers import BaseVectorStoreDriver
-=======
-from griptape.engines import VectorQueryEngine
-from schema import Schema, Literal
-from attrs import define, field
-from griptape.artifacts import BaseArtifact, ErrorArtifact
->>>>>>> 9c0d3684
 from griptape.tools import BaseTool
 from griptape.utils.decorators import activity
 
