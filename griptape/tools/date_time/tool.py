--- conflicted
+++ resolved
@@ -6,11 +6,7 @@
 
 
 class DateTime(BaseTool):
-<<<<<<< HEAD
-    @activity(config={"uses_default_memory": False, "description": "Can be used to return current date and time."})
-=======
     @activity(config={"description": "Can be used to return current date and time."})
->>>>>>> c9aa4c50
     def get_current_datetime(self, _: dict) -> BaseArtifact:
         try:
             current_datetime = datetime.now()
