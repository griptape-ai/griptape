--- conflicted
+++ resolved
@@ -26,12 +26,9 @@
 from .griptape_cloud_knowledge_base_client.tool import GriptapeCloudKnowledgeBaseClient
 from .structure_run_client.tool import StructureRunClient
 from .image_query_client.tool import ImageQueryClient
-<<<<<<< HEAD
 from .rag_engine_client.tool import RagEngineClient
-=======
 from .text_to_speech_client.tool import TextToSpeechClient
 from .audio_transcription_client.tool import AudioTranscriptionClient
->>>>>>> 6ce26153
 
 __all__ = [
     "BaseTool",
@@ -62,10 +59,7 @@
     "GriptapeCloudKnowledgeBaseClient",
     "StructureRunClient",
     "ImageQueryClient",
-<<<<<<< HEAD
     "RagEngineClient",
-=======
     "TextToSpeechClient",
     "AudioTranscriptionClient",
->>>>>>> 6ce26153
 ]