from __future__ import annotations
from typing import TYPE_CHECKING
from collections.abc import Iterator
from threading import Thread
from queue import Queue
<<<<<<< HEAD
from griptape.artifacts.text_artifact import TextArtifact
from griptape.events.action_chunk_event import ActionChunkEvent
=======
from griptape.artifacts import TextChunkArtifact
>>>>>>> 2951321a
from griptape.events.completion_chunk_event import CompletionChunkEvent
from griptape.events.event_listener import EventListener
from griptape.events.base_event import BaseEvent
from griptape.events.finish_structure_run_event import FinishStructureRunEvent
from griptape.events.finish_prompt_event import FinishPromptEvent
from attrs import field, define, Factory

if TYPE_CHECKING:
    from griptape.structures import Structure


@define
class Stream:
    """A wrapper for Structures that converts `CompletionChunkEvent`s into an iterator of TextArtifacts.

    It achieves this by running the Structure in a separate thread, listening for events from the Structure,
    and yielding those events.

    See relevant Stack Overflow post: https://stackoverflow.com/questions/9968592/turn-functions-with-a-callback-into-python-generators

    Attributes:
        structure: The Structure to wrap.
        _event_queue: A queue to hold events from the Structure.
    """

    structure: Structure = field()

    @structure.validator  # pyright: ignore
    def validate_structure(self, _, structure: Structure):
        if structure and not structure.config.prompt_driver.stream:
            raise ValueError("prompt driver does not have streaming enabled, enable with stream=True")

    _event_queue: Queue[BaseEvent] = field(default=Factory(lambda: Queue()))

    def run(self, *args) -> Iterator[TextChunkArtifact]:
        t = Thread(target=self._run_structure, args=args)
        t.start()

        while True:
            event = self._event_queue.get()
            if isinstance(event, FinishStructureRunEvent):
                break
            elif isinstance(event, FinishPromptEvent):
                yield TextChunkArtifact(value="\n")
            elif isinstance(event, CompletionChunkEvent):
<<<<<<< HEAD
                yield TextArtifact(value=event.token)
            elif isinstance(event, ActionChunkEvent):
                if event.name is not None:
                    yield TextArtifact(value=f"\n{event.name}.{event.path} ({event.tag})")
                elif event.partial_input is not None:
                    yield TextArtifact(value=event.partial_input)
=======
                yield TextChunkArtifact(value=event.token)
>>>>>>> 2951321a
        t.join()

    def _run_structure(self, *args):
        def event_handler(event: BaseEvent):
            self._event_queue.put(event)

        stream_event_listener = EventListener(
            handler=event_handler,
            event_types=[CompletionChunkEvent, ActionChunkEvent, FinishPromptEvent, FinishStructureRunEvent],
        )
        self.structure.add_event_listener(stream_event_listener)

        self.structure.run(*args)

        self.structure.remove_event_listener(stream_event_listener)<|MERGE_RESOLUTION|>--- conflicted
+++ resolved
@@ -1,20 +1,21 @@
 from __future__ import annotations
+
+from collections.abc import Iterator
+from queue import Queue
+from threading import Thread
 from typing import TYPE_CHECKING
-from collections.abc import Iterator
-from threading import Thread
-from queue import Queue
-<<<<<<< HEAD
-from griptape.artifacts.text_artifact import TextArtifact
-from griptape.events.action_chunk_event import ActionChunkEvent
-=======
+
+from attrs import Factory, define, field
+
 from griptape.artifacts import TextChunkArtifact
->>>>>>> 2951321a
-from griptape.events.completion_chunk_event import CompletionChunkEvent
-from griptape.events.event_listener import EventListener
-from griptape.events.base_event import BaseEvent
-from griptape.events.finish_structure_run_event import FinishStructureRunEvent
-from griptape.events.finish_prompt_event import FinishPromptEvent
-from attrs import field, define, Factory
+from griptape.events import (
+    ActionChunkEvent,
+    BaseEvent,
+    CompletionChunkEvent,
+    EventListener,
+    FinishPromptEvent,
+    FinishStructureRunEvent,
+)
 
 if TYPE_CHECKING:
     from griptape.structures import Structure
@@ -54,16 +55,12 @@
             elif isinstance(event, FinishPromptEvent):
                 yield TextChunkArtifact(value="\n")
             elif isinstance(event, CompletionChunkEvent):
-<<<<<<< HEAD
-                yield TextArtifact(value=event.token)
+                yield TextChunkArtifact(value=event.token)
             elif isinstance(event, ActionChunkEvent):
                 if event.name is not None:
-                    yield TextArtifact(value=f"\n{event.name}.{event.path} ({event.tag})")
+                    yield TextChunkArtifact(value=f"\n{event.name}.{event.path} ({event.tag})")
                 elif event.partial_input is not None:
-                    yield TextArtifact(value=event.partial_input)
-=======
-                yield TextChunkArtifact(value=event.token)
->>>>>>> 2951321a
+                    yield TextChunkArtifact(value=event.partial_input)
         t.join()
 
     def _run_structure(self, *args):
