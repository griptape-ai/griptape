from typing import Optional


def remove_null_values_in_dict_recursively(d: dict) -> dict:
    if isinstance(d, dict):
        return {k: remove_null_values_in_dict_recursively(v) for k, v in d.items() if v is not None}
    else:
        return d


<<<<<<< HEAD
def remove_key_in_dict_recursively(d: dict, key: str) -> dict:
    if isinstance(d, dict):
        return {k: remove_key_in_dict_recursively(v, key) for k, v in d.items() if k != key}
    else:
        return d


def dict_merge(dct: dict, merge_dct: dict, add_keys: bool = True) -> dict:
=======
def dict_merge(dct: Optional[dict], merge_dct: Optional[dict], add_keys: bool = True) -> dict:
>>>>>>> bb158eae
    """Recursive dict merge. Inspired by :meth:``dict.update()``, instead of
    updating only top-level keys, dict_merge recurses down into dicts nested
    to an arbitrary depth, updating keys. The ``merge_dct`` is merged into
    ``dct``.

    This version will return a copy of the dictionary and leave the original
    arguments untouched.

    The optional argument ``add_keys``, determines whether keys which are
    present in ``merge_dict`` but not ``dct`` should be included in the
    new dict.

    Args:
        dct: onto which the merge is executed
        merge_dct: dct merged into dct
        add_keys: whether to add new keys

    Returns:
        dict: updated dict
    """
    dct = {} if dct is None else dct
    merge_dct = {} if merge_dct is None else merge_dct

    dct = dct.copy()

    if not add_keys:
        merge_dct = {k: merge_dct[k] for k in set(dct).intersection(set(merge_dct))}

    for key in merge_dct:
        if key in dct and isinstance(dct[key], dict):
            dct[key] = dict_merge(dct[key], merge_dct[key], add_keys=add_keys)
        else:
            dct[key] = merge_dct[key]

    return dct<|MERGE_RESOLUTION|>--- conflicted
+++ resolved
@@ -8,7 +8,6 @@
         return d
 
 
-<<<<<<< HEAD
 def remove_key_in_dict_recursively(d: dict, key: str) -> dict:
     if isinstance(d, dict):
         return {k: remove_key_in_dict_recursively(v, key) for k, v in d.items() if k != key}
@@ -16,10 +15,7 @@
         return d
 
 
-def dict_merge(dct: dict, merge_dct: dict, add_keys: bool = True) -> dict:
-=======
 def dict_merge(dct: Optional[dict], merge_dct: Optional[dict], add_keys: bool = True) -> dict:
->>>>>>> bb158eae
     """Recursive dict merge. Inspired by :meth:``dict.update()``, instead of
     updating only top-level keys, dict_merge recurses down into dicts nested
     to an arbitrary depth, updating keys. The ``merge_dct`` is merged into
