--- conflicted
+++ resolved
@@ -23,11 +23,7 @@
         lines = []
 
         for stack in self.memory.to_prompt_stack().messages:
-<<<<<<< HEAD
-            lines.append(f"{stack.role}: {stack.to_text_artifact().to_text()}")
-=======
             lines.append(f"{stack.role}: {stack.to_text()}")
->>>>>>> cfb6e9f1
 
         return lines
 
