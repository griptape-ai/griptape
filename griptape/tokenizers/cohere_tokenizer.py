--- conflicted
+++ resolved
@@ -11,13 +11,8 @@
     DEFAULT_MODEL = "command"
     MAX_TOKENS = 2048
 
-<<<<<<< HEAD
-    model: str = field(default=DEFAULT_MODEL, kw_only=True)
+    model: str = field(kw_only=True)
     client: Client = field(kw_only=True)
-=======
-    model: str = field(kw_only=True)
-    client: cohere.Client = field(kw_only=True)
->>>>>>> f21d5fba
 
     @property
     def max_tokens(self) -> int:
