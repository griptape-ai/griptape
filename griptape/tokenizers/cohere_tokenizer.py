from __future__ import annotations
from typing import TYPE_CHECKING
from attrs import define, field
from griptape.tokenizers import BaseTokenizer

if TYPE_CHECKING:
    from cohere import Client


@define()
class CohereTokenizer(BaseTokenizer):
    MODEL_PREFIXES_TO_MAX_INPUT_TOKENS = {"command-r": 128000, "command": 4096, "embed": 512}
    MODEL_PREFIXES_TO_MAX_OUTPUT_TOKENS = {"command": 4096, "embed": 512}

    client: Client = field(kw_only=True)

<<<<<<< HEAD
    def try_count_tokens(self, text: str) -> int:
=======
    def count_tokens(self, text: str) -> int:
>>>>>>> 3e0a24a0
        return len(self.client.tokenize(text=text, model=self.model).tokens)<|MERGE_RESOLUTION|>--- conflicted
+++ resolved
@@ -14,9 +14,5 @@
 
     client: Client = field(kw_only=True)
 
-<<<<<<< HEAD
-    def try_count_tokens(self, text: str) -> int:
-=======
     def count_tokens(self, text: str) -> int:
->>>>>>> 3e0a24a0
         return len(self.client.tokenize(text=text, model=self.model).tokens)