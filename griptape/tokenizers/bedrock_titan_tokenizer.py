from __future__ import annotations
import json
from attr import define, field, Factory
from typing import Any, TYPE_CHECKING
from griptape.tokenizers import BaseTokenizer
from griptape.utils import import_optional_dependency

if TYPE_CHECKING:
    import boto3


@define(frozen=True)
class BedrockTitanTokenizer(BaseTokenizer):
    DEFAULT_MODEL = "amazon.titan-text-express-v1"
    DEFAULT_MAX_TOKENS = 4096

    DEFAULT_EMBEDDING_MODELS = "amazon.titan-embed-text-v1"

    session: boto3.Session = field(
        default=Factory(lambda: import_optional_dependency("boto3").Session()),
        kw_only=True,
    )
    stop_sequences: list[str] = field(factory=list, kw_only=True)
    model: str = field(kw_only=True)
    bedrock_client: Any = field(
        default=Factory(
            lambda self: self.session.client("bedrock-runtime"), takes_self=True
        ),
        kw_only=True,
    )

    @property
    def max_tokens(self) -> int:
        return self.DEFAULT_MAX_TOKENS

<<<<<<< HEAD
    def token_count(self, text: str) -> int:
=======
    def count_tokens(self, text: str) -> int:
>>>>>>> c3b7ceec
        payload = {"inputText": text}

        response = self.bedrock_client.invoke_model(
            body=json.dumps(payload),
            modelId=self.model,
            accept="application/json",
            contentType="application/json",
        )
        response_body = json.loads(response.get("body").read())

<<<<<<< HEAD
        return response_body["inputTextTokenCount"]

    def encode(self, _: str) -> str:
        raise NotImplementedError(
            "Method is not implemented: Amazon Bedrock does not provide a compatible tokenization API."
        )

    def decode(self, _: list[int]) -> str:
        raise NotImplementedError(
            "Method is not implemented: Amazon Bedrock does not provide a compatible de-tokenization API."
        )
=======
        return response_body["inputTextTokenCount"]
>>>>>>> c3b7ceec
<|MERGE_RESOLUTION|>--- conflicted
+++ resolved
@@ -33,11 +33,7 @@
     def max_tokens(self) -> int:
         return self.DEFAULT_MAX_TOKENS
 
-<<<<<<< HEAD
-    def token_count(self, text: str) -> int:
-=======
     def count_tokens(self, text: str) -> int:
->>>>>>> c3b7ceec
         payload = {"inputText": text}
 
         response = self.bedrock_client.invoke_model(
@@ -48,18 +44,4 @@
         )
         response_body = json.loads(response.get("body").read())
 
-<<<<<<< HEAD
-        return response_body["inputTextTokenCount"]
-
-    def encode(self, _: str) -> str:
-        raise NotImplementedError(
-            "Method is not implemented: Amazon Bedrock does not provide a compatible tokenization API."
-        )
-
-    def decode(self, _: list[int]) -> str:
-        raise NotImplementedError(
-            "Method is not implemented: Amazon Bedrock does not provide a compatible de-tokenization API."
-        )
-=======
-        return response_body["inputTextTokenCount"]
->>>>>>> c3b7ceec
+        return response_body["inputTextTokenCount"]