--- conflicted
+++ resolved
@@ -1,17 +1,9 @@
 from __future__ import annotations
 
 from typing import TYPE_CHECKING
-<<<<<<< HEAD
-
-from attrs import Factory, define, field
-
-from griptape.common import PromptStack
-=======
 from attrs import define, field, Factory
 from griptape.utils import import_optional_dependency
->>>>>>> 3e0a24a0
 from griptape.tokenizers import BaseTokenizer
-from griptape.utils import import_optional_dependency
 
 if TYPE_CHECKING:
     from transformers import PreTrainedTokenizerBase
@@ -31,17 +23,5 @@
     )
     max_output_tokens: int = field(default=4096, kw_only=True)
 
-<<<<<<< HEAD
-    def count_tokens(self, text: str | PromptStack) -> int:
-        if isinstance(text, PromptStack):
-            tokens = self.__prompt_stack_to_tokens(text)
-
-            return len(tokens)
-        else:
-            return self.try_count_tokens(text)
-
-    def try_count_tokens(self, text: str) -> int:
-=======
     def count_tokens(self, text: str) -> int:
->>>>>>> 3e0a24a0
         return len(self.tokenizer.encode(text))