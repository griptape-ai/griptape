from __future__ import annotations
<<<<<<< HEAD
from attr import define, field, Factory
=======
from typing import TYPE_CHECKING
from attr import define, field
>>>>>>> 8d6e6db5
from griptape.utils import import_optional_dependency
from griptape.tokenizers import BaseTokenizer

if TYPE_CHECKING:
    from anthropic import Anthropic


@define(frozen=True)
class AnthropicTokenizer(BaseTokenizer):
    DEFAULT_MODEL = "claude-2.1"
    MODEL_PREFIXES_TO_MAX_TOKENS = {"claude-2.1": 200000, "claude": 100000}

    model: str = field(kw_only=True)
<<<<<<< HEAD
    max_tokens: int = field(default=Factory(lambda self: self.DEFAULT_MAX_TOKENS, takes_self=True), kw_only=True)

    def count_tokens(self, text: str | list) -> int:
        if isinstance(text, str):
            anthropic = import_optional_dependency("anthropic")

            return len(anthropic._client.sync_get_tokenizer().encode(text).ids)
=======
    client: Anthropic = field(default=import_optional_dependency("anthropic").Anthropic(), kw_only=True)

    @property
    def max_tokens(self) -> int:
        tokens = next(v for k, v in self.MODEL_PREFIXES_TO_MAX_TOKENS.items() if self.model.startswith(k))

        return tokens

    def count_tokens(self, text: str | list) -> int:
        if isinstance(text, str):
            return self.client.count_tokens(text)
>>>>>>> 8d6e6db5
        else:
            raise ValueError("Text must be a string.")<|MERGE_RESOLUTION|>--- conflicted
+++ resolved
@@ -1,10 +1,6 @@
 from __future__ import annotations
-<<<<<<< HEAD
-from attr import define, field, Factory
-=======
+from attr import define, field
 from typing import TYPE_CHECKING
-from attr import define, field
->>>>>>> 8d6e6db5
 from griptape.utils import import_optional_dependency
 from griptape.tokenizers import BaseTokenizer
 
@@ -18,19 +14,11 @@
     MODEL_PREFIXES_TO_MAX_TOKENS = {"claude-2.1": 200000, "claude": 100000}
 
     model: str = field(kw_only=True)
-<<<<<<< HEAD
-    max_tokens: int = field(default=Factory(lambda self: self.DEFAULT_MAX_TOKENS, takes_self=True), kw_only=True)
-
-    def count_tokens(self, text: str | list) -> int:
-        if isinstance(text, str):
-            anthropic = import_optional_dependency("anthropic")
-
-            return len(anthropic._client.sync_get_tokenizer().encode(text).ids)
-=======
+    max_tokens: int = field(kw_only=True)
     client: Anthropic = field(default=import_optional_dependency("anthropic").Anthropic(), kw_only=True)
 
-    @property
-    def max_tokens(self) -> int:
+    @max_tokens.default  # pyright: ignore
+    def default_max_tokens(self) -> int:
         tokens = next(v for k, v in self.MODEL_PREFIXES_TO_MAX_TOKENS.items() if self.model.startswith(k))
 
         return tokens
@@ -38,6 +26,5 @@
     def count_tokens(self, text: str | list) -> int:
         if isinstance(text, str):
             return self.client.count_tokens(text)
->>>>>>> 8d6e6db5
         else:
             raise ValueError("Text must be a string.")