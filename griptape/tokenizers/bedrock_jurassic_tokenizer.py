from __future__ import annotations
import json
from attr import define, field, Factory
from typing import TYPE_CHECKING, Any
from griptape.utils import import_optional_dependency
from griptape.tokenizers import BaseTokenizer

if TYPE_CHECKING:
    import boto3


@define(frozen=True)
class BedrockJurassicTokenizer(BaseTokenizer):
    DEFAULT_MODEL = "ai21.j2-ultra-v1"
    DEFAULT_MAX_TOKENS = 8192

    session: boto3.Session = field(
        default=Factory(lambda: import_optional_dependency("boto3").Session()),
        kw_only=True,
    )
    model: str = field(kw_only=True)
    bedrock_client: Any = field(
        default=Factory(
            lambda self: self.session.client("bedrock-runtime"), takes_self=True
        ),
        kw_only=True,
    )

    @property
    def max_tokens(self) -> int:
        return self.DEFAULT_MAX_TOKENS

<<<<<<< HEAD
    def token_count(self, text: str) -> int:
=======
    def count_tokens(self, text: str) -> int:
>>>>>>> c3b7ceec
        payload = {"prompt": text}

        response = self.bedrock_client.invoke_model(
            body=json.dumps(payload),
            modelId=self.model,
            accept="application/json",
            contentType="application/json",
        )
        response_body = json.loads(response.get("body").read())

<<<<<<< HEAD
        return len(response_body["prompt"]["tokens"])

    def encode(self, _: str) -> str:
        raise NotImplementedError(
            "Method is not implemented: Amazon Bedrock does not provide a compatible tokenization API."
        )

    def decode(self, _: list[int]) -> str:
        raise NotImplementedError(
            "Method is not implemented: Amazon Bedrock does not provide a compatible de-tokenization API."
        )
=======
        return len(response_body["prompt"]["tokens"])
>>>>>>> c3b7ceec
<|MERGE_RESOLUTION|>--- conflicted
+++ resolved
@@ -30,11 +30,7 @@
     def max_tokens(self) -> int:
         return self.DEFAULT_MAX_TOKENS
 
-<<<<<<< HEAD
-    def token_count(self, text: str) -> int:
-=======
     def count_tokens(self, text: str) -> int:
->>>>>>> c3b7ceec
         payload = {"prompt": text}
 
         response = self.bedrock_client.invoke_model(
@@ -45,18 +41,4 @@
         )
         response_body = json.loads(response.get("body").read())
 
-<<<<<<< HEAD
-        return len(response_body["prompt"]["tokens"])
-
-    def encode(self, _: str) -> str:
-        raise NotImplementedError(
-            "Method is not implemented: Amazon Bedrock does not provide a compatible tokenization API."
-        )
-
-    def decode(self, _: list[int]) -> str:
-        raise NotImplementedError(
-            "Method is not implemented: Amazon Bedrock does not provide a compatible de-tokenization API."
-        )
-=======
-        return len(response_body["prompt"]["tokens"])
->>>>>>> c3b7ceec
+        return len(response_body["prompt"]["tokens"])