from __future__ import annotations
import logging
from attrs import define, field, Factory
import tiktoken
from typing import Optional
from griptape.tokenizers import BaseTokenizer
<<<<<<< HEAD
from griptape.common import PromptStack
=======
from griptape.utils import PromptStack
>>>>>>> 6bd7262e


@define()
class OpenAiTokenizer(BaseTokenizer):
    DEFAULT_OPENAI_GPT_3_COMPLETION_MODEL = "gpt-3.5-turbo-instruct"
    DEFAULT_OPENAI_GPT_3_CHAT_MODEL = "gpt-3.5-turbo"
    DEFAULT_OPENAI_GPT_4_MODEL = "gpt-4o"
    DEFAULT_ENCODING = "cl100k_base"
    DEFAULT_MAX_TOKENS = 2049
    DEFAULT_MAX_OUTPUT_TOKENS = 4096
    TOKEN_OFFSET = 8

    # https://platform.openai.com/docs/models/gpt-4-and-gpt-4-turbo
    MODEL_PREFIXES_TO_MAX_INPUT_TOKENS = {
        "gpt-4o": 128000,
        "gpt-4-1106": 128000,
        "gpt-4-32k": 32768,
        "gpt-4": 8192,
        "gpt-3.5-turbo-16k": 16384,
        "gpt-3.5-turbo": 4096,
        "gpt-35-turbo-16k": 16384,
        "gpt-35-turbo": 4096,
        "text-embedding-ada-002": 8191,
        "text-embedding-ada-001": 2046,
        "text-embedding-3-small": 8191,
        "text-embedding-3-large": 8191,
    }

    MODEL_PREFIXES_TO_MAX_OUTPUT_TOKENS = {"gpt": 4096}

    EMBEDDING_MODELS = [
        "text-embedding-ada-002",
        "text-embedding-ada-001",
        "text-embedding-3-small",
        "text-embedding-3-large",
    ]

    max_input_tokens: int = field(
        kw_only=True, default=Factory(lambda self: self._default_max_input_tokens(), takes_self=True)
    )
    max_output_tokens: int = field(
        kw_only=True, default=Factory(lambda self: self._default_max_output_tokens(), takes_self=True)
    )

    @property
    def encoding(self) -> tiktoken.Encoding:
        try:
            return tiktoken.encoding_for_model(self.model)
        except KeyError:
            return tiktoken.get_encoding(self.DEFAULT_ENCODING)

    def _default_max_input_tokens(self) -> int:
        tokens = next((v for k, v in self.MODEL_PREFIXES_TO_MAX_INPUT_TOKENS.items() if self.model.startswith(k)), None)
        offset = 0 if self.model in self.EMBEDDING_MODELS else self.TOKEN_OFFSET

        return (tokens if tokens else self.DEFAULT_MAX_TOKENS) - offset

    def _default_max_output_tokens(self) -> int:
        tokens = next(
            (v for k, v in self.MODEL_PREFIXES_TO_MAX_OUTPUT_TOKENS.items() if self.model.startswith(k)), None
        )

        if tokens is None:
            return self.DEFAULT_MAX_OUTPUT_TOKENS
        else:
            return tokens

    def count_tokens(self, text: str | PromptStack) -> int:
        if isinstance(text, PromptStack):
            messages = [self.prompt_stack_input_to_message(i) for i in text.inputs]

            return self.__count_tokens_messages(messages, self.model)
        else:
            return self.try_count_tokens(text)

    def try_count_tokens(self, text: str) -> int:
        return len(self.encoding.encode(text, allowed_special=set(self.stop_sequences)))

    def __count_tokens_messages(self, text: str | list[dict], model: Optional[str] = None) -> int:
        """Handles the special case of ChatML. Implementation adopted from the official OpenAI notebook:
        https://github.com/openai/openai-cookbook/blob/main/examples/How_to_count_tokens_with_tiktoken.ipynb

        Args:
            text: A single message or a list of messages.
            model: The model to use. Defaults to None.
        """
        print(text)
        if isinstance(text, list):
            model = model if model else self.model

            try:
                encoding = tiktoken.encoding_for_model(model)
            except KeyError:
                logging.warning("model not found. Using cl100k_base encoding.")

                encoding = tiktoken.get_encoding("cl100k_base")

            if model in {
                "gpt-3.5-turbo-0613",
                "gpt-3.5-turbo-16k-0613",
                "gpt-4-0314",
                "gpt-4-32k-0314",
                "gpt-4-0613",
                "gpt-4-32k-0613",
                "gpt-4o-2024-05-13",
            }:
                tokens_per_message = 3
                tokens_per_name = 1
            elif model == "gpt-3.5-turbo-0301":
                # every message follows <|start|>{role/name}\n{content}<|end|>\n
                tokens_per_message = 4
                # if there's a name, the role is omitted
                tokens_per_name = -1
            elif "gpt-3.5-turbo" in model or "gpt-35-turbo" in model:
                logging.info("gpt-3.5-turbo may update over time. Returning num tokens assuming gpt-3.5-turbo-0613.")
                return self.__count_tokens_messages(text, model="gpt-3.5-turbo-0613")
            elif "gpt-4o" in model:
                logging.info("gpt-4o may update over time. Returning num tokens assuming gpt-4o-2024-05-13.")
                return self.__count_tokens_messages(text, model="gpt-4o-2024-05-13")
            elif "gpt-4" in model:
                logging.info("gpt-4 may update over time. Returning num tokens assuming gpt-4-0613.")
                return self.__count_tokens_messages(text, model="gpt-4-0613")
            else:
                raise NotImplementedError(
                    f"""count_tokens() is not implemented for model {model}. 
                    See https://github.com/openai/openai-python/blob/main/chatml.md for 
                    information on how messages are converted to tokens."""
                )

            num_tokens = 0

            for message in text:
                num_tokens += tokens_per_message
                for key, value in message.items():
                    if isinstance(value, list):
                        value = "\n".join([v["text"] for v in value if v["type"] == "text"])

                    num_tokens += len(encoding.encode(value))
                    if key == "name":
                        num_tokens += tokens_per_name

            # every reply is primed with <|start|>assistant<|message|>
            num_tokens += 3

            return num_tokens
        else:
            return len(self.encoding.encode(text, allowed_special=set(self.stop_sequences)))<|MERGE_RESOLUTION|>--- conflicted
+++ resolved
@@ -4,11 +4,7 @@
 import tiktoken
 from typing import Optional
 from griptape.tokenizers import BaseTokenizer
-<<<<<<< HEAD
 from griptape.common import PromptStack
-=======
-from griptape.utils import PromptStack
->>>>>>> 6bd7262e
 
 
 @define()
