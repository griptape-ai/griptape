--- conflicted
+++ resolved
@@ -74,18 +74,11 @@
         else:
             return tokens
 
-<<<<<<< HEAD
-    def count_tokens(self, text: str | list[dict], model: Optional[str] = None) -> int:  # noqa: C901
-        """
-        Handles the special case of ChatML. Implementation adopted from the official OpenAI notebook:
-        https://github.com/openai/openai-cookbook/blob/main/examples/How_to_count_tokens_with_tiktoken.ipynb
-=======
-    def count_tokens(self, text: str | list[dict], model: Optional[str] = None) -> int:
+    def count_tokens(self, text: str | list[dict], model: Optional[str] = None) -> int: # noqa: C901
         """Handles the special case of ChatML.
 
         Implementation adopted from the official OpenAI notebook:
         https://github.com/openai/openai-cookbook/blob/main/examples/How_to_count_tokens_with_tiktoken.ipynb.
->>>>>>> 160a4ef7
         """
         if isinstance(text, list):
             model = model if model else self.model
