--- conflicted
+++ resolved
@@ -5,13 +5,7 @@
 
 @define(frozen=True)
 class BaseTokenizer(ABC):
-<<<<<<< HEAD
-    DEFAULT_STOP_SEQUENCES = ["Observation:"]
-
-    stop_sequences: list[str] = field(default=Factory(lambda: BaseTokenizer.DEFAULT_STOP_SEQUENCES), kw_only=True)
-=======
     stop_sequences: list[str] = field(default=Factory(lambda: [utils.constants.RESPONSE_STOP_SEQUENCE]), kw_only=True)
->>>>>>> c9aa4c50
 
     @property
     @abstractmethod
