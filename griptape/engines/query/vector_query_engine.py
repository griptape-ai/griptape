--- conflicted
+++ resolved
@@ -48,16 +48,12 @@
                 text_segments.pop()
                 break
 
-<<<<<<< HEAD
-        return self.prompt_driver.run(prompt_stack=prefix + question + answer)
-=======
         message = self.template_generator.render(
             metadata=metadata,
             question=query,
             text_segments=text_segments,
         )
         return self.prompt_driver.run(value=message)
->>>>>>> 33809480
 
     def upsert_text_artifact(
             self,
