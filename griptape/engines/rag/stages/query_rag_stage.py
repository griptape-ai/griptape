import logging

from attrs import define, field
<<<<<<< HEAD
from collections.abc import Sequence
=======

>>>>>>> 9fb4dd92
from griptape import utils
from griptape.engines.rag import RagContext
from griptape.engines.rag.modules import BaseQueryRagModule, BaseRagModule
from griptape.engines.rag.stages import BaseRagStage


@define(kw_only=True)
class QueryRagStage(BaseRagStage):
    query_modules: list[BaseQueryRagModule] = field()

    @property
    def modules(self) -> Sequence[BaseRagModule]:
        return self.query_modules

    def run(self, context: RagContext) -> RagContext:
        logging.info(f"QueryStage: running {len(self.query_modules)} query generation modules in parallel")

        with self.futures_executor_fn() as executor:
            utils.execute_futures_list([executor.submit(r.run, context) for r in self.query_modules])

        return context<|MERGE_RESOLUTION|>--- conflicted
+++ resolved
@@ -1,11 +1,8 @@
 import logging
+from collections.abc import Sequence
 
 from attrs import define, field
-<<<<<<< HEAD
-from collections.abc import Sequence
-=======
 
->>>>>>> 9fb4dd92
 from griptape import utils
 from griptape.engines.rag import RagContext
 from griptape.engines.rag.modules import BaseQueryRagModule, BaseRagModule
