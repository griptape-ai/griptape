from abc import ABC, abstractmethod
from concurrent import futures
from typing import Callable
<<<<<<< HEAD
from collections.abc import Sequence
from attrs import define, field, Factory
=======

from attrs import Factory, define, field

>>>>>>> 9fb4dd92
from griptape.engines.rag import RagContext
from griptape.engines.rag.modules import BaseRagModule


@define(kw_only=True)
class BaseRagStage(ABC):
    futures_executor_fn: Callable[[], futures.Executor] = field(
        default=Factory(lambda: lambda: futures.ThreadPoolExecutor())
    )

    @abstractmethod
    def run(self, context: RagContext) -> RagContext: ...

    @property
    @abstractmethod
    def modules(self) -> Sequence[BaseRagModule]: ...<|MERGE_RESOLUTION|>--- conflicted
+++ resolved
@@ -1,14 +1,10 @@
 from abc import ABC, abstractmethod
+from collections.abc import Sequence
 from concurrent import futures
 from typing import Callable
-<<<<<<< HEAD
-from collections.abc import Sequence
-from attrs import define, field, Factory
-=======
 
 from attrs import Factory, define, field
 
->>>>>>> 9fb4dd92
 from griptape.engines.rag import RagContext
 from griptape.engines.rag.modules import BaseRagModule
 
