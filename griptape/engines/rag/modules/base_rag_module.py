--- conflicted
+++ resolved
@@ -2,13 +2,8 @@
 from concurrent import futures
 from typing import Callable, Any, Optional
 from attrs import define, field, Factory
-<<<<<<< HEAD
 from griptape.engines.rag import RagContext
-from griptape.utils import PromptStack
-=======
-
 from griptape.common import PromptStack, Message
->>>>>>> 07e2a1c7
 
 
 @define(kw_only=True)
@@ -20,11 +15,7 @@
 
     def generate_query_prompt_stack(self, system_prompt: str, query: str) -> PromptStack:
         return PromptStack(
-<<<<<<< HEAD
-            inputs=[
-                PromptStack.Input(system_prompt, role=PromptStack.SYSTEM_ROLE),
-                PromptStack.Input(query, role=PromptStack.USER_ROLE),
-            ]
+            messages=[Message(system_prompt, role=Message.SYSTEM_ROLE), Message(query, role=Message.USER_ROLE)]
         )
 
     def context_param(self, context: RagContext, key: str) -> Optional[Any]:
@@ -34,8 +25,4 @@
         if not isinstance(context.module_params.get(self.name), dict):
             context.module_params[self.name] = {}
 
-        context.module_params[self.name][key] = value
-=======
-            messages=[Message(system_prompt, role=Message.SYSTEM_ROLE), Message(query, role=Message.USER_ROLE)]
-        )
->>>>>>> 07e2a1c7
+        context.module_params[self.name][key] = value