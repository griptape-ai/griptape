from __future__ import annotations

from typing import TYPE_CHECKING, Any, Callable, Optional

from attrs import Factory, define, field

from griptape.artifacts.text_artifact import TextArtifact
from griptape.config import config
from griptape.engines.rag.modules import BaseResponseRagModule
from griptape.mixins import RuleMixin
from griptape.utils import J2

if TYPE_CHECKING:
    from griptape.artifacts import BaseArtifact
    from griptape.drivers import BasePromptDriver
    from griptape.engines.rag import RagContext


@define(kw_only=True)
<<<<<<< HEAD
class PromptResponseRagModule(BaseResponseRagModule):
    answer_token_offset: int = field(default=400)
    prompt_driver: BasePromptDriver = field(default=Factory(lambda: config.drivers.prompt), kw_only=True)
=======
class PromptResponseRagModule(BaseResponseRagModule, RuleMixin):
    prompt_driver: BasePromptDriver = field()
    answer_token_offset: int = field(default=400)
    metadata: Optional[str] = field(default=None)
>>>>>>> f77d8e83
    generate_system_template: Callable[[RagContext, list[TextArtifact]], str] = field(
        default=Factory(lambda self: self.default_system_template_generator, takes_self=True),
    )

    def run(self, context: RagContext) -> BaseArtifact:
        query = context.query
        tokenizer = self.prompt_driver.tokenizer
        included_chunks = []
        system_prompt = self.generate_system_template(context, included_chunks)

        for artifact in context.text_chunks:
            included_chunks.append(artifact)

            system_prompt = self.generate_system_template(context, included_chunks)
            message_token_count = self.prompt_driver.tokenizer.count_tokens(
                self.prompt_driver.prompt_stack_to_string(self.generate_prompt_stack(system_prompt, query)),
            )

            if message_token_count + self.answer_token_offset >= tokenizer.max_input_tokens:
                included_chunks.pop()

                system_prompt = self.generate_system_template(context, included_chunks)

                break

        output = self.prompt_driver.run(self.generate_prompt_stack(system_prompt, query)).to_artifact()

        if isinstance(output, TextArtifact):
            return output
        else:
            raise ValueError("Prompt driver did not return a TextArtifact")

    def default_system_template_generator(self, context: RagContext, artifacts: list[TextArtifact]) -> str:
        params: dict[str, Any] = {"text_chunks": [c.to_text() for c in artifacts]}

        if len(self.all_rulesets) > 0:
            params["rulesets"] = J2("rulesets/rulesets.j2").render(rulesets=self.all_rulesets)

        if self.metadata is not None:
            params["metadata"] = J2("engines/rag/modules/response/metadata/system.j2").render(metadata=self.metadata)

        return J2("engines/rag/modules/response/prompt/system.j2").render(**params)<|MERGE_RESOLUTION|>--- conflicted
+++ resolved
@@ -17,16 +17,10 @@
 
 
 @define(kw_only=True)
-<<<<<<< HEAD
-class PromptResponseRagModule(BaseResponseRagModule):
-    answer_token_offset: int = field(default=400)
-    prompt_driver: BasePromptDriver = field(default=Factory(lambda: config.drivers.prompt), kw_only=True)
-=======
 class PromptResponseRagModule(BaseResponseRagModule, RuleMixin):
-    prompt_driver: BasePromptDriver = field()
+    prompt_driver: BasePromptDriver = field(default=Factory(lambda: config.drivers.prompt))
     answer_token_offset: int = field(default=400)
     metadata: Optional[str] = field(default=None)
->>>>>>> f77d8e83
     generate_system_template: Callable[[RagContext, list[TextArtifact]], str] = field(
         default=Factory(lambda self: self.default_system_template_generator, takes_self=True),
     )
