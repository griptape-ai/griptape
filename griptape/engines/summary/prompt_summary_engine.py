--- conflicted
+++ resolved
@@ -72,11 +72,7 @@
         )
 
         if (
-<<<<<<< HEAD
-            self.prompt_driver.tokenizer.tokens_left(full_text)
-=======
             self.prompt_driver.tokenizer.count_tokens_left(full_text)
->>>>>>> c3b7ceec
             >= self.min_response_tokens
         ):
             return self.prompt_driver.run(
