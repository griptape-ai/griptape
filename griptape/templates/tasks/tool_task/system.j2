--- conflicted
+++ resolved
@@ -1,4 +1,3 @@
-<<<<<<< HEAD
 {% if xml_functions_calling %}
 Output a XML object that strictly adheres to the specified tool with no additional text or commentary.
 The object should only include fields defined in the schema.
@@ -26,15 +25,10 @@
 This is the available tool:
 {{ action_schema }}
 {% else %}
-Output a JSON object that strictly adheres to the specified schema with no additional text or commentary.
-The object should only include fields defined in the schema
+Your output should always be an action in the form of a JSON object with the following schema: 
+{{ action_schema }}
 Schema: """{{ action_schema }}"""
 {% endif %}
-
-=======
-Your output should always be an action in the form of a JSON object with the following schema: 
-{{ action_schema }}
->>>>>>> 938b7af5
 
 NEVER make up action names. NEVER make up action paths. Actions must ALWAYS be plain JSON objects. NEVER make up facts. Be truthful. ALWAYS be proactive and NEVER ask the user for more information input. Your output should always be a JSON object with no additional text before or after.
 {% if meta_memory %}
