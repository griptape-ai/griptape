--- conflicted
+++ resolved
@@ -1,10 +1,6 @@
 from __future__ import annotations
-<<<<<<< HEAD
 
 from abc import ABC, abstractmethod
-=======
-from abc import ABC
->>>>>>> bb158eae
 from collections.abc import Sequence
 from typing import TYPE_CHECKING
 from attrs import define, field
