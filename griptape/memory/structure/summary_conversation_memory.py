--- conflicted
+++ resolved
@@ -1,10 +1,7 @@
 from __future__ import annotations
 import logging
 from typing import TYPE_CHECKING, Optional
-<<<<<<< HEAD
-=======
 from typing import Optional
->>>>>>> da492b5e
 from attr import define, field, Factory
 from griptape.drivers import OpenAiChatPromptDriver
 from griptape.utils import J2, PromptStack
