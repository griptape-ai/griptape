--- conflicted
+++ resolved
@@ -5,35 +5,7 @@
 
 
 @define
-<<<<<<< HEAD
 class ConversationMemory(BaseConversationMemory):
-=======
-class ConversationMemory:
-    type: str = field(default=Factory(lambda self: self.__class__.__name__, takes_self=True), kw_only=True)
-    driver: Optional[BaseConversationMemoryDriver] = field(default=None, kw_only=True)
-    runs: list[Run] = field(factory=list, kw_only=True)
-    structure: Structure = field(init=False)
-    autoload: bool = field(default=True, kw_only=True)
-    autoprune: bool = field(default=True, kw_only=True)
-    max_runs: Optional[int] = field(default=None, kw_only=True)
-
-    def __attrs_post_init__(self) -> None:
-        if self.driver and self.autoload:
-            memory = self.driver.load()
-            if memory is not None:
-                [self.add_run(r) for r in memory.runs]
-
-    def add_run(self, run: Run) -> ConversationMemory:
-        self.before_add_run()
-        self.try_add_run(run)
-        self.after_add_run()
-
-        return self
-
-    def before_add_run(self) -> None:
-        pass
-
->>>>>>> f0d57d8c
     def try_add_run(self, run: Run) -> None:
         self.runs.append(run)
 
@@ -41,23 +13,7 @@
             while len(self.runs) > self.max_runs:
                 self.runs.pop(0)
 
-<<<<<<< HEAD
-    def to_prompt_stack(self, last_n: int | None = None) -> PromptStack:
-=======
-    def after_add_run(self) -> None:
-        if self.driver:
-            self.driver.store(self)
-
-    def to_json(self) -> str:
-        return json.dumps(self.to_dict(), indent=2)
-
-    def to_dict(self) -> dict:
-        from griptape.schemas import ConversationMemorySchema
-
-        return dict(ConversationMemorySchema().dump(self))
-
     def to_prompt_stack(self, last_n: Optional[int] = None) -> PromptStack:
->>>>>>> f0d57d8c
         prompt_stack = PromptStack()
         runs = self.runs[-last_n:] if last_n else self.runs
         for run in runs:
