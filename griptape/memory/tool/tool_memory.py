--- conflicted
+++ resolved
@@ -10,11 +10,7 @@
 
 
 @define
-<<<<<<< HEAD
-class ToolMemory(ToolMemoryActivitiesMixin, ActivityMixin):
-=======
 class ToolMemory(ActivityMixin):
->>>>>>> c9aa4c50
     name: str = field(default=Factory(lambda self: self.__class__.__name__, takes_self=True), kw_only=True)
     artifact_storages: dict[Type, BaseArtifactStorage] = field(factory=dict, kw_only=True)
     namespace_storage: dict[str, BaseArtifactStorage] = field(factory=dict, kw_only=True)
