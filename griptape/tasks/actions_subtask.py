--- conflicted
+++ resolved
@@ -205,12 +205,9 @@
 
                 if isinstance(self.origin_task, ActionsSubtaskOriginMixin):
                     self.origin_task.actions_schema().validate(actions_list)
-<<<<<<< HEAD
-=======
 
                 if not actions_list:
                     raise schema.SchemaError("Array item count 0 is less than minimum count of 1.")
->>>>>>> f8a7b699
 
                 for action_object in actions_list:
                     # Load action name; throw exception if the key is not present
