from __future__ import annotations
import json
import re
from typing import Optional, TYPE_CHECKING, Callable

import schema
from attrs import define, field
from griptape import utils
from griptape.utils import remove_null_values_in_dict_recursively
from griptape.mixins import ActionsSubtaskOriginMixin
from griptape.tasks import BaseTask
from griptape.artifacts import BaseArtifact, ErrorArtifact, TextArtifact, ListArtifact, ActionArtifact
from griptape.events import StartActionsSubtaskEvent, FinishActionsSubtaskEvent

if TYPE_CHECKING:
    from griptape.memory import TaskMemory


@define
class ActionsSubtask(BaseTask):
    THOUGHT_PATTERN = r"(?s)^Thought:\s*(.*?)$"
    ACTIONS_PATTERN = r"(?s)Actions:[^\[]*(\[.*\])"
    ANSWER_PATTERN = r"(?s)^Answer:\s?([\s\S]*)$"

    parent_task_id: Optional[str] = field(default=None, kw_only=True)
    thought: Optional[str] = field(default=None, kw_only=True)
    actions: list[ActionArtifact.Action] = field(factory=list, kw_only=True)
    output: Optional[BaseArtifact] = field(default=None, init=False)
    _input: str | list | tuple | BaseArtifact | Callable[[BaseTask], BaseArtifact] = field(
        default=lambda task: task.full_context["args"][0] if task.full_context["args"] else TextArtifact(value=""),
        alias="input",
    )
    _memory: Optional[TaskMemory] = None

    @property
    def input(self) -> TextArtifact | ListArtifact:
        return self._process_task_input(self._input)

    @input.setter
    def input(self, value: str | list | tuple | BaseArtifact | Callable[[BaseTask], BaseArtifact]) -> None:
        self._input = value

    @property
    def origin_task(self) -> BaseTask:
        if self.parent_task_id:
            return self.structure.find_task(self.parent_task_id)
        else:
            raise Exception("ActionSubtask has no parent task.")

    @property
    def parents(self) -> list[BaseTask]:
        if isinstance(self.origin_task, ActionsSubtaskOriginMixin):
            return [self.origin_task.find_subtask(parent_id) for parent_id in self.parent_ids]
        else:
            raise Exception("ActionSubtask must be attached to a Task that implements ActionSubtaskOriginMixin.")

    @property
    def children(self) -> list[BaseTask]:
        if isinstance(self.origin_task, ActionsSubtaskOriginMixin):
            return [self.origin_task.find_subtask(child_id) for child_id in self.child_ids]
        else:
            raise Exception("ActionSubtask must be attached to a Task that implements ActionSubtaskOriginMixin.")

    def attach_to(self, parent_task: BaseTask):
        self.parent_task_id = parent_task.id
        self.structure = parent_task.structure

        try:
            if isinstance(self.input, TextArtifact):
                self.__init_from_prompt(self.input.to_text())
            else:
                self.__init_from_artifacts(self.input)
        except Exception as e:
            self.structure.logger.error(f"Subtask {self.origin_task.id}\nError parsing tool action: {e}")

            self.output = ErrorArtifact(f"Action input parsing error: {e}", exception=e)

    def before_run(self) -> None:
        self.structure.publish_event(
            StartActionsSubtaskEvent(
                task_id=self.id,
                task_parent_ids=self.parent_ids,
                task_child_ids=self.child_ids,
                task_input=self.input,
                task_output=self.output,
                subtask_parent_task_id=self.parent_task_id,
                subtask_thought=self.thought,
                subtask_actions=self.actions_to_dicts(),
            )
        )
        self.structure.logger.info(f"Subtask {self.id}\n{self.actions_to_json()}")

    def run(self) -> BaseArtifact:
        try:
            if any(isinstance(a.output, ErrorArtifact) for a in self.actions):
                errors = [a.output.value for a in self.actions if isinstance(a.output, ErrorArtifact)]

                self.output = ErrorArtifact("\n\n".join(errors))
            else:
                results = self.execute_actions(self.actions)

                actions_output = []
                for result in results:
                    tag, output = result
                    output.name = f"{tag} output"

                    actions_output.append(output)
                self.output = ListArtifact(actions_output)
        except Exception as e:
            self.structure.logger.error(f"Subtask {self.id}\n{e}", exc_info=True)

            self.output = ErrorArtifact(str(e), exception=e)
        if self.output is not None:
            return self.output
        else:
            return ErrorArtifact("no tool output")

    def execute_actions(self, actions: list[ActionArtifact.Action]) -> list[tuple[str, BaseArtifact]]:
        with self.futures_executor_fn() as executor:
            results = utils.execute_futures_dict({a.tag: executor.submit(self.execute_action, a) for a in actions})

        return [r for r in results.values()]

    def execute_action(self, action: ActionArtifact.Action) -> tuple[str, BaseArtifact]:
        if action.tool is not None:
            if action.path is not None:
                output = action.tool.execute(getattr(action.tool, action.path), self, action)
            else:
                output = ErrorArtifact("action path not found")
        else:
            output = ErrorArtifact("action name not found")
        action.output = output

        return action.tag, output

    def after_run(self) -> None:
        response = self.output.to_text() if isinstance(self.output, BaseArtifact) else str(self.output)

        self.structure.publish_event(
            FinishActionsSubtaskEvent(
                task_id=self.id,
                task_parent_ids=self.parent_ids,
                task_child_ids=self.child_ids,
                task_input=self.input,
                task_output=self.output,
                subtask_parent_task_id=self.parent_task_id,
                subtask_thought=self.thought,
                subtask_actions=self.actions_to_dicts(),
            )
        )
        self.structure.logger.info(f"Subtask {self.id}\nResponse: {response}")

    def actions_to_dicts(self) -> list[dict]:
        json_list = []

        for action in self.actions:
            json_dict = {}

            if action.tag:
                json_dict["tag"] = action.tag

            if action.name:
                json_dict["name"] = action.name

            if action.path:
                json_dict["path"] = action.path

            if action.input:
                json_dict["input"] = action.input

            json_list.append(json_dict)

        return json_list

    def actions_to_json(self) -> str:
        return json.dumps(self.actions_to_dicts(), indent=2)

    def _process_task_input(
        self, task_input: str | tuple | list | BaseArtifact | Callable[[BaseTask], BaseArtifact]
    ) -> TextArtifact | ListArtifact:
        if isinstance(task_input, TextArtifact) or isinstance(task_input, ListArtifact):
            return task_input
        elif isinstance(task_input, ActionArtifact):
            return ListArtifact([task_input])
        elif isinstance(task_input, Callable):
            return self._process_task_input(task_input(self))
        elif isinstance(task_input, str):
            return self._process_task_input(TextArtifact(task_input))
        elif isinstance(task_input, list) or isinstance(task_input, tuple):
            return ListArtifact([self._process_task_input(elem) for elem in task_input])
        else:
            raise ValueError(f"Invalid input type: {type(task_input)} ")

    def __init_from_prompt(self, value: str) -> None:
        thought_matches = re.findall(self.THOUGHT_PATTERN, value, re.MULTILINE)
        actions_matches = re.findall(self.ACTIONS_PATTERN, value, re.DOTALL)
        answer_matches = re.findall(self.ANSWER_PATTERN, value, re.MULTILINE)

        if self.thought is None and thought_matches:
            self.thought = thought_matches[-1]

        self.__parse_actions(actions_matches)

        # If there are no actions to take but an answer is provided, set the answer as the output.
        if len(self.actions) == 0 and self.output is None and answer_matches:
            self.output = TextArtifact(answer_matches[-1])

    def __init_from_artifacts(self, artifacts: ListArtifact) -> None:
        self.actions = [
            self.__process_action_object(artifact.value.to_dict())
            for artifact in artifacts.value
            if isinstance(artifact, ActionArtifact)
        ]

        thoughts = [artifact.value for artifact in artifacts.value if isinstance(artifact, TextArtifact)]
        if thoughts:
            self.thought = thoughts[0]

    def __parse_actions(self, actions_matches: list[str]) -> None:
        if len(actions_matches) == 0:
            return
        try:
            data = actions_matches[-1]
<<<<<<< HEAD
            actions_list: list[dict] = json.loads(data, strict=False)
=======
            actions_list: list = json.loads(data, strict=False)

            if isinstance(self.origin_task, ActionsSubtaskOriginMixin):
                self.origin_task.actions_schema().validate(actions_list)

            for action_object in actions_list:
                # Load action name; throw exception if the key is not present
                action_tag = action_object["tag"]

                # Load action name; throw exception if the key is not present
                action_name = action_object["name"]

                # Load action method; throw exception if the key is not present
                action_path = action_object["path"]

                # Load optional input value; don't throw exceptions if key is not present
                if "input" in action_object:
                    # The schema library has a bug, where something like `Or(str, None)` doesn't get
                    # correctly translated into JSON schema. For some optional input fields LLMs sometimes
                    # still provide null value, which trips up the validator. The temporary solution that
                    # works is to strip all key-values where value is null.
                    action_input = remove_null_values_in_dict_recursively(action_object["input"])
                else:
                    action_input = {}

                # Load the action itself
                if isinstance(self.origin_task, ActionsSubtaskOriginMixin):
                    tool = self.origin_task.find_tool(action_name)
                else:
                    raise Exception(
                        "ActionSubtask must be attached to a Task that implements ActionSubtaskOriginMixin."
                    )

                new_action = ActionsSubtask.Action(
                    tag=action_tag, name=action_name, path=action_path, input=action_input, tool=tool
                )

                if new_action.tool and new_action.input:
                    self.__validate_action(new_action)

                # Don't forget to add it to the subtask actions list!
                self.actions.append(new_action)
        except SyntaxError as e:
            self.structure.logger.error(f"Subtask {self.origin_task.id}\nSyntax error: {e}")
>>>>>>> 3e5bd038

            self.actions = [self.__process_action_object(action_object) for action_object in actions_list]
        except json.JSONDecodeError as e:
            self.structure.logger.error(f"Subtask {self.origin_task.id}\nInvalid actions JSON: {e}")

            self.output = ErrorArtifact(f"Actions JSON decoding error: {e}", exception=e)

    def __process_action_object(self, action_object: dict) -> ActionArtifact.Action:
        # Load action tag; throw exception if the key is not present
        action_tag = action_object["tag"]

        # Load action name; throw exception if the key is not present
        action_name = action_object["name"]

        # Load action method; throw exception if the key is not present
        action_path = action_object["path"]

        # Load optional input value; don't throw exceptions if key is not present
        if "input" in action_object:
            # Some LLMs don't support nested parameters and therefore won't generate "values".
            # So we need to manually add it here.
            if "values" not in action_object["input"]:
                action_object["input"] = {"values": action_object["input"]}

            # The schema library has a bug, where something like `Or(str, None)` doesn't get
            # correctly translated into JSON schema. For some optional input fields LLMs sometimes
            # still provide null value, which trips up the validator. The temporary solution that
            # works is to strip all key-values where value is null.
            action_input = remove_null_values_in_dict_recursively(action_object["input"])
        else:
            action_input = {}

        # Load the action itself
        if isinstance(self.origin_task, ActionsSubtaskOriginMixin):
            tool = self.origin_task.find_tool(action_name)
        else:
            raise Exception("ActionSubtask must be attached to a Task that implements ActionSubtaskOriginMixin.")

        action = ActionArtifact.Action(
            tag=action_tag, name=action_name, path=action_path, input=action_input, tool=tool
        )

        if action.tool:
            if action.input:
                self.__validate_action(action)

        return action

    def __validate_action(self, action: ActionArtifact.Action) -> None:
        try:
            if action.path is not None:
                activity = getattr(action.tool, action.path)
            else:
                raise Exception("Action path not found.")

            if activity is not None:
                activity_schema = action.tool.activity_schema(activity)
            else:
                raise Exception("Activity not found.")

            if activity_schema:
                activity_schema.validate(action.input)
        except schema.SchemaError as e:
            self.structure.logger.error(f"Subtask {self.origin_task.id}\nInvalid action JSON: {e}")

            action.output = ErrorArtifact(f"Activity input JSON validation error: {e}", exception=e)
        except SyntaxError as e:
            self.structure.logger.error(f"Subtask {self.origin_task.id}\nSyntax error: {e}")

            action.output = ErrorArtifact(f"Syntax error: {e}", exception=e)<|MERGE_RESOLUTION|>--- conflicted
+++ resolved
@@ -221,54 +221,7 @@
             return
         try:
             data = actions_matches[-1]
-<<<<<<< HEAD
             actions_list: list[dict] = json.loads(data, strict=False)
-=======
-            actions_list: list = json.loads(data, strict=False)
-
-            if isinstance(self.origin_task, ActionsSubtaskOriginMixin):
-                self.origin_task.actions_schema().validate(actions_list)
-
-            for action_object in actions_list:
-                # Load action name; throw exception if the key is not present
-                action_tag = action_object["tag"]
-
-                # Load action name; throw exception if the key is not present
-                action_name = action_object["name"]
-
-                # Load action method; throw exception if the key is not present
-                action_path = action_object["path"]
-
-                # Load optional input value; don't throw exceptions if key is not present
-                if "input" in action_object:
-                    # The schema library has a bug, where something like `Or(str, None)` doesn't get
-                    # correctly translated into JSON schema. For some optional input fields LLMs sometimes
-                    # still provide null value, which trips up the validator. The temporary solution that
-                    # works is to strip all key-values where value is null.
-                    action_input = remove_null_values_in_dict_recursively(action_object["input"])
-                else:
-                    action_input = {}
-
-                # Load the action itself
-                if isinstance(self.origin_task, ActionsSubtaskOriginMixin):
-                    tool = self.origin_task.find_tool(action_name)
-                else:
-                    raise Exception(
-                        "ActionSubtask must be attached to a Task that implements ActionSubtaskOriginMixin."
-                    )
-
-                new_action = ActionsSubtask.Action(
-                    tag=action_tag, name=action_name, path=action_path, input=action_input, tool=tool
-                )
-
-                if new_action.tool and new_action.input:
-                    self.__validate_action(new_action)
-
-                # Don't forget to add it to the subtask actions list!
-                self.actions.append(new_action)
-        except SyntaxError as e:
-            self.structure.logger.error(f"Subtask {self.origin_task.id}\nSyntax error: {e}")
->>>>>>> 3e5bd038
 
             self.actions = [self.__process_action_object(action_object) for action_object in actions_list]
         except json.JSONDecodeError as e:
