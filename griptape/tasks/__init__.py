--- conflicted
+++ resolved
@@ -8,18 +8,11 @@
 from .text_query_task import TextQueryTask
 from .extraction_task import ExtractionTask
 from .base_image_generation_task import BaseImageGenerationTask
-<<<<<<< HEAD
-from .text_to_image_task import TextToImageTask
-from .image_inpainting_task import ImageInpaintingTask
-from .image_outpainting_task import ImageOutpaintingTask
-from .image_variation_task import ImageVariationTask
 from .code_execution_task import CodeExecutionTask
-=======
 from .prompt_image_generation_task import PromptImageGenerationTask
 from .inpainting_image_generation_engine import InpaintingImageGenerationTask
 from .outpainting_image_generation_engine import OutpaintingImageGenerationTask
 from .variation_image_generation_task import VariationImageGenerationTask
->>>>>>> 45291027
 
 __all__ = [
     "BaseTask",
@@ -32,12 +25,9 @@
     "TextQueryTask",
     "ExtractionTask",
     "BaseImageGenerationTask",
-<<<<<<< HEAD
     "CodeExecutionTask",
-=======
     "PromptImageGenerationTask",
     "VariationImageGenerationTask",
     "InpaintingImageGenerationTask",
     "OutpaintingImageGenerationTask",
->>>>>>> 45291027
 ]