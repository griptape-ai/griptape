--- conflicted
+++ resolved
@@ -23,17 +23,11 @@
         )
 
         return J2("tasks/tool_task/system.j2").render(
-<<<<<<< HEAD
-            rulesets=self.all_rulesets,
-            api_schema=api_schema,
-            api=J2("tasks/partials/_api.j2").render(tool=self.tool),
-=======
             rulesets=J2("rulesets/rulesets.j2").render(
                 rulesets=self.all_rulesets
             ),
-            action_schema=action_schema,
-            tool=J2("tasks/partials/_tool.j2").render(tool=self.tool),
->>>>>>> 658a3d3a
+            api_schema=api_schema,
+            api=J2("tasks/partials/_api.j2").render(tool=self.tool),
         )
 
     def run(self) -> TextArtifact:
