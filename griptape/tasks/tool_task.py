--- conflicted
+++ resolved
@@ -16,13 +16,7 @@
     subtask: Optional[ActionSubtask] = field(default=None, kw_only=True)
 
     def default_system_template_generator(self, _: PromptTask) -> str:
-<<<<<<< HEAD
-        action_schema = utils.minify_json(
-            json.dumps(ActionSubtask.action_schema(self.action_types).json_schema("ToolSchema"))
-        )
-=======
         action_schema = utils.minify_json(json.dumps(ActionSubtask.ACTION_SCHEMA.json_schema("ActionSchema")))
->>>>>>> c9aa4c50
 
         return J2("tasks/tool_task/system.j2").render(
             rulesets=J2("rulesets/rulesets.j2").render(rulesets=self.all_rulesets),
