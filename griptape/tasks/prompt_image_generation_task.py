from __future__ import annotations

from typing import Callable

from attrs import Factory, define, field

from griptape.artifacts import ImageArtifact, TextArtifact
from griptape.engines import PromptImageGenerationEngine
from griptape.tasks import BaseImageGenerationTask, BaseTask
from griptape.utils import J2


@define
class PromptImageGenerationTask(BaseImageGenerationTask):
    """Used to generate an image from a text prompt.

    Accepts prompt as input in one of the following formats:
    - template string
    - TextArtifact
    - Callable that returns a TextArtifact.

    Attributes:
        image_generation_engine: The engine used to generate the image.
        negative_rulesets: List of negatively-weighted rulesets applied to the text prompt, if supported by the driver.
        negative_rules: List of negatively-weighted rules applied to the text prompt, if supported by the driver.
        output_dir: If provided, the generated image will be written to disk in output_dir.
        output_file: If provided, the generated image will be written to disk as output_file.
    """

    DEFAULT_INPUT_TEMPLATE = "{{ args[0] }}"

<<<<<<< HEAD
    _input: str | TextArtifact | Callable[[BaseTask], TextArtifact] = field(default=DEFAULT_INPUT_TEMPLATE)
    image_generation_engine: PromptImageGenerationEngine = field(
        default=Factory(lambda: PromptImageGenerationEngine()),
=======
    _input: str | TextArtifact | Callable[[BaseTask], TextArtifact] = field(
        default=DEFAULT_INPUT_TEMPLATE, alias="input"
    )
    _image_generation_engine: PromptImageGenerationEngine = field(
        default=None,
>>>>>>> 4d71d3aa
        kw_only=True,
    )

    @property
    def input(self) -> TextArtifact:
        if isinstance(self._input, TextArtifact):
            return self._input
        elif isinstance(self._input, Callable):
            return self._input(self)
        else:
            return TextArtifact(J2().render_from_string(self._input, **self.full_context))

    @input.setter
    def input(self, value: TextArtifact) -> None:
        self._input = value

    def run(self) -> ImageArtifact:
        image_artifact = self.image_generation_engine.run(
            prompts=[self.input.to_text()],
            rulesets=self.all_rulesets,
            negative_rulesets=self.negative_rulesets,
        )

        if self.output_dir or self.output_file:
            self._write_to_file(image_artifact)

        return image_artifact<|MERGE_RESOLUTION|>--- conflicted
+++ resolved
@@ -29,17 +29,11 @@
 
     DEFAULT_INPUT_TEMPLATE = "{{ args[0] }}"
 
-<<<<<<< HEAD
-    _input: str | TextArtifact | Callable[[BaseTask], TextArtifact] = field(default=DEFAULT_INPUT_TEMPLATE)
-    image_generation_engine: PromptImageGenerationEngine = field(
-        default=Factory(lambda: PromptImageGenerationEngine()),
-=======
     _input: str | TextArtifact | Callable[[BaseTask], TextArtifact] = field(
         default=DEFAULT_INPUT_TEMPLATE, alias="input"
     )
-    _image_generation_engine: PromptImageGenerationEngine = field(
-        default=None,
->>>>>>> 4d71d3aa
+    image_generation_engine: PromptImageGenerationEngine = field(
+        default=Factory(lambda: PromptImageGenerationEngine()),
         kw_only=True,
     )
 
