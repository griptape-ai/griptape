--- conflicted
+++ resolved
@@ -93,11 +93,7 @@
         return J2("tasks/toolkit_task/system.j2").render(
             rulesets=J2("rulesets/rulesets.j2").render(rulesets=self.all_rulesets),
             action_names=str.join(", ", [tool.name for tool in self.tools]),
-<<<<<<< HEAD
             actions_schema=utils.minify_json(json.dumps(self.actions_schema().json_schema("Actions Schema"))),
-=======
-            actions_schema=utils.minify_json(json.dumps(schema)),
->>>>>>> f8a7b699
             meta_memory=J2("memory/meta/meta_memory.j2").render(meta_memories=self.meta_memories),
             stop_sequence=utils.constants.RESPONSE_STOP_SEQUENCE,
         )
