from __future__ import annotations
import json
from typing import TYPE_CHECKING, Optional, Callable
from attr import define, field, Factory
from griptape import utils
from griptape.artifacts import TextArtifact, ErrorArtifact
from griptape.utils import PromptStack
from griptape.mixins import ActionSubtaskOriginMixin
from griptape.tasks import ActionSubtask
from griptape.tasks import PromptTask
from griptape.utils import J2

if TYPE_CHECKING:
    from griptape.tools import BaseTool
    from griptape.memory import ToolMemory
    from griptape.structures import Structure


@define
class ToolkitTask(PromptTask, ActionSubtaskOriginMixin):
    DEFAULT_MAX_STEPS = 20

    tools: list[BaseTool] = field(factory=list, kw_only=True)
    max_subtasks: int = field(default=DEFAULT_MAX_STEPS, kw_only=True)
    tool_memory: Optional[ToolMemory] = field(default=None, kw_only=True)
    subtasks: list[ActionSubtask] = field(factory=list)
    generate_assistant_subtask_template: Callable[[ActionSubtask], str] = field(
        default=Factory(lambda self: self.default_assistant_subtask_template_generator, takes_self=True), kw_only=True
    )
    generate_user_subtask_template: Callable[[ActionSubtask], str] = field(
        default=Factory(lambda self: self.default_user_subtask_template_generator, takes_self=True), kw_only=True
    )

    def __attrs_post_init__(self) -> None:
        self.set_default_tools_memory(self.tool_memory)

    @tools.validator
    def validate_tools(self, _, tools: list[BaseTool]) -> None:
        tool_names = [t.name for t in tools]

        if len(tool_names) > len(set(tool_names)):
            raise ValueError("tools names have to be unique in task")

    @property
    def tool_output_memory(self) -> list[ToolMemory]:
        unique_memory_dict = {}

        for memories in [tool.output_memory for tool in self.tools if tool.output_memory]:
            for memory_list in memories.values():
                for memory in memory_list:
                    if memory.name not in unique_memory_dict:
                        unique_memory_dict[memory.name] = memory

        return list(unique_memory_dict.values())

    @property
    def prompt_stack(self) -> PromptStack:
        stack = PromptStack()
        memory = self.structure.memory

        stack.add_system_input(self.generate_system_template(self))

        stack.add_user_input(self.input.to_text())

        if self.output:
            stack.add_assistant_input(self.output.to_text())
        else:
            for s in self.subtasks:
                stack.add_assistant_input(self.generate_assistant_subtask_template(s))
                stack.add_user_input(self.generate_user_subtask_template(s))

        if memory:
            # inserting at index 1 to place memory right after system prompt
            stack.add_conversation_memory(memory, 1)

        return stack

    def preprocess(self, structure: Structure) -> ToolkitTask:
        super().preprocess(structure)

        if self.tool_memory is None:
            self.set_default_tools_memory(structure.tool_memory)

        return self

    def default_system_template_generator(self, _: PromptTask) -> str:
        memories = [r for r in self.tool_output_memory if len(r.activities()) > 0]

<<<<<<< HEAD
        action_schema = utils.minify_json(
            json.dumps(ActionSubtask.action_schema(self.action_types).json_schema("ActionSchema"))
        )
=======
        action_schema = utils.minify_json(json.dumps(ActionSubtask.ACTION_SCHEMA.json_schema("ActionSchema")))
>>>>>>> c9aa4c50

        return J2("tasks/toolkit_task/system.j2").render(
            rulesets=J2("rulesets/rulesets.j2").render(rulesets=self.all_rulesets),
            action_schema=action_schema,
<<<<<<< HEAD
            tool_names=str.join(", ", [tool.name for tool in self.tools]),
            tools=[J2("tasks/partials/_tool.j2").render(tool=tool) for tool in self.tools],
            memory_names=str.join(", ", [memory.name for memory in memories]),
            memories=[J2("tasks/partials/_tool_memory.j2").render(memory=memory) for memory in memories],
=======
            action_names=str.join(", ", [tool.name for tool in self.tools]),
            actions=[J2("tasks/partials/_action.j2").render(tool=tool) for tool in self.tools],
            memory_names=str.join(", ", [memory.name for memory in memories]),
            stop_sequence=utils.constants.RESPONSE_STOP_SEQUENCE,
>>>>>>> c9aa4c50
        )

    def default_assistant_subtask_template_generator(self, subtask: ActionSubtask) -> str:
        return J2("tasks/toolkit_task/assistant_subtask.j2").render(subtask=subtask)

    def default_user_subtask_template_generator(self, subtask: ActionSubtask) -> str:
<<<<<<< HEAD
        return J2("tasks/toolkit_task/user_subtask.j2").render(subtask=subtask)
=======
        return J2("tasks/toolkit_task/user_subtask.j2").render(
            stop_sequence=utils.constants.RESPONSE_STOP_SEQUENCE, subtask=subtask
        )
>>>>>>> c9aa4c50

    def set_default_tools_memory(self, memory: ToolMemory) -> None:
        self.tool_memory = memory

        for tool in self.tools:
            if self.tool_memory:
                if tool.input_memory is None:
                    tool.input_memory = [self.tool_memory]
<<<<<<< HEAD
                if tool.output_memory is None:
                    tool.output_memory = {
                        a.name: [self.tool_memory] for a in tool.activities() if tool.activity_uses_default_memory(a)
                    }
=======
                if tool.output_memory is None and tool.off_prompt:
                    tool.output_memory = {a.name: [self.tool_memory] for a in tool.activities()}
>>>>>>> c9aa4c50

    def run(self) -> TextArtifact:
        from griptape.tasks import ActionSubtask

        self.subtasks.clear()

        subtask = self.add_subtask(ActionSubtask(self.active_driver().run(prompt_stack=self.prompt_stack).to_text()))

        while True:
            if subtask.output is None:
                if len(self.subtasks) >= self.max_subtasks:
                    subtask.output = ErrorArtifact(f"Exceeded tool limit of {self.max_subtasks} subtasks per task")
                elif subtask.action_name is None:
                    # handle case when the LLM failed to follow the ReAct prompt and didn't return a proper action
                    subtask.output = TextArtifact(subtask.input_template)
                else:
                    subtask.before_run()
                    subtask.run()
                    subtask.after_run()

                    subtask = self.add_subtask(
                        ActionSubtask(self.active_driver().run(prompt_stack=self.prompt_stack).to_text())
                    )
            else:
                break

        self.output = subtask.output

        return self.output

    def find_subtask(self, subtask_id: str) -> Optional[ActionSubtask]:
        return next((subtask for subtask in self.subtasks if subtask.id == subtask_id), None)

    def add_subtask(self, subtask: ActionSubtask) -> ActionSubtask:
        subtask.attach_to(self)

        if len(self.subtasks) > 0:
            self.subtasks[-1].add_child(subtask)

        self.subtasks.append(subtask)

        return subtask

    def find_tool(self, tool_name: str) -> Optional[BaseTool]:
        return next((t for t in self.tools if t.name == tool_name), None)

    def find_memory(self, memory_name: str) -> Optional[ToolMemory]:
        return next((m for m in self.tool_output_memory if m.name == memory_name), None)<|MERGE_RESOLUTION|>--- conflicted
+++ resolved
@@ -86,41 +86,24 @@
     def default_system_template_generator(self, _: PromptTask) -> str:
         memories = [r for r in self.tool_output_memory if len(r.activities()) > 0]
 
-<<<<<<< HEAD
-        action_schema = utils.minify_json(
-            json.dumps(ActionSubtask.action_schema(self.action_types).json_schema("ActionSchema"))
-        )
-=======
         action_schema = utils.minify_json(json.dumps(ActionSubtask.ACTION_SCHEMA.json_schema("ActionSchema")))
->>>>>>> c9aa4c50
 
         return J2("tasks/toolkit_task/system.j2").render(
             rulesets=J2("rulesets/rulesets.j2").render(rulesets=self.all_rulesets),
             action_schema=action_schema,
-<<<<<<< HEAD
-            tool_names=str.join(", ", [tool.name for tool in self.tools]),
-            tools=[J2("tasks/partials/_tool.j2").render(tool=tool) for tool in self.tools],
-            memory_names=str.join(", ", [memory.name for memory in memories]),
-            memories=[J2("tasks/partials/_tool_memory.j2").render(memory=memory) for memory in memories],
-=======
             action_names=str.join(", ", [tool.name for tool in self.tools]),
             actions=[J2("tasks/partials/_action.j2").render(tool=tool) for tool in self.tools],
             memory_names=str.join(", ", [memory.name for memory in memories]),
             stop_sequence=utils.constants.RESPONSE_STOP_SEQUENCE,
->>>>>>> c9aa4c50
         )
 
     def default_assistant_subtask_template_generator(self, subtask: ActionSubtask) -> str:
         return J2("tasks/toolkit_task/assistant_subtask.j2").render(subtask=subtask)
 
     def default_user_subtask_template_generator(self, subtask: ActionSubtask) -> str:
-<<<<<<< HEAD
-        return J2("tasks/toolkit_task/user_subtask.j2").render(subtask=subtask)
-=======
         return J2("tasks/toolkit_task/user_subtask.j2").render(
             stop_sequence=utils.constants.RESPONSE_STOP_SEQUENCE, subtask=subtask
         )
->>>>>>> c9aa4c50
 
     def set_default_tools_memory(self, memory: ToolMemory) -> None:
         self.tool_memory = memory
@@ -129,15 +112,8 @@
             if self.tool_memory:
                 if tool.input_memory is None:
                     tool.input_memory = [self.tool_memory]
-<<<<<<< HEAD
-                if tool.output_memory is None:
-                    tool.output_memory = {
-                        a.name: [self.tool_memory] for a in tool.activities() if tool.activity_uses_default_memory(a)
-                    }
-=======
                 if tool.output_memory is None and tool.off_prompt:
                     tool.output_memory = {a.name: [self.tool_memory] for a in tool.activities()}
->>>>>>> c9aa4c50
 
     def run(self) -> TextArtifact:
         from griptape.tasks import ActionSubtask
