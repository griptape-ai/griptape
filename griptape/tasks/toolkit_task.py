from __future__ import annotations
import json
from typing import TYPE_CHECKING, Optional, Callable
from attr import define, field, Factory
from griptape import utils
from griptape.artifacts import TextArtifact, ErrorArtifact
from griptape.utils import PromptStack
from griptape.mixins import ApiRequestSubtaskOriginMixin
from griptape.tasks import ApiRequestSubtask
from griptape.tasks import PromptTask
from griptape.utils import J2

if TYPE_CHECKING:
    from griptape.tools import BaseTool
    from griptape.memory import ToolMemory
    from griptape.structures import Structure


@define
class ToolkitTask(PromptTask, ApiRequestSubtaskOriginMixin):
    DEFAULT_MAX_STEPS = 20

    tools: list[BaseTool] = field(factory=list, kw_only=True)
    max_subtasks: int = field(default=DEFAULT_MAX_STEPS, kw_only=True)
    tool_memory: Optional[ToolMemory] = field(default=None, kw_only=True)
    subtasks: list[ApiRequestSubtask] = field(factory=list)
    generate_assistant_subtask_template: Callable[
        [ApiRequestSubtask], str
    ] = field(
        default=Factory(
            lambda self: self.default_assistant_subtask_template_generator,
            takes_self=True,
        ),
        kw_only=True,
    )
    generate_user_subtask_template: Callable[[ApiRequestSubtask], str] = field(
        default=Factory(
            lambda self: self.default_user_subtask_template_generator,
            takes_self=True,
        ),
        kw_only=True,
    )

    def __attrs_post_init__(self) -> None:
        self.set_default_tools_memory(self.tool_memory)

    @tools.validator
    def validate_tools(self, _, tools: list[BaseTool]) -> None:
        tool_names = [t.name for t in tools]

        if len(tool_names) > len(set(tool_names)):
            raise ValueError("tools names have to be unique in task")

    @property
    def tool_output_memory(self) -> list[ToolMemory]:
        unique_memory_dict = {}

        for memories in [
            tool.output_memory for tool in self.tools if tool.output_memory
        ]:
            for memory_list in memories.values():
                for memory in memory_list:
                    if memory.name not in unique_memory_dict:
                        unique_memory_dict[memory.name] = memory

        return list(unique_memory_dict.values())

    @property
    def prompt_stack(self) -> PromptStack:
        stack = PromptStack()
        memory = self.structure.memory

        stack.add_system_input(self.generate_system_template(self))

        stack.add_user_input(self.input.to_text())

        if self.output:
            stack.add_assistant_input(self.output.to_text())
        else:
            for s in self.subtasks:
                stack.add_assistant_input(
                    self.generate_assistant_subtask_template(s)
                )
                stack.add_user_input(self.generate_user_subtask_template(s))

        if memory:
            # inserting at index 1 to place memory right after system prompt
            stack.add_conversation_memory(memory, 1)

        return stack

    def preprocess(self, structure: Structure) -> ToolkitTask:
        super().preprocess(structure)

        if self.tool_memory is None:
            self.set_default_tools_memory(structure.tool_memory)

        return self

    def default_system_template_generator(self, _: PromptTask) -> str:
        memories = [
            r for r in self.tool_output_memory if len(r.activities()) > 0
        ]

        api_schema = utils.minify_json(
            json.dumps(
                ApiRequestSubtask.API_SCHEMA.json_schema("APIRequestSchema")
            )
        )

        return J2("tasks/toolkit_task/system.j2").render(
<<<<<<< HEAD
            rulesets=self.all_rulesets,
            api_schema=api_schema,
            api_names=str.join(", ", [tool.name for tool in self.tools]),
            apis=[
                J2("tasks/partials/_api.j2").render(tool=tool)
=======
            rulesets=J2("rulesets/rulesets.j2").render(
                rulesets=self.all_rulesets
            ),
            action_schema=action_schema,
            tool_names=str.join(", ", [tool.name for tool in self.tools]),
            tools=[
                J2("tasks/partials/_tool.j2").render(tool=tool)
>>>>>>> 658a3d3a
                for tool in self.tools
            ],
            memory_names=str.join(", ", [memory.name for memory in memories]),
            stop_sequence=utils.constants.RESPONSE_STOP_SEQUENCE,
        )

    def default_assistant_subtask_template_generator(
        self, subtask: ApiRequestSubtask
    ) -> str:
        return J2("tasks/toolkit_task/assistant_subtask.j2").render(
            subtask=subtask
        )

    def default_user_subtask_template_generator(
        self, subtask: ApiRequestSubtask
    ) -> str:
        return J2("tasks/toolkit_task/user_subtask.j2").render(
            stop_sequence=utils.constants.RESPONSE_STOP_SEQUENCE,
            subtask=subtask,
        )

    def set_default_tools_memory(self, memory: ToolMemory) -> None:
        self.tool_memory = memory

        for tool in self.tools:
            if self.tool_memory:
                if tool.input_memory is None:
                    tool.input_memory = [self.tool_memory]
                if tool.output_memory is None and tool.off_prompt:
                    tool.output_memory = {
                        a.name: [self.tool_memory] for a in tool.activities()
                    }

    def run(self) -> TextArtifact:
        from griptape.tasks import ApiRequestSubtask

        self.subtasks.clear()

        subtask = self.add_subtask(
            ApiRequestSubtask(
                self.active_driver()
                .run(prompt_stack=self.prompt_stack)
                .to_text()
            )
        )

        while True:
            if subtask.output is None:
                if len(self.subtasks) >= self.max_subtasks:
                    subtask.output = ErrorArtifact(
                        f"Exceeded tool limit of {self.max_subtasks} subtasks per task"
                    )
                elif subtask.api_name is None:
                    # handle case when the LLM failed to follow the ReAct prompt and didn't return a proper action
                    subtask.output = TextArtifact(subtask.input_template)
                else:
                    subtask.before_run()
                    subtask.run()
                    subtask.after_run()

                    subtask = self.add_subtask(
                        ApiRequestSubtask(
                            self.active_driver()
                            .run(prompt_stack=self.prompt_stack)
                            .to_text()
                        )
                    )
            else:
                break

        self.output = subtask.output

        return self.output

    def find_subtask(self, subtask_id: str) -> Optional[ApiRequestSubtask]:
        return next(
            (subtask for subtask in self.subtasks if subtask.id == subtask_id),
            None,
        )

    def add_subtask(self, subtask: ApiRequestSubtask) -> ApiRequestSubtask:
        subtask.attach_to(self)

        if len(self.subtasks) > 0:
            self.subtasks[-1].add_child(subtask)

        self.subtasks.append(subtask)

        return subtask

    def find_tool(self, tool_name: str) -> Optional[BaseTool]:
        return next((t for t in self.tools if t.name == tool_name), None)

    def find_memory(self, memory_name: str) -> Optional[ToolMemory]:
        return next(
            (m for m in self.tool_output_memory if m.name == memory_name), None
        )<|MERGE_RESOLUTION|>--- conflicted
+++ resolved
@@ -109,21 +109,13 @@
         )
 
         return J2("tasks/toolkit_task/system.j2").render(
-<<<<<<< HEAD
-            rulesets=self.all_rulesets,
+            rulesets=J2("rulesets/rulesets.j2").render(
+                rulesets=self.all_rulesets
+            ),
             api_schema=api_schema,
             api_names=str.join(", ", [tool.name for tool in self.tools]),
             apis=[
                 J2("tasks/partials/_api.j2").render(tool=tool)
-=======
-            rulesets=J2("rulesets/rulesets.j2").render(
-                rulesets=self.all_rulesets
-            ),
-            action_schema=action_schema,
-            tool_names=str.join(", ", [tool.name for tool in self.tools]),
-            tools=[
-                J2("tasks/partials/_tool.j2").render(tool=tool)
->>>>>>> 658a3d3a
                 for tool in self.tools
             ],
             memory_names=str.join(", ", [memory.name for memory in memories]),
