--- conflicted
+++ resolved
@@ -2,12 +2,8 @@
 
 from attrs import Factory, define, field
 
-<<<<<<< HEAD
-from griptape.artifacts import BaseArtifact, ErrorArtifact
+from griptape.artifacts import BaseArtifact, ErrorArtifact, ListArtifact
 from griptape.engines.rag import RagEngine
-=======
-from griptape.artifacts import BaseArtifact, ErrorArtifact, ListArtifact
->>>>>>> f77d8e83
 from griptape.tasks import BaseTextInputTask
 
 
