--- conflicted
+++ resolved
@@ -16,13 +16,9 @@
 
     def run(self) -> TextArtifact:
         return self.query_engine.query(
-<<<<<<< HEAD
-            self.input.to_text(), namespace=self.namespace
-=======
             self.input.to_text(),
             namespace=self.namespace,
             rulesets=self.all_rulesets,
->>>>>>> 658a3d3a
         )
 
     def load(self, content: Any) -> list[TextArtifact]:
