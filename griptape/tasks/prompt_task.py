from __future__ import annotations
from typing import TYPE_CHECKING, Optional, Callable
from attr import define, field, Factory
from griptape.rules import Ruleset, Rule
from griptape.utils import PromptStack
from griptape.utils import J2
from griptape.tasks import BaseTextInputTask
from griptape.artifacts import TextArtifact, InfoArtifact, ErrorArtifact

if TYPE_CHECKING:
    from griptape.drivers import BasePromptDriver


@define
class PromptTask(BaseTextInputTask):
    prompt_driver: Optional[BasePromptDriver] = field(default=None, kw_only=True)
    rulesets: list[Ruleset] = field(factory=list, kw_only=True)
    rules: list[Rule] = field(factory=list, kw_only=True)
    generate_system_template: Callable[[PromptTask], str] = field(
        default=Factory(
            lambda self: self.default_system_template_generator,
            takes_self=True
        ),
        kw_only=True
    )

<<<<<<< HEAD
    output: Optional[TextArtifact | ErrorArtifact | InfoArtifact] = field(default=None, init=False)
=======
    output: Optional[Union[TextArtifact, ErrorArtifact, InfoArtifact]] = field(default=None, init=False)
    
    @rulesets.validator
    def validate_rulesets(self, _, rulesets: list[Ruleset]) -> None:
        if not rulesets:
            return

        if self.rules:
            raise ValueError("can't have both rulesets and rules specified")

    @rules.validator
    def validate_rules(self, _, rules: list[Rule]) -> None:
        if not rules:
            return

        if self.rulesets:
            raise ValueError("can't have both rules and rulesets specified")
>>>>>>> aa9e41ab

    @property
    def all_rulesets(self) -> list[Ruleset]:
        structure_rulesets = []
        if self.structure.rulesets:
            structure_rulesets = self.structure.rulesets
        elif self.structure.rules:
            structure_rulesets = [Ruleset(name="Default Ruleset", rules=self.structure.rules)]

        task_rulesets = []
        if self.rulesets:
            task_rulesets = self.rulesets
        elif self.rules:
            task_rulesets = [Ruleset(name="Additional Ruleset", rules=self.rules)]

        return structure_rulesets + task_rulesets

    @property
    def prompt_stack(self) -> PromptStack:
        stack = PromptStack()
        memory = self.structure.memory

        stack.add_system_input(
            self.generate_system_template(self)
        )

        if memory:
            memory.add_to_prompt_stack(stack)

        stack.add_user_input(self.input.to_text())

        if self.output:
            stack.add_assistant_input(self.output.to_text())

        return stack

    def default_system_template_generator(self, _: PromptTask) -> str:
        return J2("tasks/prompt_task/system.j2").render(
            rulesets=self.all_rulesets
        )

    def run(self) -> TextArtifact:
        self.output = self.active_driver().run(self.prompt_stack)

        return self.output

    def active_driver(self) -> BasePromptDriver:
        if self.prompt_driver is None:
            return self.structure.prompt_driver
        else:
            return self.prompt_driver<|MERGE_RESOLUTION|>--- conflicted
+++ resolved
@@ -24,10 +24,7 @@
         kw_only=True
     )
 
-<<<<<<< HEAD
     output: Optional[TextArtifact | ErrorArtifact | InfoArtifact] = field(default=None, init=False)
-=======
-    output: Optional[Union[TextArtifact, ErrorArtifact, InfoArtifact]] = field(default=None, init=False)
     
     @rulesets.validator
     def validate_rulesets(self, _, rulesets: list[Ruleset]) -> None:
@@ -44,7 +41,6 @@
 
         if self.rulesets:
             raise ValueError("can't have both rules and rulesets specified")
->>>>>>> aa9e41ab
 
     @property
     def all_rulesets(self) -> list[Ruleset]:
