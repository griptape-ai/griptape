--- conflicted
+++ resolved
@@ -1,11 +1,7 @@
 from __future__ import annotations
 import json
 import re
-<<<<<<< HEAD
-from typing import TYPE_CHECKING
-=======
 from typing import Optional, TYPE_CHECKING, Callable
->>>>>>> 2d4986f3
 import schema
 from attr import define, field
 from jsonschema.exceptions import ValidationError
@@ -70,18 +66,11 @@
         self._input = value
 
     @property
-<<<<<<< HEAD
-    def origin_task(self) -> ActionSubtaskOriginMixin | None:
-        task = self.structure.find_task(self.parent_task_id)
-
-        return task if isinstance(task, ActionSubtaskOriginMixin) else None
-=======
     def origin_task(self) -> BaseTask:
         if self.parent_task_id:
             return self.structure.find_task(self.parent_task_id)
         else:
             raise Exception("ActionSubtask has no parent task.")
->>>>>>> 2d4986f3
 
     @property
     def parents(self) -> list[BaseTask]:
@@ -207,12 +196,7 @@
                 data = actions_matches[-1]
                 actions_list: list = json.loads(data, strict=False)
 
-<<<<<<< HEAD
                 validate(instance=actions_list, schema=self.ACTIONS_SCHEMA.schema)
-=======
-                # validate(instance=action_object, schema=self.ACTION_SCHEMA.schema)
-                self.ACTION_SCHEMA.validate(action_object)
->>>>>>> 2d4986f3
 
                 # Load action name; throw exception if the key is not present
                 if self.action_name is None:
