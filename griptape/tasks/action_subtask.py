from __future__ import annotations
import json
import re
from typing import Optional, TYPE_CHECKING
import schema
from attr import define, field
from jsonschema.exceptions import ValidationError
from jsonschema.validators import validate
from schema import Schema, Literal
from griptape.artifacts import ErrorArtifact, TextArtifact
from griptape.utils import remove_null_values_in_dict_recursively
from griptape.mixins import ActivityMixin, ActionSubtaskOriginMixin
from griptape.tasks import PromptTask, BaseTask
from griptape.artifacts import BaseArtifact
from griptape.events import StartActionSubtaskEvent, FinishActionSubtaskEvent

if TYPE_CHECKING:
    from griptape.memory import ToolMemory
    from griptape.tools import BaseTool


@define
class ActionSubtask(PromptTask):
    THOUGHT_PATTERN = r"(?s)^Thought:\s*(.*?)$"
    ACTION_PATTERN = r"(?s)Action:[^{]*({.*})"
    ANSWER_PATTERN = r"(?s)^Answer:\s?([\s\S]*)$"
    ACTION_SCHEMA = Schema(
        description="Actions have name, path, and input object.",
        schema={
            Literal("name", description="Action name"): str,
            Literal("path", description="Action path"): str,
            schema.Optional(Literal("input", description="Optional action path input values object")): {"values": dict},
        },
    )

    parent_task_id: Optional[str] = field(default=None, kw_only=True)
    thought: Optional[str] = field(default=None, kw_only=True)
    action_name: Optional[str] = field(default=None, kw_only=True)
    action_path: Optional[str] = field(default=None, kw_only=True)
    action_input: Optional[dict] = field(default=None, kw_only=True)

    _tool: Optional[BaseTool] = None
    _memory: Optional[ToolMemory] = None

    @property
    def input(self) -> TextArtifact:
        return TextArtifact(self.input_template)

    @property
    def origin_task(self) -> Optional[ActionSubtaskOriginMixin]:
        return self.structure.find_task(self.parent_task_id)

    @property
    def parents(self) -> list[ActionSubtask]:
        return [self.origin_task.find_subtask(parent_id) for parent_id in self.parent_ids]

    @property
    def children(self) -> list[ActionSubtask]:
        return [self.origin_task.find_subtask(child_id) for child_id in self.child_ids]
<<<<<<< HEAD

    @classmethod
    def action_schema(cls, action_types: list) -> Schema:
        return Schema(
            description="Actions have type, name, activity, and input value.",
            schema={
                Literal("type", description="Action type"): schema.Or(*action_types),
                Literal("name", description="Action name"): str,
                Literal("activity", description="Action activity"): str,
                schema.Optional(Literal("input", description="Optional action activity input object")): {
                    schema.Optional("values", description="Optional activity values field"): dict
                },
            },
        )
=======
>>>>>>> c9aa4c50

    def attach_to(self, parent_task: BaseTask):
        self.parent_task_id = parent_task.id
        self.structure = parent_task.structure
        self.__init_from_prompt(self.input.to_text())

    def before_run(self) -> None:
        self.structure.publish_event(StartActionSubtaskEvent.from_task(self))
        self.structure.logger.info(f"Subtask {self.id}\n{self.input.to_text()}")

    def run(self) -> BaseArtifact:
        try:
            if self.action_name == "error":
                self.output = ErrorArtifact(str(self.action_input))
            else:
<<<<<<< HEAD
                if self.action_type == "tool":
                    if self._tool:
                        observation = self._tool.execute(getattr(self._tool, self.action_activity), self)
                    else:
                        observation = ErrorArtifact("tool not found")
                elif self.action_type == "memory":
                    if self._memory:
                        observation = getattr(self._memory, self.action_activity)(self.action_input)
                    else:
                        observation = ErrorArtifact("memory not found")
=======
                if self._tool:
                    response = self._tool.execute(getattr(self._tool, self.action_path), self)
>>>>>>> c9aa4c50
                else:
                    response = ErrorArtifact("tool not found")

                self.output = response
        except Exception as e:
            self.structure.logger.error(f"Subtask {self.id}\n{e}", exc_info=True)

            self.output = ErrorArtifact(str(e))
        finally:
            return self.output

    def after_run(self) -> None:
<<<<<<< HEAD
        observation = self.output.to_text() if isinstance(self.output, BaseArtifact) else str(self.output)

        self.structure.publish_event(FinishActionSubtaskEvent.from_task(self))
        self.structure.logger.info(f"Subtask {self.id}\nObservation: {observation}")
=======
        response = self.output.to_text() if isinstance(self.output, BaseArtifact) else str(self.output)

        self.structure.publish_event(FinishActionSubtaskEvent.from_task(self))
        self.structure.logger.info(f"Subtask {self.id}\nResponse: {response}")
>>>>>>> c9aa4c50

    def action_to_json(self) -> str:
        json_dict = {}

        if self.action_name:
            json_dict["name"] = self.action_name

        if self.action_path:
            json_dict["path"] = self.action_path

        if self.action_input:
            json_dict["input"] = self.action_input

        return json.dumps(json_dict)

    def add_child(self, child: ActionSubtask) -> ActionSubtask:
        if child.id not in self.child_ids:
            self.child_ids.append(child.id)

        if self.id not in child.parent_ids:
            child.parent_ids.append(self.id)

        return child

    def add_parent(self, parent: ActionSubtask) -> ActionSubtask:
        if parent.id not in self.parent_ids:
            self.parent_ids.append(parent.id)

        if self.id not in parent.child_ids:
            parent.child_ids.append(self.id)

        return parent

    def __init_from_prompt(self, value: str) -> None:
        thought_matches = re.findall(self.THOUGHT_PATTERN, value, re.MULTILINE)
        action_matches = re.findall(self.ACTION_PATTERN, value, re.DOTALL)
        answer_matches = re.findall(self.ANSWER_PATTERN, value, re.MULTILINE)

        if self.thought is None and len(thought_matches) > 0:
            self.thought = thought_matches[-1]

        if len(action_matches) > 0:
            try:
                data = action_matches[-1]
                action_object: dict = json.loads(data, strict=False)

<<<<<<< HEAD
                validate(instance=action_object, schema=self.action_schema(self.origin_task.action_types).schema)

                # Load action type; throw exception if the key is not present
                if self.action_type is None:
                    self.action_type = action_object["type"]
=======
                validate(instance=action_object, schema=self.ACTION_SCHEMA.schema)
>>>>>>> c9aa4c50

                # Load action name; throw exception if the key is not present
                if self.action_name is None:
                    self.action_name = action_object["name"]

                # Load action method; throw exception if the key is not present
                if self.action_path is None:
                    self.action_path = action_object["path"]

                # Load optional input value; don't throw exceptions if key is not present
                if self.action_input is None and "input" in action_object:
                    # The schema library has a bug, where something like `Or(str, None)` doesn't get
                    # correctly translated into JSON schema. For some optional input fields LLMs sometimes
                    # still provide null value, which trips up the validator. The temporary solution that
                    # works is to strip all key-values where value is null.
                    self.action_input = remove_null_values_in_dict_recursively(action_object["input"])

                # Load the action itself
<<<<<<< HEAD
                if self.action_type == "tool":
                    if self.action_name:
                        self._tool = self.origin_task.find_tool(self.action_name)

                    if self._tool:
                        self.__validate_action_input(self.action_input, self._tool)
                elif self.action_type == "memory":
                    if self.action_name:
                        self._memory = self.origin_task.find_memory(self.action_input["values"]["memory_name"])

                    if self._memory:
                        self.__validate_action_input(self.action_input, self._memory)
=======
                if self.action_name:
                    self._tool = self.origin_task.find_tool(self.action_name)

                if self._tool:
                    self.__validate_action_input(self.action_input, self._tool)
>>>>>>> c9aa4c50
            except SyntaxError as e:
                self.structure.logger.error(f"Subtask {self.origin_task.id}\nSyntax error: {e}")

                self.action_name = "error"
                self.action_input = {"error": f"syntax error: {e}"}
            except ValidationError as e:
                self.structure.logger.error(f"Subtask {self.origin_task.id}\nInvalid action JSON: {e}")

                self.action_name = "error"
                self.action_input = {"error": f"Action JSON validation error: {e}"}
            except Exception as e:
                self.structure.logger.error(f"Subtask {self.origin_task.id}\nError parsing tool action: {e}")

                self.action_name = "error"
                self.action_input = {"error": f"Action input parsing error: {e}"}
        elif self.output is None and len(answer_matches) > 0:
            self.output = TextArtifact(answer_matches[-1])

    def __validate_action_input(self, action_input: dict, mixin: ActivityMixin) -> None:
        try:
<<<<<<< HEAD
            activity_schema = mixin.activity_schema(getattr(mixin, self.action_activity))
=======
            activity_schema = mixin.activity_schema(getattr(mixin, self.action_path))
>>>>>>> c9aa4c50

            if activity_schema:
                validate(instance=action_input, schema=activity_schema)
        except ValidationError as e:
            self.structure.logger.error(f"Subtask {self.origin_task.id}\nInvalid activity input JSON: {e}")

            self.action_name = "error"
            self.action_input = {"error": f"Activity input JSON validation error: {e}"}<|MERGE_RESOLUTION|>--- conflicted
+++ resolved
@@ -57,23 +57,6 @@
     @property
     def children(self) -> list[ActionSubtask]:
         return [self.origin_task.find_subtask(child_id) for child_id in self.child_ids]
-<<<<<<< HEAD
-
-    @classmethod
-    def action_schema(cls, action_types: list) -> Schema:
-        return Schema(
-            description="Actions have type, name, activity, and input value.",
-            schema={
-                Literal("type", description="Action type"): schema.Or(*action_types),
-                Literal("name", description="Action name"): str,
-                Literal("activity", description="Action activity"): str,
-                schema.Optional(Literal("input", description="Optional action activity input object")): {
-                    schema.Optional("values", description="Optional activity values field"): dict
-                },
-            },
-        )
-=======
->>>>>>> c9aa4c50
 
     def attach_to(self, parent_task: BaseTask):
         self.parent_task_id = parent_task.id
@@ -89,21 +72,8 @@
             if self.action_name == "error":
                 self.output = ErrorArtifact(str(self.action_input))
             else:
-<<<<<<< HEAD
-                if self.action_type == "tool":
-                    if self._tool:
-                        observation = self._tool.execute(getattr(self._tool, self.action_activity), self)
-                    else:
-                        observation = ErrorArtifact("tool not found")
-                elif self.action_type == "memory":
-                    if self._memory:
-                        observation = getattr(self._memory, self.action_activity)(self.action_input)
-                    else:
-                        observation = ErrorArtifact("memory not found")
-=======
                 if self._tool:
                     response = self._tool.execute(getattr(self._tool, self.action_path), self)
->>>>>>> c9aa4c50
                 else:
                     response = ErrorArtifact("tool not found")
 
@@ -116,17 +86,10 @@
             return self.output
 
     def after_run(self) -> None:
-<<<<<<< HEAD
-        observation = self.output.to_text() if isinstance(self.output, BaseArtifact) else str(self.output)
-
-        self.structure.publish_event(FinishActionSubtaskEvent.from_task(self))
-        self.structure.logger.info(f"Subtask {self.id}\nObservation: {observation}")
-=======
         response = self.output.to_text() if isinstance(self.output, BaseArtifact) else str(self.output)
 
         self.structure.publish_event(FinishActionSubtaskEvent.from_task(self))
         self.structure.logger.info(f"Subtask {self.id}\nResponse: {response}")
->>>>>>> c9aa4c50
 
     def action_to_json(self) -> str:
         json_dict = {}
@@ -173,15 +136,7 @@
                 data = action_matches[-1]
                 action_object: dict = json.loads(data, strict=False)
 
-<<<<<<< HEAD
-                validate(instance=action_object, schema=self.action_schema(self.origin_task.action_types).schema)
-
-                # Load action type; throw exception if the key is not present
-                if self.action_type is None:
-                    self.action_type = action_object["type"]
-=======
                 validate(instance=action_object, schema=self.ACTION_SCHEMA.schema)
->>>>>>> c9aa4c50
 
                 # Load action name; throw exception if the key is not present
                 if self.action_name is None:
@@ -200,26 +155,11 @@
                     self.action_input = remove_null_values_in_dict_recursively(action_object["input"])
 
                 # Load the action itself
-<<<<<<< HEAD
-                if self.action_type == "tool":
-                    if self.action_name:
-                        self._tool = self.origin_task.find_tool(self.action_name)
-
-                    if self._tool:
-                        self.__validate_action_input(self.action_input, self._tool)
-                elif self.action_type == "memory":
-                    if self.action_name:
-                        self._memory = self.origin_task.find_memory(self.action_input["values"]["memory_name"])
-
-                    if self._memory:
-                        self.__validate_action_input(self.action_input, self._memory)
-=======
                 if self.action_name:
                     self._tool = self.origin_task.find_tool(self.action_name)
 
                 if self._tool:
                     self.__validate_action_input(self.action_input, self._tool)
->>>>>>> c9aa4c50
             except SyntaxError as e:
                 self.structure.logger.error(f"Subtask {self.origin_task.id}\nSyntax error: {e}")
 
@@ -240,11 +180,7 @@
 
     def __validate_action_input(self, action_input: dict, mixin: ActivityMixin) -> None:
         try:
-<<<<<<< HEAD
-            activity_schema = mixin.activity_schema(getattr(mixin, self.action_activity))
-=======
             activity_schema = mixin.activity_schema(getattr(mixin, self.action_path))
->>>>>>> c9aa4c50
 
             if activity_schema:
                 validate(instance=action_input, schema=activity_schema)
