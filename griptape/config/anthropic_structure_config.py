--- conflicted
+++ resolved
@@ -4,13 +4,10 @@
 from griptape.drivers import (
     AnthropicImageQueryDriver,
     AnthropicPromptDriver,
-<<<<<<< HEAD
-=======
     BaseEmbeddingDriver,
     BaseImageQueryDriver,
     BasePromptDriver,
     BaseVectorStoreDriver,
->>>>>>> 157186af
     LocalVectorStoreDriver,
     VoyageAiEmbeddingDriver,
 )
@@ -18,18 +15,6 @@
 
 @define
 class AnthropicStructureConfig(StructureConfig):
-<<<<<<< HEAD
-    prompt_driver: AnthropicPromptDriver = field(
-        default=Factory(lambda: AnthropicPromptDriver(model="claude-3-opus-20240229")), metadata={"serializable": True}
-    )
-    embedding_driver: VoyageAiEmbeddingDriver = field(
-        default=Factory(lambda: VoyageAiEmbeddingDriver(model="voyage-large-2")), metadata={"serializable": True}
-    )
-    vector_store_driver: LocalVectorStoreDriver = field(
-        default=Factory(
-            lambda: LocalVectorStoreDriver(embedding_driver=VoyageAiEmbeddingDriver(model="voyage-large-2"))
-        ),
-=======
     prompt_driver: BasePromptDriver = field(
         default=Factory(lambda: AnthropicPromptDriver(model="claude-3-opus-20240229")),
         metadata={"serializable": True},
@@ -37,20 +22,13 @@
     )
     embedding_driver: BaseEmbeddingDriver = field(
         default=Factory(lambda: VoyageAiEmbeddingDriver(model="voyage-large-2")),
->>>>>>> 157186af
         metadata={"serializable": True},
         kw_only=True,
     )
-<<<<<<< HEAD
-    image_query_driver: AnthropicImageQueryDriver = field(
-        default=Factory(lambda: AnthropicImageQueryDriver(model="claude-3-opus-20240229")),
-=======
     vector_store_driver: BaseVectorStoreDriver = field(
         default=Factory(
             lambda: LocalVectorStoreDriver(embedding_driver=VoyageAiEmbeddingDriver(model="voyage-large-2"))
         ),
-        kw_only=True,
->>>>>>> 157186af
         metadata={"serializable": True},
     )
     image_query_driver: BaseImageQueryDriver = field(
