from __future__ import annotations

from abc import ABC
from typing import Optional

from attr import define, field

from griptape.config import BaseConfig
from griptape.drivers import (
    BaseConversationMemoryDriver,
    BaseEmbeddingDriver,
    BaseImageGenerationDriver,
    BaseImageQueryDriver,
    BasePromptDriver,
    BaseVectorStoreDriver,
<<<<<<< HEAD
=======
    BaseTextToSpeechDriver,
>>>>>>> 157186af
)
from griptape.utils import dict_merge


@define
class BaseStructureConfig(BaseConfig, ABC):
    prompt_driver: BasePromptDriver = field(kw_only=True, metadata={"serializable": True})
    image_generation_driver: BaseImageGenerationDriver = field(kw_only=True, metadata={"serializable": True})
    image_query_driver: BaseImageQueryDriver = field(kw_only=True, metadata={"serializable": True})
    embedding_driver: BaseEmbeddingDriver = field(kw_only=True, metadata={"serializable": True})
    vector_store_driver: BaseVectorStoreDriver = field(kw_only=True, metadata={"serializable": True})
    conversation_memory_driver: Optional[BaseConversationMemoryDriver] = field(
        default=None, kw_only=True, metadata={"serializable": True}
    )
<<<<<<< HEAD
=======
    text_to_speech_driver: BaseTextToSpeechDriver = field(kw_only=True, metadata={"serializable": True})
>>>>>>> 157186af

    def merge_config(self, config: dict) -> BaseStructureConfig:
        base_config = self.to_dict()
        merged_config = dict_merge(base_config, config)

        return BaseStructureConfig.from_dict(merged_config)<|MERGE_RESOLUTION|>--- conflicted
+++ resolved
@@ -13,10 +13,7 @@
     BaseImageQueryDriver,
     BasePromptDriver,
     BaseVectorStoreDriver,
-<<<<<<< HEAD
-=======
     BaseTextToSpeechDriver,
->>>>>>> 157186af
 )
 from griptape.utils import dict_merge
 
@@ -31,10 +28,7 @@
     conversation_memory_driver: Optional[BaseConversationMemoryDriver] = field(
         default=None, kw_only=True, metadata={"serializable": True}
     )
-<<<<<<< HEAD
-=======
     text_to_speech_driver: BaseTextToSpeechDriver = field(kw_only=True, metadata={"serializable": True})
->>>>>>> 157186af
 
     def merge_config(self, config: dict) -> BaseStructureConfig:
         base_config = self.to_dict()
