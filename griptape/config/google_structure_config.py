--- conflicted
+++ resolved
@@ -1,9 +1,6 @@
 from attrs import define, field, Factory
 
 from griptape.config import StructureConfig
-<<<<<<< HEAD
-from griptape.drivers import GoogleEmbeddingDriver, GooglePromptDriver, LocalVectorStoreDriver
-=======
 from griptape.drivers import (
     BaseEmbeddingDriver,
     BasePromptDriver,
@@ -12,20 +9,10 @@
     GooglePromptDriver,
     LocalVectorStoreDriver,
 )
->>>>>>> 157186af
 
 
 @define
 class GoogleStructureConfig(StructureConfig):
-<<<<<<< HEAD
-    prompt_driver: GooglePromptDriver = field(
-        default=Factory(lambda: GooglePromptDriver(model="gemini-pro")), metadata={"serializable": True}
-    )
-    embedding_driver: GoogleEmbeddingDriver = field(
-        default=Factory(lambda: GoogleEmbeddingDriver(model="models/embedding-001")), metadata={"serializable": True}
-    )
-    vector_store_driver: LocalVectorStoreDriver = field(
-=======
     prompt_driver: BasePromptDriver = field(
         default=Factory(lambda: GooglePromptDriver(model="gemini-pro")), kw_only=True, metadata={"serializable": True}
     )
@@ -35,9 +22,9 @@
         metadata={"serializable": True},
     )
     vector_store_driver: BaseVectorStoreDriver = field(
->>>>>>> 157186af
         default=Factory(
             lambda: LocalVectorStoreDriver(embedding_driver=GoogleEmbeddingDriver(model="models/embedding-001"))
         ),
+        kw_only=True,
         metadata={"serializable": True},
     )