--- conflicted
+++ resolved
@@ -17,23 +17,6 @@
 
 @define
 class OpenAiStructureConfig(StructureConfig):
-<<<<<<< HEAD
-    prompt_driver: OpenAiChatPromptDriver = field(
-        default=Factory(lambda: OpenAiChatPromptDriver(model="gpt-4")), metadata={"serializable": True}
-    )
-    image_generation_driver: OpenAiImageGenerationDriver = field(
-        default=Factory(lambda: OpenAiImageGenerationDriver(model="dall-e-2", image_size="512x512")),
-        metadata={"serializable": True},
-    )
-    image_query_driver: OpenAiVisionImageQueryDriver = field(
-        default=Factory(lambda: OpenAiVisionImageQueryDriver(model="gpt-4-vision-preview")),
-        metadata={"serializable": True},
-    )
-    embedding_driver: OpenAiEmbeddingDriver = field(
-        default=Factory(lambda: OpenAiEmbeddingDriver(model="text-embedding-3-small")), metadata={"serializable": True}
-    )
-    vector_store_driver: LocalVectorStoreDriver = field(
-=======
     prompt_driver: BasePromptDriver = field(
         default=Factory(lambda: OpenAiChatPromptDriver(model="gpt-4o")), metadata={"serializable": True}, kw_only=True
     )
@@ -53,9 +36,9 @@
         kw_only=True,
     )
     vector_store_driver: BaseVectorStoreDriver = field(
->>>>>>> 157186af
         default=Factory(
             lambda: LocalVectorStoreDriver(embedding_driver=OpenAiEmbeddingDriver(model="text-embedding-3-small"))
         ),
+        kw_only=True,
         metadata={"serializable": True},
     )