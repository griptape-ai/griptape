from attrs import Factory, define, field

from griptape.config import StructureConfig
from griptape.drivers import (
    BaseEmbeddingDriver,
    BaseImageGenerationDriver,
    BaseImageQueryDriver,
    BasePromptDriver,
    BaseVectorStoreDriver,
    LocalVectorStoreDriver,
    OpenAiChatPromptDriver,
    OpenAiEmbeddingDriver,
    OpenAiImageGenerationDriver,
<<<<<<< HEAD
    OpenAiVisionImageQueryDriver,
    BaseTextToSpeechDriver,
    OpenAiTextToSpeechDriver,
    BaseAudioTranscriptionDriver,
    OpenAiAudioTranscriptionDriver,
=======
    OpenAiImageQueryDriver,
>>>>>>> 3f3f8b9d
)


@define
class OpenAiStructureConfig(StructureConfig):
    prompt_driver: BasePromptDriver = field(
        default=Factory(lambda: OpenAiChatPromptDriver(model="gpt-4o")), metadata={"serializable": True}, kw_only=True
    )
    image_generation_driver: BaseImageGenerationDriver = field(
        default=Factory(lambda: OpenAiImageGenerationDriver(model="dall-e-2", image_size="512x512")),
        kw_only=True,
        metadata={"serializable": True},
    )
    image_query_driver: BaseImageQueryDriver = field(
        default=Factory(lambda: OpenAiImageQueryDriver(model="gpt-4o")), kw_only=True, metadata={"serializable": True}
    )
    embedding_driver: BaseEmbeddingDriver = field(
        default=Factory(lambda: OpenAiEmbeddingDriver(model="text-embedding-3-small")),
        metadata={"serializable": True},
        kw_only=True,
    )
    vector_store_driver: BaseVectorStoreDriver = field(
        default=Factory(
            lambda: LocalVectorStoreDriver(embedding_driver=OpenAiEmbeddingDriver(model="text-embedding-3-small"))
        ),
        kw_only=True,
        metadata={"serializable": True},
    )
    text_to_speech_driver: BaseTextToSpeechDriver = field(
        default=Factory(lambda: OpenAiTextToSpeechDriver(model="tts")), kw_only=True, metadata={"serializable": True}
    )
    audio_transcription_driver: BaseAudioTranscriptionDriver = field(
        default=Factory(lambda: OpenAiAudioTranscriptionDriver(model="whisper-1")),
        kw_only=True,
        metadata={"serializable": True},
    )<|MERGE_RESOLUTION|>--- conflicted
+++ resolved
@@ -11,15 +11,11 @@
     OpenAiChatPromptDriver,
     OpenAiEmbeddingDriver,
     OpenAiImageGenerationDriver,
-<<<<<<< HEAD
-    OpenAiVisionImageQueryDriver,
     BaseTextToSpeechDriver,
     OpenAiTextToSpeechDriver,
     BaseAudioTranscriptionDriver,
     OpenAiAudioTranscriptionDriver,
-=======
     OpenAiImageQueryDriver,
->>>>>>> 3f3f8b9d
 )
 
 
