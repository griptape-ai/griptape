from attrs import Factory, define, field
from typing import Optional

from griptape.config import BaseStructureConfig

from griptape.drivers import (
    BaseConversationMemoryDriver,
    BaseEmbeddingDriver,
    BaseImageGenerationDriver,
    BasePromptDriver,
    BaseVectorStoreDriver,
    DummyVectorStoreDriver,
    DummyEmbeddingDriver,
    DummyImageGenerationDriver,
    DummyPromptDriver,
    DummyImageQueryDriver,
    BaseImageQueryDriver,
<<<<<<< HEAD
=======
    BaseTextToSpeechDriver,
    DummyTextToSpeechDriver,
>>>>>>> 157186af
)


@define
class StructureConfig(BaseStructureConfig):
    prompt_driver: BasePromptDriver = field(
        kw_only=True, default=Factory(lambda: DummyPromptDriver()), metadata={"serializable": True}
    )
    image_generation_driver: BaseImageGenerationDriver = field(
        kw_only=True, default=Factory(lambda: DummyImageGenerationDriver()), metadata={"serializable": True}
    )
    image_query_driver: BaseImageQueryDriver = field(
        kw_only=True, default=Factory(lambda: DummyImageQueryDriver()), metadata={"serializable": True}
    )
    embedding_driver: BaseEmbeddingDriver = field(
        kw_only=True, default=Factory(lambda: DummyEmbeddingDriver()), metadata={"serializable": True}
    )
    vector_store_driver: BaseVectorStoreDriver = field(
        default=Factory(lambda: DummyVectorStoreDriver()), kw_only=True, metadata={"serializable": True}
<<<<<<< HEAD
    )
    conversation_memory_driver: Optional[BaseConversationMemoryDriver] = field(
        default=None, kw_only=True, metadata={"serializable": True}
=======
    )
    conversation_memory_driver: Optional[BaseConversationMemoryDriver] = field(
        default=None, kw_only=True, metadata={"serializable": True}
    )
    text_to_speech_driver: BaseTextToSpeechDriver = field(
        default=Factory(lambda: DummyTextToSpeechDriver()), kw_only=True, metadata={"serializable": True}
>>>>>>> 157186af
    )<|MERGE_RESOLUTION|>--- conflicted
+++ resolved
@@ -15,11 +15,8 @@
     DummyPromptDriver,
     DummyImageQueryDriver,
     BaseImageQueryDriver,
-<<<<<<< HEAD
-=======
     BaseTextToSpeechDriver,
     DummyTextToSpeechDriver,
->>>>>>> 157186af
 )
 
 
@@ -39,16 +36,10 @@
     )
     vector_store_driver: BaseVectorStoreDriver = field(
         default=Factory(lambda: DummyVectorStoreDriver()), kw_only=True, metadata={"serializable": True}
-<<<<<<< HEAD
-    )
-    conversation_memory_driver: Optional[BaseConversationMemoryDriver] = field(
-        default=None, kw_only=True, metadata={"serializable": True}
-=======
     )
     conversation_memory_driver: Optional[BaseConversationMemoryDriver] = field(
         default=None, kw_only=True, metadata={"serializable": True}
     )
     text_to_speech_driver: BaseTextToSpeechDriver = field(
         default=Factory(lambda: DummyTextToSpeechDriver()), kw_only=True, metadata={"serializable": True}
->>>>>>> 157186af
     )