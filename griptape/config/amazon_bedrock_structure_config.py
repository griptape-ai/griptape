from __future__ import annotations
from typing import TYPE_CHECKING
from attrs import Factory, define, field

from griptape.drivers import BasePromptDriver
from griptape.utils import import_optional_dependency
from griptape.config import StructureConfig
from griptape.drivers import (
    AmazonBedrockImageGenerationDriver,
    AmazonBedrockImageQueryDriver,
    AmazonBedrockPromptDriver,
    AmazonBedrockTitanEmbeddingDriver,
    BaseEmbeddingDriver,
    BaseImageGenerationDriver,
    BaseVectorStoreDriver,
    BedrockClaudeImageQueryModelDriver,
    BedrockTitanImageGenerationModelDriver,
    LocalVectorStoreDriver,
)

if TYPE_CHECKING:
    import boto3


@define
class AmazonBedrockStructureConfig(StructureConfig):
    session: boto3.Session = field(
        default=Factory(lambda: import_optional_dependency("boto3").Session()),
        kw_only=True,
        metadata={"serializable": False},
    )

    prompt_driver: BasePromptDriver = field(
        default=Factory(
<<<<<<< HEAD
            lambda self: AmazonBedrockPromptDriver(
                session=self.session, model="anthropic.claude-3-sonnet-20240229-v1:0"
            ),
            takes_self=True,
=======
            lambda: AmazonBedrockPromptDriver(model="anthropic.claude-3-5-sonnet-20240620-v1:0", stream=False)
>>>>>>> 01e4213d
        ),
        kw_only=True,
        metadata={"serializable": True},
    )
    embedding_driver: BaseEmbeddingDriver = field(
        default=Factory(
            lambda self: AmazonBedrockTitanEmbeddingDriver(session=self.session, model="amazon.titan-embed-text-v1"),
            takes_self=True,
        ),
        kw_only=True,
        metadata={"serializable": True},
    )
    image_generation_driver: BaseImageGenerationDriver = field(
        default=Factory(
            lambda self: AmazonBedrockImageGenerationDriver(
                session=self.session,
                model="amazon.titan-image-generator-v1",
                image_generation_model_driver=BedrockTitanImageGenerationModelDriver(),
            ),
            takes_self=True,
        ),
        kw_only=True,
        metadata={"serializable": True},
    )
    image_query_driver: BaseImageGenerationDriver = field(
        default=Factory(
<<<<<<< HEAD
            lambda self: AmazonBedrockImageQueryDriver(
                session=self.session,
                model="anthropic.claude-3-sonnet-20240229-v1:0",
=======
            lambda: AmazonBedrockImageQueryDriver(
                model="anthropic.claude-3-5-sonnet-20240620-v1:0",
>>>>>>> 01e4213d
                image_query_model_driver=BedrockClaudeImageQueryModelDriver(),
            ),
            takes_self=True,
        ),
        kw_only=True,
        metadata={"serializable": True},
    )
    vector_store_driver: BaseVectorStoreDriver = field(
        default=Factory(lambda self: LocalVectorStoreDriver(embedding_driver=self.embedding_driver), takes_self=True),
        kw_only=True,
        metadata={"serializable": True},
    )<|MERGE_RESOLUTION|>--- conflicted
+++ resolved
@@ -32,14 +32,10 @@
 
     prompt_driver: BasePromptDriver = field(
         default=Factory(
-<<<<<<< HEAD
             lambda self: AmazonBedrockPromptDriver(
-                session=self.session, model="anthropic.claude-3-sonnet-20240229-v1:0"
+                session=self.session, model="anthropic.claude-3-5-sonnet-20240620-v1:0"
             ),
             takes_self=True,
-=======
-            lambda: AmazonBedrockPromptDriver(model="anthropic.claude-3-5-sonnet-20240620-v1:0", stream=False)
->>>>>>> 01e4213d
         ),
         kw_only=True,
         metadata={"serializable": True},
@@ -66,14 +62,9 @@
     )
     image_query_driver: BaseImageGenerationDriver = field(
         default=Factory(
-<<<<<<< HEAD
             lambda self: AmazonBedrockImageQueryDriver(
                 session=self.session,
-                model="anthropic.claude-3-sonnet-20240229-v1:0",
-=======
-            lambda: AmazonBedrockImageQueryDriver(
                 model="anthropic.claude-3-5-sonnet-20240620-v1:0",
->>>>>>> 01e4213d
                 image_query_model_driver=BedrockClaudeImageQueryModelDriver(),
             ),
             takes_self=True,
