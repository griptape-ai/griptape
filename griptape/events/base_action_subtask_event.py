--- conflicted
+++ resolved
@@ -11,19 +11,11 @@
 
 @define
 class BaseActionSubtaskEvent(BaseTaskEvent, ABC):
-<<<<<<< HEAD
-    subtask_parent_task_id: str | None = field(kw_only=True, metadata={"serialize": True})
-    subtask_thought: str | None = field(kw_only=True, metadata={"serialize": True})
-    subtask_action_name: str | None = field(kw_only=True, metadata={"serialize": True})
-    subtask_action_path: str | None = field(kw_only=True, metadata={"serialize": True})
-    subtask_action_input: dict | None = field(kw_only=True, metadata={"serialize": True})
-=======
-    subtask_parent_task_id: Optional[str] = field(kw_only=True)
-    subtask_thought: Optional[str] = field(kw_only=True)
-    subtask_action_name: Optional[str] = field(kw_only=True)
-    subtask_action_path: Optional[str] = field(kw_only=True)
-    subtask_action_input: Optional[dict] = field(kw_only=True)
->>>>>>> f0d57d8c
+    subtask_parent_task_id: Optional[str] = field(kw_only=True, metadata={"serialize": True})
+    subtask_thought: Optional[str] = field(kw_only=True, metadata={"serialize": True})
+    subtask_action_name: Optional[str] = field(kw_only=True, metadata={"serialize": True})
+    subtask_action_path: Optional[str] = field(kw_only=True, metadata={"serialize": True})
+    subtask_action_input: Optional[dict] = field(kw_only=True, metadata={"serialize": True})
 
     @classmethod
     def from_task(cls, task: ActionSubtask) -> BaseActionSubtaskEvent:
