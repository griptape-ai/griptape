--- conflicted
+++ resolved
@@ -7,15 +7,5 @@
 
 @define
 class StartImageGenerationEvent(BaseImageGenerationEvent):
-<<<<<<< HEAD
     prompts: list[str] = field(kw_only=True, metadata={"serialize": True})
-    negative_prompts: list[str] | None = field(default=None, kw_only=True, metadata={"serialize": True})
-=======
-    prompts: list[str] = field(kw_only=True)
-    negative_prompts: Optional[list[str]] = field(default=None, kw_only=True)
-
-    def to_dict(self) -> dict:
-        from griptape.schemas import StartImageGenerationEventSchema
-
-        return dict(StartImageGenerationEventSchema().dump(self))
->>>>>>> f0d57d8c
+    negative_prompts: Optional[list[str]] = field(default=None, kw_only=True, metadata={"serialize": True})