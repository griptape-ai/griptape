--- conflicted
+++ resolved
@@ -15,11 +15,7 @@
         default=Factory(lambda self: self.DEFAULT_SEPARATORS, takes_self=True),
         kw_only=True,
     )
-<<<<<<< HEAD
-    tokenizer: OpenAiTokenizer = field(
-=======
     tokenizer: BaseTokenizer = field(
->>>>>>> c3b7ceec
         default=Factory(
             lambda: OpenAiTokenizer(
                 model=OpenAiTokenizer.DEFAULT_OPENAI_GPT_3_CHAT_MODEL
@@ -42,11 +38,7 @@
     def _chunk_recursively(
         self, chunk: str, current_separator: Optional[ChunkSeparator] = None
     ) -> list[str]:
-<<<<<<< HEAD
-        token_count = self.tokenizer.token_count(chunk)
-=======
         token_count = self.tokenizer.count_tokens(chunk)
->>>>>>> c3b7ceec
 
         if token_count <= self.max_tokens:
             return [chunk]
@@ -88,32 +80,13 @@
 
                     # Create the two subchunks based on the best separator.
                     if separator.is_prefix:
-<<<<<<< HEAD
-                        first_subchunk = separator.value + separator.value.join(
-                            subchanks[: balance_index + 1]
-=======
                         # If the separator is a prefix, append it before this subchunk.
                         first_subchunk = separator.value + separator.value.join(
                             subchunks[: balance_index + 1]
->>>>>>> c3b7ceec
                         )
                         second_subchunk = (
                             separator.value
                             + separator.value.join(
-<<<<<<< HEAD
-                                subchanks[balance_index + 1 :]
-                            )
-                        )
-                    else:
-                        first_subchunk = (
-                            separator.value.join(subchanks[: balance_index + 1])
-                            + separator.value
-                        )
-                        second_subchunk = separator.value.join(
-                            subchanks[balance_index + 1 :]
-                        )
-
-=======
                                 subchunks[balance_index + 1 :]
                             )
                         )
@@ -128,7 +101,6 @@
                         )
 
                     # Continue recursively chunking the subchunks.
->>>>>>> c3b7ceec
                     first_subchunk_rec = self._chunk_recursively(
                         first_subchunk.strip(), separator
                     )
