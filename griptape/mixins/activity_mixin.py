--- conflicted
+++ resolved
@@ -72,15 +72,6 @@
             raise Exception("This method is not an activity.")
         else:
             return Template(activity.config["description"]).render({"_self": self})
-<<<<<<< HEAD
-
-    def activity_uses_default_memory(self, activity: Callable) -> bool:
-        if activity is None or not getattr(activity, "is_activity", False):
-            raise Exception("This method is not an activity.")
-        else:
-            return activity.config["uses_default_memory"]
-=======
->>>>>>> c9aa4c50
 
     def activity_schema(self, activity: Callable) -> Optional[dict]:
         if activity is None or not getattr(activity, "is_activity", False):
