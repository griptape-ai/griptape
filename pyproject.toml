--- conflicted
+++ resolved
@@ -30,11 +30,7 @@
 requests = "^2"
 
 # drivers
-<<<<<<< HEAD
-cohere = { version = ">=5", optional = true }
-=======
 cohere = { version = "^5.5.4", optional = true }
->>>>>>> 9c0d3684
 anthropic = { version = "^0.20.0", optional = true }
 transformers = { version = "^4.39.3", optional = true }
 huggingface-hub = { version = ">=0.13", optional = true }
