--- conflicted
+++ resolved
@@ -1,10 +1,6 @@
 [tool.poetry]
 name = "griptape"
-<<<<<<< HEAD
-version = "0.30.2"
-=======
 version = "0.31.0"
->>>>>>> 2ba3e922
 description = "Modular Python framework for LLM workflows, tools, memory, and data."
 authors = ["Griptape <hello@griptape.ai>"]
 license = "Apache 2.0"
