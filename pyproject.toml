--- conflicted
+++ resolved
@@ -23,13 +23,6 @@
 rich = ">=13"
 schema = ">=0.7"
 pyyaml = ">=6"
-<<<<<<< HEAD
-fastapi = ">=0.90, <1"
-uvicorn = ">= 0.20"
-python-decouple=">=3"
-boto3 = "^1.28.57"
-=======
->>>>>>> cc578249
 tenacity = ">=8.0"
 numpy = ">=1"
 PyPDF2 = ">=3"
