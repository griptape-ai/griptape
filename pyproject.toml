[tool.poetry]
name = "griptape"
version = "0.33.1"
description = "Modular Python framework for LLM workflows, tools, memory, and data."
authors = ["Griptape <hello@griptape.ai>"]
license = "Apache 2.0"
readme = "README.md"
repository = "https://github.com/griptape-ai/griptape"

packages = [
    {include = "griptape"}
]

[tool.poetry.dependencies]
python = "^3.9"
openai = "^1.1.1"
attrs = "^24.2.0"
jinja2 = "^3.1.4"
marshmallow = "^3.21.3"
marshmallow-enum = "^1.5.1"
tiktoken = "^0.8"
rich = "^13.7.1"
schema = "^0.7.7"
pyyaml = "^6.0.1"
tenacity = "^8.5.0"
numpy = "^1.26.4"
stringcase = "^1.2.0"
docker = "^7.1.0"
requests = "^2.32.0"
filetype = "^1.2"

# drivers
<<<<<<< HEAD
cohere = { version = "^5.5.4", optional = true }
anthropic = { version = "^0.36.0", optional = true }
=======
cohere = { version = "~5.10.0", optional = true }
anthropic = { version = "^0.35.0", optional = true }
>>>>>>> cc4ffe5f
transformers = { version = "^4.41.1", optional = true}
huggingface-hub = { version = "^0.25.1", optional = true }
boto3 = { version = "^1.34.119", optional = true }
snowflake-sqlalchemy = { version = "^1.6.1", optional = true }
pinecone-client = { version = "^3", optional = true }
pymongo = { version = "^4.8.0", optional = true }
marqo = { version = "^3.7.0", optional = true }
redis = { version = "^5.1.0", optional = true }
opensearch-py = { version = "^2.3.1", optional = true }
pgvector = { version = "^0.3.4", optional = true }
psycopg2-binary = { version = "^2.9.9", optional = true }
google-generativeai = { version = "^0.8.2", optional = true }
trafilatura = {version = "^1.6", optional = true}
playwright = {version = "^1.42", optional = true}
beautifulsoup4 = {version = "^4.12.3", optional = true}
markdownify = {version = "^0.13.1", optional = true}
voyageai = {version = "^0.2.1", optional = true}
elevenlabs = {version = "^1.1.2", optional = true}
qdrant-client = { version = "^1.10.1", optional = true }
astrapy = { version = "^1.4", optional = true }
pusher = {version = "^3.3.2", optional = true}
ollama = {version = "^0.3.0", optional = true} 
duckduckgo-search = {version = "^6.2.12", optional = true}
sqlalchemy = {version = "^2.0.31", optional = true}
opentelemetry-sdk = {version = "^1.25.0", optional = true}
opentelemetry-api = {version = "^1.25.0", optional = true}
opentelemetry-instrumentation = {version = "^0.46b0", optional = true}
opentelemetry-instrumentation-threading = {version = "^0.46b0", optional = true}
opentelemetry-exporter-otlp-proto-http = {version = "^1.25.0", optional = true}
diffusers = {version = "^0.30.3", optional = true}
tavily-python = {version = "^0.5.0", optional = true}
exa-py = {version = "^1.1.4", optional = true}

# loaders
pandas = {version = "^1.3", optional = true}
pypdf = {version = "^5.0.1", optional = true}
pillow = {version = "^10.2.0", optional = true}
mail-parser = {version = "^3.15.0", optional = true}

[tool.poetry.extras]
drivers-prompt-cohere = ["cohere"]
drivers-prompt-anthropic = ["anthropic"]
drivers-prompt-huggingface-hub = ["huggingface-hub", "transformers"]
drivers-prompt-huggingface-pipeline = ["transformers"]
drivers-prompt-amazon-bedrock = ["boto3", "anthropic"]
drivers-prompt-amazon-sagemaker = ["boto3", "transformers"]
drivers-prompt-google = ["google-generativeai"]
drivers-prompt-ollama = ["ollama"]

drivers-sql = ["sqlalchemy"]
drivers-sql-amazon-redshift = ["boto3"]
drivers-sql-snowflake = ["sqlalchemy", "snowflake-sqlalchemy", "snowflake"]

drivers-memory-conversation-amazon-dynamodb = ["boto3"]
drivers-memory-conversation-redis = ["redis"]

drivers-vector-marqo = ["marqo"]
drivers-vector-pinecone = ["pinecone-client"]
drivers-vector-mongodb = ["pymongo"]
drivers-vector-redis = ["redis"]
drivers-vector-opensearch = ["opensearch-py"]
drivers-vector-amazon-opensearch = ["opensearch-py", "boto3"]
drivers-vector-pgvector = ["sqlalchemy", "pgvector", "psycopg2-binary"]
drivers-vector-qdrant = ["qdrant-client"]
drivers-vector-astra-db = ["astrapy"]

drivers-embedding-amazon-bedrock = ["boto3"]
drivers-embedding-amazon-sagemaker = ["boto3"]
drivers-embedding-huggingface = ["huggingface-hub", "transformers"]
drivers-embedding-voyageai = ["voyageai"]
drivers-embedding-google = ["google-generativeai"]
drivers-embedding-cohere = ["cohere"]
drivers-embedding-ollama = ["ollama"]

drivers-web-scraper-trafilatura = ["trafilatura"]
drivers-web-scraper-markdownify = ["playwright", "beautifulsoup4", "markdownify"]

drivers-web-search-duckduckgo = ["duckduckgo-search"]
drivers-web-search-tavily = ["tavily-python"]
drivers-web-search-exa = ["exa-py"]

drivers-event-listener-amazon-sqs = ["boto3"]
drivers-event-listener-amazon-iot = ["boto3"]
drivers-event-listener-pusher = ["pusher"]

drivers-text-to-speech-elevenlabs = ["elevenlabs"]

drivers-rerank-cohere = ["cohere"]

drivers-observability-opentelemetry = [
    "opentelemetry-sdk",
    "opentelemetry-api",
    "opentelemetry-instrumentation",
    "opentelemetry-instrumentation-threading",
    "opentelemetry-exporter-otlp-proto-http",
]
drivers-observability-griptape-cloud = [
    "opentelemetry-sdk",
    "opentelemetry-api",
    "opentelemetry-instrumentation",
    "opentelemetry-instrumentation-threading",
    "opentelemetry-exporter-otlp-proto-http",
]
drivers-observability-datadog = [
    "opentelemetry-sdk",
    "opentelemetry-api",
    "opentelemetry-instrumentation",
    "opentelemetry-instrumentation-threading",
    "opentelemetry-exporter-otlp-proto-http",
]

drivers-image-generation-huggingface = ["diffusers", "pillow"]

loaders-pdf = ["pypdf"]
loaders-image = ["pillow"]
loaders-email = ["mail-parser"]
loaders-sql = ["sqlalchemy"]

all = [
    # drivers
    "cohere",
    "anthropic",
    "hugginface-hub",
    "transformers",
    "sqlalchemy",
    "boto3",
    "snowflake-sqlalchemy",
    "snowflake",
    "marqo",
    "pinecone-client",
    "qdrant-client",
    "astrapy",
    "pymongo",
    "redis",
    "opensearch-py",
    "pgvector",
    "psycopg2-binary",
    "google-generativeai",
    "trafilatura",
    "playwright",
    "beautifulsoup4",
    "markdownify",
    "voyageai",
    "elevenlabs",
    "pusher",
    "ollama",
    "duckduckgo-search",
    "tavily-python",
    "exa-py",
    "opentelemetry-sdk",
    "opentelemetry-api",
    "opentelemetry-instrumentation",
    "opentelemetry-instrumentation-threading",
    "opentelemetry-exporter-otlp-proto-http",
    "diffusers",
    "pillow",

    # loaders
    "pandas",
    "pypdf",
    "mail-parser",
]

[tool.poetry.group.test]
optional = true

[tool.poetry.group.test.dependencies]
pytest = "^8.3.1"
pytest-mock = "^3.1.4"
mongomock = "^4.1.2"

twine = "^5.1.1"
moto = {extras = ["dynamodb", "iotdata", "sqs"], version = "^5.0.16"}
pytest-xdist = "^3.3.1"
pytest-cov = "^5.0.0"
pytest-env = "^1.1.1"
fuzzywuzzy = "^0.18.0"
pytest-clarity = "^1.0.1"
torch = "^2.4.1"


[tool.poetry.group.dev]
optional = true

[tool.poetry.group.dev.dependencies]
ruff = "^0.6.0"
pyright = "^1.1.376"
pre-commit = "^4.0.0"
boto3-stubs = {extras = ["bedrock", "iam", "opensearch", "s3", "sagemaker", "sqs", "iot-data", "dynamodb", "redshift-data"], version = "^1.34.105"}
typos = "^1.22.9"
mdformat = "^0.7.17"
mdformat-gfm = "^0.3.6"
mdformat-frontmatter = "^2.0.8"
mdformat-footnote = "^0.1.1"
mdformat-admon = "^2.0.6"


[tool.poetry.group.docs]
optional = true

[tool.poetry.group.docs.dependencies]
mkdocs = "^1.5.2"
mkdocs-material = "^9.2.8"
mkdocs-glightbox = ">=0.3.4,<0.5.0"
mkdocstrings = {extras = ["python"], version = ">=0.25.2,<0.27.0"}
mkdocs-gen-files = "^0.5.0"
mkdocs-literate-nav = "^0.6.0"
mkdocs-section-index = "^0.3.6"
pymdown-extensions = "^10.3"

[tool.ruff]
line-length = 120

[tool.ruff.lint]
select = [
    "F", # pyflakes
    "E", # pycodestyle-errors
    "W", # pycodestyle-warnings
    "C90", # mccabe
    "I", # isort
    "N", # pep8-naming
    "D", # pydocstyle
    "UP", # pyupgrade
    "YTT", # flake8-2020
    "ANN", # flake8-annotations
    "ASYNC", # flake8-async
    "FBT", # flake8-boolean-trap
    "A", # flake8-builtins
    "B", # flake8-bugbear
    "COM", # flake8-commas
    "C4", # flake8-comprehensions
    "FA", # flake8-future-annotations
    "LOG", # flake8-logging
    "G", # flake8-logging-format
    "T20", # flake8-print
    "PT", # flake8-pytest-style
    "RET", # flake8-return
    "SIM", # flake8-simplify
    "TID", # flake8-tidy-imports
    "TCH", # flake8-type-checking
    "ERA", # eradicate
    "PGH", # pygrep-hooks
    "FURB", # refurb
]
ignore = [
    "UP007", # non-pep604-annotation
    "E501", # line-too-long
    "B024", # abstract-base-class-without-abstract-method
    "B009", # get-attr-with-constant
    "B010", # set-attr-with-constant
    "D100", # undocumented-public-module
    "D101", # undocumented-public-class
    "D102", # undocumented-public-method
    "D103", # undocumented-public-function
    "D104", # undocumented-public-package
    "D105", # undocumented-magic-method
    "D106", # undocumented-public-nested-class
    "D107", # undocumented-public-init
    "COM812", # missing-trailing-comma -- See https://github.com/astral-sh/ruff/issues/9216 
    "ANN002", # missing-type-args
    "ANN003", # missing-type-kwargs
    "ANN101", # missing-type-self
    "ANN102", # missing-type-cls
    "ANN401", # any-type
    "PT011", # pytest-raises-too-broad
    "RET505" # superfluous-else-return
]
[tool.ruff.lint.pydocstyle]
convention = "google"

[tool.ruff.lint.flake8-pytest-style]
fixture-parentheses = true

[tool.ruff.lint.per-file-ignores]
"__init__.py" = [
    "I" # isort
]
"tests/*" = [
    "ANN001", # missing-type-function-argument
    "ANN201", # missing-return-type-undocumented-public-function
    "ANN202", # missing-return-type-private-function
]
"docs/*" = [
    "T20" # flake8-print
]

[tool.ruff.lint.flake8-tidy-imports.banned-api]
"attr".msg = "The attr module is deprecated, use attrs instead."

[tool.pyright]
venvPath = "."
venv = ".venv"
include = ["griptape"]
exclude = [
    "**/__pycache__",
]
pythonVersion = "3.9"
reportOptionalMemberAccess = "none"
reportIncompatibleVariableOverride = "none" # see thread: https://github.com/microsoft/pyright/issues/5933 
enableExperimentalFeatures = true # https://github.com/microsoft/pyright/issues/7713

[tool.pytest_env]
OPENAI_API_KEY = {value = "api-key", skip_if_set = true}
AZURE_OPENAI_API_KEY = { value = "api-key", skip_if_set = true}

[build-system]
requires = ["poetry-core"]
build-backend = "poetry.core.masonry.api"<|MERGE_RESOLUTION|>--- conflicted
+++ resolved
@@ -30,13 +30,8 @@
 filetype = "^1.2"
 
 # drivers
-<<<<<<< HEAD
-cohere = { version = "^5.5.4", optional = true }
+cohere = { version = "~5.10.0", optional = true }
 anthropic = { version = "^0.36.0", optional = true }
-=======
-cohere = { version = "~5.10.0", optional = true }
-anthropic = { version = "^0.35.0", optional = true }
->>>>>>> cc4ffe5f
 transformers = { version = "^4.41.1", optional = true}
 huggingface-hub = { version = "^0.25.1", optional = true }
 boto3 = { version = "^1.34.119", optional = true }
