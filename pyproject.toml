[tool.poetry]
name = "griptape"
version = "0.19.4"
description = "Modular Python framework for LLM workflows, tools, memory, and data."
authors = ["Griptape <hello@griptape.ai>"]
license = "Apache 2.0"
readme = "README.md"
repository = "https://github.com/griptape-ai/griptape"

packages = [
    {include = "griptape"}
]

[tool.poetry.dependencies]
python = ">=3.9,<3.12"
<<<<<<< HEAD
python-dotenv = ">=0.21"
openai = "^1.1.1"
cohere = ">=4"
=======
openai = ">=0.27,<1"
>>>>>>> c9aa4c50
attrs = ">=22"
jinja2 = ">=3.1"
jsonschema = ">=4"
marshmallow = ">=3"
marshmallow-enum = ">=1.5"
tiktoken = ">=0.3"
rich = ">=13"
schema = ">=0.7"
pyyaml = ">=6"
tenacity = ">=8.0"
numpy = ">=1"
PyPDF2 = ">=3"
trafilatura = ">= 1.6"
pandas = ">=1.3"
stringcase = "^1.2.0"
docker = "^6.1.3"
sqlalchemy = "~=1.0"
cryptography = "^41.0.4"
dateparser = "^1.1.8"
mail-parser = "^3.15.0"
requests = "^2"


cohere = { version = ">=4", optional = true }
anthropic = { version = "^0.3.0", optional = true }
transformers = { version = "^4.30", optional = true }
huggingface-hub = { version = ">=0.13", optional = true }
boto3 = { version = "^1.28.2", optional = true }
sqlalchemy-redshift = { version = "*", optional = true }
snowflake-sqlalchemy = { version = "^1.4.7", optional = true }
pinecone-client = { version = ">=2", optional = true }
pymongo = { version = "*", optional = true }
marqo = { version = ">=1.1.0", optional = true }
redis = { version = "^4.6.0", optional = true }
opensearch-py = { version = "^2.3.1", optional = true }
requests-aws4auth = { version = "1.2.3", optional = true }
pgvector = { version = "^0.2.3", optional = true }
psycopg2-binary = { version = "^2.9.9", optional = true }


[tool.poetry.extras]
drivers-prompt-cohere = ["cohere"]
drivers-prompt-anthropic = ["anthropic"]
drivers-prompt-huggingface = ["huggingface-hub", "transformers"]
drivers-prompt-amazon-bedrock = ["boto3", "anthropic"]
drivers-prompt-amazon-sagemaker = ["boto3", "transformers"]

drivers-sql-redshift = ["sqlalchemy", "sqlalchemy-redshift", "boto3"]
drivers-sql-snowflake = ["sqlalchemy", "snowflake-sqlalchemy", "snowflake", "snowflake-connector-python"]
drivers-sql-postgres = ["pgvector", "psycopg2-binary"]

drivers-memory-conversation-amazon-dynamodb = ["boto3"]

drivers-vector-marqo = ["marqo"]
drivers-vector-pinecone = ["pinecone-client"]
drivers-vector-mongodb = ["pymongo"]
drivers-vector-redis = ["redis"]
drivers-vector-opensearch = ["opensearch-py"]
drivers-vector-amazon-opensearch = ["opensearch-py", "boto3", "requests-aws4auth"]
drivers-vector-postgresql = ["pgvector", "psycopg2-binary"]

all = [
    "cohere",
    "anthropic",
    "hugginface-hub",
    "transformers",
    "sqlalchemy",
    "sqlalchemy-redshift",
    "boto3",
    "snowflake-sqlalchemy",
    "snowflake",
    "marqo",
    "pinecone-client",
    "pymongo",
    "redis",
    "opensearch-py",
    "requests-aws4auth",
    "pgvector",
    "psycopg2-binary",
]

[tool.poetry.group.test]
optional = true

[tool.poetry.group.test.dependencies]
pytest = "~=7.1"
pytest-mock = "*"
mongomock = "*"

twine = ">=4"
moto = {extras = ["dynamodb"], version = "^4.1.8"}
pytest-xdist = "^3.3.1"
pytest-cov = "^4.1.0"
fuzzywuzzy = "^0.18.0"
pytest-env = "^1.1.1"


[tool.poetry.group.dev]
optional = true

[tool.poetry.group.dev.dependencies]
ruff = "^0.0.286"
black = "^23.7.0"
pyright = "^1.1.324"
pre-commit = "^3.5.0"

[tool.black]
line-length=120
skip_magic_trailing_comma = true

[tool.ruff]
line-length=120

[tool.pyright]
include = ["griptape"]
exclude = [
    "**/__pycache__",
]
pythonVersion = "3.9"
reportOptionalMemberAccess = "none"

[tool.pytest_env]
OPENAI_API_KEY = {value = "api-key", skip_if_set = true}
AZURE_OPENAI_API_KEY = { value = "api-key", skip_if_set = true}

[build-system]
requires = ["poetry-core"]
build-backend = "poetry.core.masonry.api"<|MERGE_RESOLUTION|>--- conflicted
+++ resolved
@@ -13,13 +13,7 @@
 
 [tool.poetry.dependencies]
 python = ">=3.9,<3.12"
-<<<<<<< HEAD
-python-dotenv = ">=0.21"
 openai = "^1.1.1"
-cohere = ">=4"
-=======
-openai = ">=0.27,<1"
->>>>>>> c9aa4c50
 attrs = ">=22"
 jinja2 = ">=3.1"
 jsonschema = ">=4"
@@ -114,7 +108,6 @@
 pytest-xdist = "^3.3.1"
 pytest-cov = "^4.1.0"
 fuzzywuzzy = "^0.18.0"
-pytest-env = "^1.1.1"
 
 
 [tool.poetry.group.dev]
@@ -141,10 +134,6 @@
 pythonVersion = "3.9"
 reportOptionalMemberAccess = "none"
 
-[tool.pytest_env]
-OPENAI_API_KEY = {value = "api-key", skip_if_set = true}
-AZURE_OPENAI_API_KEY = { value = "api-key", skip_if_set = true}
-
 [build-system]
 requires = ["poetry-core"]
 build-backend = "poetry.core.masonry.api"