--- conflicted
+++ resolved
@@ -30,7 +30,6 @@
 pandas = ">=1.3"
 stringcase = "^1.2.0"
 docker = "^6.1.3"
-<<<<<<< HEAD
 sqlalchemy = "~=1.0"
 
 
@@ -47,15 +46,6 @@
 redis = { version = "^4.6.0", optional = true }
 opensearch-py = { version = "^2.3.1", optional = true }
 requests-aws4auth = { version = "1.2.3", optional = true }
-=======
-requests-aws4auth = "1.2.3"
-pandas = "^2.1.0"
-pgvector = "^0.2.3"
-psycopg2-binary = "^2.9.9"
-snowflake-connector-python = "^3.2"
-cryptography = "^41.0.4"
-dateparser = "^1.1.8"
->>>>>>> f21d5fba
 
 
 [tool.poetry.extras]
