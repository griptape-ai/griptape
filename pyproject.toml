[tool.poetry]
name = "griptape"
version = "0.29.0"
description = "Modular Python framework for LLM workflows, tools, memory, and data."
authors = ["Griptape <hello@griptape.ai>"]
license = "Apache 2.0"
readme = "README.md"
repository = "https://github.com/griptape-ai/griptape"

packages = [
    {include = "griptape"}
]

[tool.poetry.dependencies]
python = "^3.9"
openai = "^1.1.1"
attrs = "^23.2.0"
jinja2 = "^3.1.4"
marshmallow = "^3.21.3"
marshmallow-enum = "^1.5.1"
tiktoken = "^0.7"
rich = "^13.7.1"
schema = "^0.7.7"
pyyaml = "^6.0.1"
tenacity = "^8.5.0"
numpy = "^1.26.4"
stringcase = "^1.2.0"
docker = "^7.1.0"
requests = "^2.32.0"

# drivers
cohere = { version = "^5.5.4", optional = true }
anthropic = { version = "^0.29.0", optional = true }
transformers = { version = "^4.41.1", optional = true, extras=["torch"] }
huggingface-hub = { version = "^0.24.0", optional = true }
boto3 = { version = "^1.34.119", optional = true }
snowflake-sqlalchemy = { version = "^1.6.1", optional = true }
pinecone-client = { version = "^3", optional = true }
pymongo = { version = "^4.8.0", optional = true }
marqo = { version = "^3.7.0", optional = true }
redis = { version = "^4.6.0", optional = true }
opensearch-py = { version = "^2.3.1", optional = true }
pgvector = { version = "^0.2.3", optional = true }
psycopg2-binary = { version = "^2.9.9", optional = true }
google-generativeai = { version = "^0.7.2", optional = true }
trafilatura = {version = "^1.6", optional = true}
playwright = {version = "^1.42", optional = true}
beautifulsoup4 = {version = "^4.12.3", optional = true}
markdownify = {version = "^0.11.6", optional = true}
voyageai = {version = "^0.2.1", optional = true}
elevenlabs = {version = "^1.1.2", optional = true}
qdrant-client = { version = "^1.10.1", optional = true }
pusher = {version = "^3.3.2", optional = true}
ollama = {version = "^0.3.0", optional = true} 
duckduckgo-search = {version = "^6.1.12", optional = true}
sqlalchemy = {version = "^2.0.31", optional = true}
opentelemetry-sdk = {version = "^1.25.0", optional = true}
opentelemetry-api = {version = "^1.25.0", optional = true}
opentelemetry-instrumentation = {version = "^0.46b0", optional = true}
opentelemetry-instrumentation-threading = {version = "^0.46b0", optional = true}
opentelemetry-exporter-otlp-proto-http = {version = "^1.25.0", optional = true}
<<<<<<< HEAD
diffusers = {git = "https://github.com/griptape-ai/diffusers.git", branch = "main", optional = true}
=======
diffusers = {version = "^0.29.1", optional = true}
>>>>>>> fb5e21c3
accelerate = {version = "^0.32.1", optional = true}
sentencepiece = {version = "^0.2.0", optional = true}
torch = {version = "^2.3.1", optional = true}

# loaders
pandas = {version = "^1.3", optional = true}
pypdf = {version = "^3.9", optional = true}
pillow = {version = "^10.2.0", optional = true}
mail-parser = {version = "^3.15.0", optional = true}
filetype = {version = "^1.2", optional = true}

[tool.poetry.extras]
drivers-prompt-cohere = ["cohere"]
drivers-prompt-anthropic = ["anthropic"]
drivers-prompt-huggingface-hub = ["huggingface-hub", "transformers"]
drivers-prompt-huggingface-pipeline = ["transformers"]
drivers-prompt-amazon-bedrock = ["boto3", "anthropic"]
drivers-prompt-amazon-sagemaker = ["boto3", "transformers"]
drivers-prompt-google = ["google-generativeai"]
drivers-prompt-ollama = ["ollama"]

drivers-sql = ["sqlalchemy"]
drivers-sql-amazon-redshift = ["boto3"]
drivers-sql-snowflake = ["sqlalchemy", "snowflake-sqlalchemy", "snowflake"]

drivers-memory-conversation-amazon-dynamodb = ["boto3"]
drivers-memory-conversation-redis = ["redis"]

drivers-vector-marqo = ["marqo"]
drivers-vector-pinecone = ["pinecone-client"]
drivers-vector-mongodb = ["pymongo"]
drivers-vector-redis = ["redis"]
drivers-vector-opensearch = ["opensearch-py"]
drivers-vector-amazon-opensearch = ["opensearch-py", "boto3"]
drivers-vector-pgvector = ["sqlalchemy", "pgvector", "psycopg2-binary"]
drivers-vector-qdrant = ["qdrant-client"]

drivers-embedding-amazon-bedrock = ["boto3"]
drivers-embedding-amazon-sagemaker = ["boto3"]
drivers-embedding-huggingface = ["huggingface-hub", "transformers"]
drivers-embedding-voyageai = ["voyageai"]
drivers-embedding-google = ["google-generativeai"]
drivers-embedding-cohere = ["cohere"]
drivers-embedding-ollama = ["ollama"]

drivers-web-scraper-trafilatura = ["trafilatura"]
drivers-web-scraper-markdownify = ["playwright", "beautifulsoup4", "markdownify"]

drivers-web-search-duckduckgo = ["duckduckgo-search"]

drivers-event-listener-amazon-sqs = ["boto3"]
drivers-event-listener-amazon-iot = ["boto3"]
drivers-event-listener-pusher = ["pusher"]

drivers-rerank-cohere = ["cohere"]

drivers-observability-opentelemetry = [
    "opentelemetry-sdk",
    "opentelemetry-api",
    "opentelemetry-instrumentation",
    "opentelemetry-instrumentation-threading",
    "opentelemetry-exporter-otlp-proto-http",
]
drivers-observability-griptape-cloud = [
    "opentelemetry-sdk",
    "opentelemetry-api",
    "opentelemetry-instrumentation",
    "opentelemetry-instrumentation-threading",
    "opentelemetry-exporter-otlp-proto-http",
]
drivers-observability-datadog = [
    "opentelemetry-sdk",
    "opentelemetry-api",
    "opentelemetry-instrumentation",
    "opentelemetry-instrumentation-threading",
    "opentelemetry-exporter-otlp-proto-http",
]

drivers-image-generation-huggingface = [
    "diffusers",
    "accelerate",
    "sentencepiece",
    "torch",
    "pillow",
]

loaders-dataframe = ["pandas"]
loaders-pdf = ["pypdf"]
loaders-image = ["pillow"]
loaders-email = ["mail-parser"]
loaders-audio = ["filetype"]
loaders-sql = ["sqlalchemy"]

all = [
    # drivers
    "cohere",
    "anthropic",
    "hugginface-hub",
    "transformers",
    "sqlalchemy",
    "boto3",
    "snowflake-sqlalchemy",
    "snowflake",
    "marqo",
    "pinecone-client",
    "qdrant-client",
    "pymongo",
    "redis",
    "opensearch-py",
    "pgvector",
    "psycopg2-binary",
    "google-generativeai",
    "trafilatura",
    "playwright",
    "beautifulsoup4",
    "markdownify",
    "voyageai",
    "elevenlabs",
    "pusher",
    "ollama",
    "duckduckgo-search",
    "opentelemetry-sdk",
    "opentelemetry-api",
    "opentelemetry-instrumentation",
    "opentelemetry-instrumentation-threading",
    "opentelemetry-exporter-otlp-proto-http",
    "diffusers",
    "accelerate",
    "sentencepiece",
    "torch",
    "pillow",

    # loaders
    "pandas",
    "pypdf",
    "mail-parser",
    "filetype",
]

[tool.poetry.group.test]
optional = true

[tool.poetry.group.test.dependencies]
pytest = "^8.3.1"
pytest-mock = "^3.1.4"
mongomock = "^4.1.2"

twine = "^5.1.1"
moto = {extras = ["dynamodb", "iotdata", "sqs"], version = "^4.2.13"}
pytest-xdist = "^3.3.1"
pytest-cov = "^5.0.0"
pytest-env = "^1.1.1"
fuzzywuzzy = "^0.18.0"
pytest-clarity = "^1.0.1"


[tool.poetry.group.dev]
optional = true

[tool.poetry.group.dev.dependencies]
ruff = "^0.4.6"
pyright = "^1.1.363"
pre-commit = "^3.7.1"
boto3-stubs = {extras = ["bedrock", "iam", "opensearch", "s3", "sagemaker"], version = "^1.34.105"}
typos = "^1.22.9"


[tool.poetry.group.docs]
optional = true

[tool.poetry.group.docs.dependencies]
mkdocs = "^1.5.2"
mkdocs-material = "^9.2.8"
mkdocs-glightbox = "^0.3.4"
mkdocstrings = {extras = ["python"], version = "^0.23.0"}
mkdocs-gen-files = "^0.5.0"
mkdocs-literate-nav = "^0.6.0"
mkdocs-section-index = "^0.3.6"
pymdown-extensions = "^10.3"

[tool.ruff]
line-length = 120

[tool.ruff.lint]
select = [
    "F", # pyflakes
    "E", # pycodestyle-errors
    "W", # pycodestyle-warnings
    "C90", # mccabe
    "I", # isort
    "N", # pep8-naming
    "D", # pydocstyle
    "UP", # pyupgrade
    "YTT", # flake8-2020
    "ANN", # flake8-annotations
    "ASYNC", # flake8-async
    "FBT", # flake8-boolean-trap
    "A", # flake8-builtins
    "B", # flake8-bugbear
    "COM", # flake8-commas
    "C4", # flake8-comprehensions
    "FA", # flake8-future-annotations
    "LOG", # flake8-logging
    "G", # flake8-logging-format
    "T20", # flake8-print
    "PT", # flake8-pytest-style
    "SIM", # flake8-simplify
    "TID", # flake8-tidy-imports
    "TCH", # flake8-type-checking
    "ERA", # eradicate
    "PGH", # pygrep-hooks
    "FURB", # refurb
]
ignore = [
    "UP007", # non-pep604-annotation
    "E501", # line-too-long
    "B024", # abstract-base-class-without-abstract-method
    "B009", # get-attr-with-constant
    "B010", # set-attr-with-constant
    "D100", # undocumented-public-module
    "D101", # undocumented-public-class
    "D102", # undocumented-public-method
    "D103", # undocumented-public-function
    "D104", # undocumented-public-package
    "D105", # undocumented-magic-method
    "D106", # undocumented-public-nested-class
    "D107", # undocumented-public-init
    "COM812", # missing-trailing-comma -- See https://github.com/astral-sh/ruff/issues/9216 
    "ANN002", # missing-type-args
    "ANN003", # missing-type-kwargs
    "ANN101", # missing-type-self
    "ANN102", # missing-type-cls
    "ANN401", # any-type
    "PT011", # pytest-raises-too-broad
]
preview = true
[tool.ruff.lint.pydocstyle]
convention = "google"

[tool.ruff.lint.per-file-ignores]
"__init__.py" = [
    "I" # isort
]
"tests/*" = [
    "ANN001", # missing-type-function-argument
    "ANN201", # missing-return-type-undocumented-public-function
    "ANN202", # missing-return-type-private-function
]

[tool.ruff.lint.flake8-tidy-imports.banned-api]
"attr".msg = "The attr module is deprecated, use attrs instead."

[tool.pyright]
venvPath = "."
venv = ".venv"
include = ["griptape"]
exclude = [
    "**/__pycache__",
]
pythonVersion = "3.9"
reportOptionalMemberAccess = "none"
reportIncompatibleVariableOverride = "none" # see thread: https://github.com/microsoft/pyright/issues/5933 
enableExperimentalFeatures = true # https://github.com/microsoft/pyright/issues/7713

[tool.pytest_env]
OPENAI_API_KEY = {value = "api-key", skip_if_set = true}
AZURE_OPENAI_API_KEY = { value = "api-key", skip_if_set = true}

[build-system]
requires = ["poetry-core"]
build-backend = "poetry.core.masonry.api"<|MERGE_RESOLUTION|>--- conflicted
+++ resolved
@@ -59,11 +59,7 @@
 opentelemetry-instrumentation = {version = "^0.46b0", optional = true}
 opentelemetry-instrumentation-threading = {version = "^0.46b0", optional = true}
 opentelemetry-exporter-otlp-proto-http = {version = "^1.25.0", optional = true}
-<<<<<<< HEAD
-diffusers = {git = "https://github.com/griptape-ai/diffusers.git", branch = "main", optional = true}
-=======
 diffusers = {version = "^0.29.1", optional = true}
->>>>>>> fb5e21c3
 accelerate = {version = "^0.32.1", optional = true}
 sentencepiece = {version = "^0.2.0", optional = true}
 torch = {version = "^2.3.1", optional = true}
