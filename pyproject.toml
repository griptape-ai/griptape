[tool.poetry]
name = "griptape"
version = "0.27.2"
description = "Modular Python framework for LLM workflows, tools, memory, and data."
authors = ["Griptape <hello@griptape.ai>"]
license = "Apache 2.0"
readme = "README.md"
repository = "https://github.com/griptape-ai/griptape"

packages = [
    {include = "griptape"}
]

[tool.poetry.dependencies]
python = "^3.9"
openai = "^1.1.1"
attrs = ">=22"
jinja2 = ">=3.1.3"
marshmallow = ">=3"
marshmallow-enum = ">=1.5"
tiktoken = ">=0.7"
rich = ">=13"
schema = ">=0.7"
pyyaml = ">=6"
tenacity = ">=8.0"
numpy = ">=1"
stringcase = "^1.2.0"
docker = "^7.1.0"
sqlalchemy = "~=1.0"
requests = "^2"

# drivers
cohere = { version = "^5.5.4", optional = true }
<<<<<<< HEAD
anthropic = { version = "^0.28.1", optional = true }
=======
anthropic = { version = "^0.29.0", optional = true }
>>>>>>> cfb6e9f1
transformers = { version = "^4.39.3", optional = true }
huggingface-hub = { version = ">=0.13", optional = true }
boto3 = { version = "^1.34.119", optional = true }
sqlalchemy-redshift = { version = "*", optional = true }
snowflake-sqlalchemy = { version = "^1.4.7", optional = true }
pinecone-client = { version = "^3", optional = true }
pymongo = { version = "*", optional = true }
marqo = { version = ">=1.1.0", optional = true }
redis = { version = "^4.6.0", optional = true }
opensearch-py = { version = "^2.3.1", optional = true }
pgvector = { version = "^0.2.3", optional = true }
psycopg2-binary = { version = "^2.9.9", optional = true }
google-generativeai = { version = "^0.7.0", optional = true }
<<<<<<< HEAD
protobuf = { version = "4.25.3", optional = true }
=======
>>>>>>> cfb6e9f1
trafilatura = {version = "^1.6", optional = true}
playwright = {version = "^1.42", optional = true}
beautifulsoup4 = {version = "^4.12.3", optional = true}
markdownify = {version = "^0.11.6", optional = true}
voyageai = {version = "^0.2.1", optional = true}
elevenlabs = {version = "^1.1.2", optional = true}
torch = {version = "^2.3.0", optional = true}
pusher = {version = "^3.3.2", optional = true}
ollama = {version = "^0.2.1", optional = true} 
duckduckgo-search = {version = "^6.1.6", optional = true}

# loaders
pandas = {version = "^1.3", optional = true}
pypdf = {version = "^3.9", optional = true}
pillow = {version = "^10.2.0", optional = true}
mail-parser = {version = "^3.15.0", optional = true}
filetype = {version = "^1.2", optional = true}

[tool.poetry.extras]
drivers-prompt-cohere = ["cohere"]
drivers-prompt-anthropic = ["anthropic"]
drivers-prompt-huggingface = ["huggingface-hub", "transformers"]
drivers-prompt-huggingface-pipeline = ["huggingface-hub", "transformers", "torch"]
drivers-prompt-amazon-bedrock = ["boto3", "anthropic"]
drivers-prompt-amazon-sagemaker = ["boto3", "transformers"]
drivers-prompt-google = ["google-generativeai", "protobuf"]
drivers-prompt-ollama = ["ollama"]

drivers-sql-redshift = ["sqlalchemy-redshift", "boto3"]
drivers-sql-snowflake = ["snowflake-sqlalchemy", "snowflake", "snowflake-connector-python"]
drivers-sql-postgres = ["pgvector", "psycopg2-binary"]

drivers-memory-conversation-amazon-dynamodb = ["boto3"]
drivers-memory-conversation-redis = ["redis"]

drivers-vector-marqo = ["marqo"]
drivers-vector-pinecone = ["pinecone-client"]
drivers-vector-mongodb = ["pymongo"]
drivers-vector-redis = ["redis"]
drivers-vector-opensearch = ["opensearch-py"]
drivers-vector-amazon-opensearch = ["opensearch-py", "boto3"]
drivers-vector-postgresql = ["pgvector", "psycopg2-binary"]

drivers-embedding-amazon-bedrock = ["boto3"]
drivers-embedding-amazon-sagemaker = ["boto3"]
drivers-embedding-huggingface = ["huggingface-hub", "transformers"]
drivers-embedding-voyageai = ["voyageai"]
drivers-embedding-google = ["google-generativeai"]
drivers-embedding-cohere = ["cohere"]

drivers-web-scraper-trafilatura = ["trafilatura"]
drivers-web-scraper-markdownify = ["playwright", "beautifulsoup4", "markdownify"]

drivers-web-search-duckduckgo = ["duckduckgo-search"]

drivers-event-listener-amazon-sqs = ["boto3"]
drivers-event-listener-amazon-iot = ["boto3"]
drivers-event-listener-pusher = ["pusher"]

drivers-rerank-cohere = ["cohere"]

loaders-dataframe = ["pandas"]
loaders-pdf = ["pypdf"]
loaders-image = ["pillow"]
loaders-email = ["mail-parser"]
loaders-audio = ["filetype"]

all = [
    # drivers
    "cohere",
    "anthropic",
    "hugginface-hub",
    "transformers",
    "sqlalchemy-redshift",
    "boto3",
    "snowflake-sqlalchemy",
    "snowflake",
    "marqo",
    "pinecone-client",
    "pymongo",
    "redis",
    "opensearch-py",
    "pgvector",
    "psycopg2-binary",
    "google-generativeai",
    "protobuf",
    "trafilatura",
    "playwright",
    "beautifulsoup4",
    "markdownify",
    "voyageai",
    "elevenlabs",
    "torch",
    "pusher",
    "ollama",
    "duckduckgo-search",

    # loaders
    "pandas",
    "pypdf",
    "pillow",
    "mail-parser",
    "filetype",
]

[tool.poetry.group.test]
optional = true

[tool.poetry.group.test.dependencies]
pytest = "~=7.1"
pytest-mock = "*"
mongomock = "*"

twine = ">=4"
moto = {extras = ["dynamodb", "iotdata", "sqs"], version = "^4.2.13"}
pytest-xdist = "^3.3.1"
pytest-cov = "^5.0.0"
pytest-env = "^1.1.1"
fuzzywuzzy = "^0.18.0"
pytest-clarity = "^1.0.1"


[tool.poetry.group.dev]
optional = true

[tool.poetry.group.dev.dependencies]
ruff = "^0.4.6"
pyright = "^1.1.363"
pre-commit = "^3.7.1"
boto3-stubs = {extras = ["bedrock", "iam", "opensearch", "s3", "sagemaker"], version = "^1.34.105"}
typos = "^1.22.9"


[tool.poetry.group.docs]
optional = true

[tool.poetry.group.docs.dependencies]
mkdocs = "^1.5.2"
mkdocs-material = "^9.2.8"
mkdocs-glightbox = "^0.3.4"
mkdocstrings = {extras = ["python"], version = "^0.23.0"}
mkdocs-gen-files = "^0.5.0"
mkdocs-literate-nav = "^0.6.0"
mkdocs-section-index = "^0.3.6"
pymdown-extensions = "^10.3"

[tool.ruff]
line-length = 120

[tool.ruff.format]
skip-magic-trailing-comma = true

[tool.ruff.lint]
select = ["E4", "E7", "E9", "F", "TID251"]

[tool.ruff.lint.flake8-tidy-imports.banned-api]
"attr".msg = "The attr module is deprecated, use attrs instead."

[tool.pyright]
venvPath = "."
venv = ".venv"
include = ["griptape"]
exclude = [
    "**/__pycache__",
]
pythonVersion = "3.9"
reportOptionalMemberAccess = "none"
reportIncompatibleVariableOverride = "none" # see thread: https://github.com/microsoft/pyright/issues/5933 

[tool.pytest_env]
OPENAI_API_KEY = {value = "api-key", skip_if_set = true}
AZURE_OPENAI_API_KEY = { value = "api-key", skip_if_set = true}

[build-system]
requires = ["poetry-core"]
build-backend = "poetry.core.masonry.api"<|MERGE_RESOLUTION|>--- conflicted
+++ resolved
@@ -31,11 +31,7 @@
 
 # drivers
 cohere = { version = "^5.5.4", optional = true }
-<<<<<<< HEAD
-anthropic = { version = "^0.28.1", optional = true }
-=======
 anthropic = { version = "^0.29.0", optional = true }
->>>>>>> cfb6e9f1
 transformers = { version = "^4.39.3", optional = true }
 huggingface-hub = { version = ">=0.13", optional = true }
 boto3 = { version = "^1.34.119", optional = true }
@@ -49,10 +45,6 @@
 pgvector = { version = "^0.2.3", optional = true }
 psycopg2-binary = { version = "^2.9.9", optional = true }
 google-generativeai = { version = "^0.7.0", optional = true }
-<<<<<<< HEAD
-protobuf = { version = "4.25.3", optional = true }
-=======
->>>>>>> cfb6e9f1
 trafilatura = {version = "^1.6", optional = true}
 playwright = {version = "^1.42", optional = true}
 beautifulsoup4 = {version = "^4.12.3", optional = true}
