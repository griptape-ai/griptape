[tool.poetry]
name = "griptape"
version = "0.23.2"
description = "Modular Python framework for LLM workflows, tools, memory, and data."
authors = ["Griptape <hello@griptape.ai>"]
license = "Apache 2.0"
readme = "README.md"
repository = "https://github.com/griptape-ai/griptape"

packages = [
    {include = "griptape"}
]

[tool.poetry.dependencies]
python = "^3.9"
openai = "^1.1.1"
attrs = ">=22"
jinja2 = ">=3.1.3"
jsonschema = ">=4"
marshmallow = ">=3"
marshmallow-enum = ">=1.5"
tiktoken = ">=0.3"
rich = ">=13"
schema = ">=0.7"
pyyaml = ">=6"
tenacity = ">=8.0"
numpy = ">=1"
stringcase = "^1.2.0"
docker = "^6.1.3"
sqlalchemy = "~=1.0"
dateparser = "^1.1.8"
requests = "^2"
boto3-stubs = {extras = ["bedrock", "iam", "opensearch", "s3", "sagemaker"], version = "^1.34.18"}

# drivers
cohere = { version = ">=4", optional = true }
anthropic = { version = "^0.7.8", optional = true }
transformers = { version = "^4.30", optional = true }
huggingface-hub = { version = ">=0.13", optional = true }
boto3 = { version = "^1.28.2", optional = true }
sqlalchemy-redshift = { version = "*", optional = true }
snowflake-sqlalchemy = { version = "^1.4.7", optional = true }
pinecone-client = { version = "^2", optional = true }
pymongo = { version = "*", optional = true }
marqo = { version = ">=1.1.0", optional = true }
redis = { version = "^4.6.0", optional = true }
opensearch-py = { version = "^2.3.1", optional = true }
pgvector = { version = "^0.2.3", optional = true }
psycopg2-binary = { version = "^2.9.9", optional = true }
<<<<<<< HEAD
google-generativeai = { version = "^0.4.1", optional = true }

=======
trafilatura = {version = "^1.6", optional = true}
playwright = {version = "^1.42", optional = true}
beautifulsoup4 = {version = "^4.12.3", optional = true}
markdownify = {version = "^0.11.6", optional = true}
>>>>>>> 11314fe3

# loaders
pandas = {version = "^1.3", optional = true}
pypdf = {version = "^3.9", optional = true}
pillow = {version = "^10.2.0", optional = true}
mail-parser = {version = "^3.15.0", optional = true}

[tool.poetry.extras]
drivers-prompt-cohere = ["cohere"]
drivers-prompt-anthropic = ["anthropic"]
drivers-prompt-huggingface = ["huggingface-hub", "transformers"]
drivers-prompt-amazon-bedrock = ["boto3", "anthropic"]
drivers-prompt-amazon-sagemaker = ["boto3", "transformers"]

drivers-sql-redshift = ["sqlalchemy-redshift", "boto3"]
drivers-sql-snowflake = ["snowflake-sqlalchemy", "snowflake", "snowflake-connector-python"]
drivers-sql-postgres = ["pgvector", "psycopg2-binary"]

drivers-memory-conversation-amazon-dynamodb = ["boto3"]

drivers-vector-marqo = ["marqo"]
drivers-vector-pinecone = ["pinecone-client"]
drivers-vector-mongodb = ["pymongo"]
drivers-vector-redis = ["redis"]
drivers-vector-opensearch = ["opensearch-py"]
drivers-vector-amazon-opensearch = ["opensearch-py", "boto3"]
drivers-vector-postgresql = ["pgvector", "psycopg2-binary"]

drivers-embedding-amazon-bedrock = ["boto3"]
drivers-embedding-amazon-sagemaker = ["boto3"]
drivers-embedding-huggingface = ["huggingface-hub", "transformers"]

drivers-web-scraper-trafilatura = ["trafilatura"]
drivers-web-scraper-markdownify = ["playwright", "beautifulsoup4", "markdownify"]

loaders-dataframe = ["pandas"]
loaders-pdf = ["pypdf"]
loaders-image = ["pillow"]
loaders-email = ["mail-parser"]

all = [
    # drivers
    "cohere",
    "anthropic",
    "hugginface-hub",
    "transformers",
    "sqlalchemy-redshift",
    "boto3",
    "snowflake-sqlalchemy",
    "snowflake",
    "marqo",
    "pinecone-client",
    "pymongo",
    "redis",
    "opensearch-py",
    "pgvector",
    "psycopg2-binary",
<<<<<<< HEAD
    "google-generativeai",
=======
    "trafilatura",
    "playwright",
    "beautifulsoup4",
    "markdownify",
>>>>>>> 11314fe3

    # loaders
    "pandas",
    "pypdf",
    "pillow",
    "mail-parser",
]

[tool.poetry.group.test]
optional = true

[tool.poetry.group.test.dependencies]
pytest = "~=7.1"
pytest-mock = "*"
mongomock = "*"

twine = ">=4"
moto = {extras = ["dynamodb"], version = "^4.1.8"}
pytest-xdist = "^3.3.1"
pytest-cov = "^4.1.0"
pytest-env = "^1.1.1"
fuzzywuzzy = "^0.18.0"
pytest-clarity = "^1.0.1"


[tool.poetry.group.dev]
optional = true

[tool.poetry.group.dev.dependencies]
ruff = "^0.0.286"
black = "^23.7.0"
pyright = "^1.1.324"
pre-commit = "^3.5.0"

[tool.black]
line-length=120
skip_magic_trailing_comma = true

[tool.ruff]
line-length=120

[tool.pyright]
venvPath = "."
venv = ".venv"
include = ["griptape"]
exclude = [
    "**/__pycache__",
]
pythonVersion = "3.9"
reportOptionalMemberAccess = "none"
reportIncompatibleVariableOverride = "none" # see thread: https://github.com/microsoft/pyright/issues/5933 

[tool.pytest_env]
OPENAI_API_KEY = {value = "api-key", skip_if_set = true}
AZURE_OPENAI_API_KEY = { value = "api-key", skip_if_set = true}

[build-system]
requires = ["poetry-core"]
build-backend = "poetry.core.masonry.api"<|MERGE_RESOLUTION|>--- conflicted
+++ resolved
@@ -47,15 +47,11 @@
 opensearch-py = { version = "^2.3.1", optional = true }
 pgvector = { version = "^0.2.3", optional = true }
 psycopg2-binary = { version = "^2.9.9", optional = true }
-<<<<<<< HEAD
 google-generativeai = { version = "^0.4.1", optional = true }
-
-=======
 trafilatura = {version = "^1.6", optional = true}
 playwright = {version = "^1.42", optional = true}
 beautifulsoup4 = {version = "^4.12.3", optional = true}
 markdownify = {version = "^0.11.6", optional = true}
->>>>>>> 11314fe3
 
 # loaders
 pandas = {version = "^1.3", optional = true}
@@ -113,14 +109,11 @@
     "opensearch-py",
     "pgvector",
     "psycopg2-binary",
-<<<<<<< HEAD
     "google-generativeai",
-=======
     "trafilatura",
     "playwright",
     "beautifulsoup4",
     "markdownify",
->>>>>>> 11314fe3
 
     # loaders
     "pandas",
