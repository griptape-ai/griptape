[tool.poetry]
name = "griptape"
<<<<<<< HEAD
version = "0.29.2"
=======
version = "0.30.0"
>>>>>>> a2520d3f
description = "Modular Python framework for LLM workflows, tools, memory, and data."
authors = ["Griptape <hello@griptape.ai>"]
license = "Apache 2.0"
readme = "README.md"
repository = "https://github.com/griptape-ai/griptape"

packages = [
    {include = "griptape"}
]

[tool.poetry.dependencies]
python = "^3.9"
openai = "^1.1.1"
attrs = "^23.2.0"
jinja2 = "^3.1.4"
marshmallow = "^3.21.3"
marshmallow-enum = "^1.5.1"
tiktoken = "^0.7"
rich = "^13.7.1"
schema = "^0.7.7"
pyyaml = "^6.0.1"
tenacity = "^8.5.0"
numpy = "^1.26.4"
stringcase = "^1.2.0"
docker = "^7.1.0"
requests = "^2.32.0"

# drivers
cohere = { version = "^5.5.4", optional = true }
anthropic = { version = "^0.29.0", optional = true }
transformers = { version = "^4.41.1", optional = true, extras=["torch"] }
huggingface-hub = { version = "^0.24.0", optional = true }
boto3 = { version = "^1.34.119", optional = true }
snowflake-sqlalchemy = { version = "^1.6.1", optional = true }
pinecone-client = { version = "^3", optional = true }
pymongo = { version = "^4.8.0", optional = true }
marqo = { version = "^3.7.0", optional = true }
redis = { version = "^4.6.0", optional = true }
opensearch-py = { version = "^2.3.1", optional = true }
pgvector = { version = "^0.2.3", optional = true }
psycopg2-binary = { version = "^2.9.9", optional = true }
google-generativeai = { version = "^0.7.2", optional = true }
trafilatura = {version = "^1.6", optional = true}
playwright = {version = "^1.42", optional = true}
beautifulsoup4 = {version = "^4.12.3", optional = true}
markdownify = {version = "^0.11.6", optional = true}
voyageai = {version = "^0.2.1", optional = true}
elevenlabs = {version = "^1.1.2", optional = true}
qdrant-client = { version = "^1.10.1", optional = true }
astrapy = { version = "^1.4", optional = true }
pusher = {version = "^3.3.2", optional = true}
ollama = {version = "^0.3.0", optional = true} 
duckduckgo-search = {version = "^6.1.12", optional = true}
sqlalchemy = {version = "^2.0.31", optional = true}
opentelemetry-sdk = {version = "^1.25.0", optional = true}
opentelemetry-api = {version = "^1.25.0", optional = true}
opentelemetry-instrumentation = {version = "^0.46b0", optional = true}
opentelemetry-instrumentation-threading = {version = "^0.46b0", optional = true}
opentelemetry-exporter-otlp-proto-http = {version = "^1.25.0", optional = true}
diffusers = {version = "^0.29.1", optional = true}
accelerate = {version = "^0.32.1", optional = true}
sentencepiece = {version = "^0.2.0", optional = true}
torch = {version = "^2.3.1", optional = true}

# loaders
pandas = {version = "^1.3", optional = true}
pypdf = {version = "^3.9", optional = true}
pillow = {version = "^10.2.0", optional = true}
mail-parser = {version = "^3.15.0", optional = true}
filetype = {version = "^1.2", optional = true}

[tool.poetry.extras]
drivers-prompt-cohere = ["cohere"]
drivers-prompt-anthropic = ["anthropic"]
drivers-prompt-huggingface-hub = ["huggingface-hub", "transformers"]
drivers-prompt-huggingface-pipeline = ["transformers"]
drivers-prompt-amazon-bedrock = ["boto3", "anthropic"]
drivers-prompt-amazon-sagemaker = ["boto3", "transformers"]
drivers-prompt-google = ["google-generativeai"]
drivers-prompt-ollama = ["ollama"]

drivers-sql = ["sqlalchemy"]
drivers-sql-amazon-redshift = ["boto3"]
drivers-sql-snowflake = ["sqlalchemy", "snowflake-sqlalchemy", "snowflake"]

drivers-memory-conversation-amazon-dynamodb = ["boto3"]
drivers-memory-conversation-redis = ["redis"]

drivers-vector-marqo = ["marqo"]
drivers-vector-pinecone = ["pinecone-client"]
drivers-vector-mongodb = ["pymongo"]
drivers-vector-redis = ["redis"]
drivers-vector-opensearch = ["opensearch-py"]
drivers-vector-amazon-opensearch = ["opensearch-py", "boto3"]
drivers-vector-pgvector = ["sqlalchemy", "pgvector", "psycopg2-binary"]
drivers-vector-qdrant = ["qdrant-client"]
drivers-vector-astra-db = ["astrapy"]

drivers-embedding-amazon-bedrock = ["boto3"]
drivers-embedding-amazon-sagemaker = ["boto3"]
drivers-embedding-huggingface = ["huggingface-hub", "transformers"]
drivers-embedding-voyageai = ["voyageai"]
drivers-embedding-google = ["google-generativeai"]
drivers-embedding-cohere = ["cohere"]
drivers-embedding-ollama = ["ollama"]

drivers-web-scraper-trafilatura = ["trafilatura"]
drivers-web-scraper-markdownify = ["playwright", "beautifulsoup4", "markdownify"]

drivers-web-search-duckduckgo = ["duckduckgo-search"]

drivers-event-listener-amazon-sqs = ["boto3"]
drivers-event-listener-amazon-iot = ["boto3"]
drivers-event-listener-pusher = ["pusher"]

drivers-text-to-speech-elevenlabs = ["elevenlabs"]

drivers-rerank-cohere = ["cohere"]

drivers-observability-opentelemetry = [
    "opentelemetry-sdk",
    "opentelemetry-api",
    "opentelemetry-instrumentation",
    "opentelemetry-instrumentation-threading",
    "opentelemetry-exporter-otlp-proto-http",
]
drivers-observability-griptape-cloud = [
    "opentelemetry-sdk",
    "opentelemetry-api",
    "opentelemetry-instrumentation",
    "opentelemetry-instrumentation-threading",
    "opentelemetry-exporter-otlp-proto-http",
]
drivers-observability-datadog = [
    "opentelemetry-sdk",
    "opentelemetry-api",
    "opentelemetry-instrumentation",
    "opentelemetry-instrumentation-threading",
    "opentelemetry-exporter-otlp-proto-http",
]

drivers-image-generation-huggingface = [
    "diffusers",
    "accelerate",
    "sentencepiece",
    "torch",
    "pillow",
]

loaders-dataframe = ["pandas"]
loaders-pdf = ["pypdf"]
loaders-image = ["pillow"]
loaders-email = ["mail-parser"]
loaders-audio = ["filetype"]
loaders-sql = ["sqlalchemy"]

all = [
    # drivers
    "cohere",
    "anthropic",
    "hugginface-hub",
    "transformers",
    "sqlalchemy",
    "boto3",
    "snowflake-sqlalchemy",
    "snowflake",
    "marqo",
    "pinecone-client",
    "qdrant-client",
    "astrapy",
    "pymongo",
    "redis",
    "opensearch-py",
    "pgvector",
    "psycopg2-binary",
    "google-generativeai",
    "trafilatura",
    "playwright",
    "beautifulsoup4",
    "markdownify",
    "voyageai",
    "elevenlabs",
    "pusher",
    "ollama",
    "duckduckgo-search",
    "opentelemetry-sdk",
    "opentelemetry-api",
    "opentelemetry-instrumentation",
    "opentelemetry-instrumentation-threading",
    "opentelemetry-exporter-otlp-proto-http",
    "diffusers",
    "accelerate",
    "sentencepiece",
    "torch",
    "pillow",

    # loaders
    "pandas",
    "pypdf",
    "mail-parser",
    "filetype",
]

[tool.poetry.group.test]
optional = true

[tool.poetry.group.test.dependencies]
pytest = "^8.3.1"
pytest-mock = "^3.1.4"
mongomock = "^4.1.2"

twine = "^5.1.1"
moto = {extras = ["dynamodb", "iotdata", "sqs"], version = "^4.2.13"}
pytest-xdist = "^3.3.1"
pytest-cov = "^5.0.0"
pytest-env = "^1.1.1"
fuzzywuzzy = "^0.18.0"
pytest-clarity = "^1.0.1"


[tool.poetry.group.dev]
optional = true

[tool.poetry.group.dev.dependencies]
ruff = "^0.6.0"
pyright = "^1.1.376"
pre-commit = "^3.7.1"
boto3-stubs = {extras = ["bedrock", "iam", "opensearch", "s3", "sagemaker"], version = "^1.34.105"}
typos = "^1.22.9"


[tool.poetry.group.docs]
optional = true

[tool.poetry.group.docs.dependencies]
mkdocs = "^1.5.2"
mkdocs-material = "^9.2.8"
mkdocs-glightbox = "^0.3.4"
mkdocstrings = {extras = ["python"], version = "^0.25.2"}
mkdocs-gen-files = "^0.5.0"
mkdocs-literate-nav = "^0.6.0"
mkdocs-section-index = "^0.3.6"
pymdown-extensions = "^10.3"

[tool.ruff]
line-length = 120

[tool.ruff.lint]
select = [
    "F", # pyflakes
    "E", # pycodestyle-errors
    "W", # pycodestyle-warnings
    "C90", # mccabe
    "I", # isort
    "N", # pep8-naming
    "D", # pydocstyle
    "UP", # pyupgrade
    "YTT", # flake8-2020
    "ANN", # flake8-annotations
    "ASYNC", # flake8-async
    "FBT", # flake8-boolean-trap
    "A", # flake8-builtins
    "B", # flake8-bugbear
    "COM", # flake8-commas
    "C4", # flake8-comprehensions
    "FA", # flake8-future-annotations
    "LOG", # flake8-logging
    "G", # flake8-logging-format
    "T20", # flake8-print
    "PT", # flake8-pytest-style
    "RET", # flake8-return
    "SIM", # flake8-simplify
    "TID", # flake8-tidy-imports
    "TCH", # flake8-type-checking
    "ERA", # eradicate
    "PGH", # pygrep-hooks
    "FURB", # refurb
]
ignore = [
    "UP007", # non-pep604-annotation
    "E501", # line-too-long
    "B024", # abstract-base-class-without-abstract-method
    "B009", # get-attr-with-constant
    "B010", # set-attr-with-constant
    "D100", # undocumented-public-module
    "D101", # undocumented-public-class
    "D102", # undocumented-public-method
    "D103", # undocumented-public-function
    "D104", # undocumented-public-package
    "D105", # undocumented-magic-method
    "D106", # undocumented-public-nested-class
    "D107", # undocumented-public-init
    "COM812", # missing-trailing-comma -- See https://github.com/astral-sh/ruff/issues/9216 
    "ANN002", # missing-type-args
    "ANN003", # missing-type-kwargs
    "ANN101", # missing-type-self
    "ANN102", # missing-type-cls
    "ANN401", # any-type
    "PT011", # pytest-raises-too-broad
    "RET505" # superfluous-else-return
]
[tool.ruff.lint.pydocstyle]
convention = "google"

[tool.ruff.lint.flake8-pytest-style]
fixture-parentheses = true

[tool.ruff.lint.per-file-ignores]
"__init__.py" = [
    "I" # isort
]
"tests/*" = [
    "ANN001", # missing-type-function-argument
    "ANN201", # missing-return-type-undocumented-public-function
    "ANN202", # missing-return-type-private-function
]
"docs/*" = [
    "T20" # flake8-print
]

[tool.ruff.lint.flake8-tidy-imports.banned-api]
"attr".msg = "The attr module is deprecated, use attrs instead."

[tool.pyright]
venvPath = "."
venv = ".venv"
include = ["griptape"]
exclude = [
    "**/__pycache__",
]
pythonVersion = "3.9"
reportOptionalMemberAccess = "none"
reportIncompatibleVariableOverride = "none" # see thread: https://github.com/microsoft/pyright/issues/5933 
enableExperimentalFeatures = true # https://github.com/microsoft/pyright/issues/7713

[tool.pytest_env]
OPENAI_API_KEY = {value = "api-key", skip_if_set = true}
AZURE_OPENAI_API_KEY = { value = "api-key", skip_if_set = true}

[build-system]
requires = ["poetry-core"]
build-backend = "poetry.core.masonry.api"<|MERGE_RESOLUTION|>--- conflicted
+++ resolved
@@ -1,10 +1,6 @@
 [tool.poetry]
 name = "griptape"
-<<<<<<< HEAD
-version = "0.29.2"
-=======
 version = "0.30.0"
->>>>>>> a2520d3f
 description = "Modular Python framework for LLM workflows, tools, memory, and data."
 authors = ["Griptape <hello@griptape.ai>"]
 license = "Apache 2.0"
