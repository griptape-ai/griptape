# Changelog
All notable changes to this project will be documented in this file.

The format is based on [Keep a Changelog](https://keepachangelog.com/en/1.1.0/),
and this project adheres to [Semantic Versioning](https://semver.org/spec/v2.0.0.html).

## Unreleased

### Added
- `BaseTask.add_child()` to add a child task to a parent task.
- `BaseTask.add_children()` to add multiple child tasks to a parent task.
- `BaseTask.add_parent()` to add a parent task to a child task.
- `BaseTask.add_parents()` to add multiple parent tasks to a child task.
- `Structure.resolve_relationships()` to resolve asymmetrically defined parent/child relationships. In other words, if a parent declares a child, but the child does not declare the parent, the parent will automatically be added as a parent of the child when running this method. The method is invoked automatically by `Structure.before_run()`.
- `CohereEmbeddingDriver` for using Cohere's embeddings API.
- `CohereStructureConfig` for providing Structures with quick Cohere configuration.
- `AmazonSageMakerJumpstartPromptDriver.inference_component_name` for setting the `InferenceComponentName` parameter when invoking an endpoint.
- `AmazonSageMakerJumpstartEmbeddingDriver.inference_component_name` for setting the `InferenceComponentName` parameter when invoking an endpoint.
- `AmazonSageMakerJumpstartEmbeddingDriver.custom_attributes` for setting custom attributes when invoking an endpoint.
- `ToolkitTask.response_stop_sequence` for overriding the default Chain of Thought stop sequence.
- `griptape.utils.StructureVisualizer` for visualizing Workflow structures with Mermaid.js
- `BaseTask.parents_outputs` to get the textual output of all parent tasks. 
- `BaseTask.parents_output_text` to get a concatenated string of all parent tasks' outputs.
- `parents_output_text` to Workflow context.

### Changed
- **BREAKING**: `Workflow` no longer modifies task relationships when adding tasks via `tasks` init param, `add_tasks()` or `add_task()`. Previously, adding a task would automatically add the previously added task as its parent. Existing code that relies on this behavior will need to be updated to explicitly add parent/child relationships using the API offered by `BaseTask`.
- **BREAKING**: Removed `AmazonBedrockPromptDriver.prompt_model_driver` as it is no longer needed with the `AmazonBedrockPromptDriver` Converse API implementation.
- **BREAKING**: Removed `BedrockClaudePromptModelDriver`.
- **BREAKING**: Removed `BedrockJurassicPromptModelDriver`.
- **BREAKING**: Removed `BedrockLlamaPromptModelDriver`.
- **BREAKING**: Removed `BedrockTitanPromptModelDriver`.
- **BREAKING**: Removed `BedrockClaudeTokenizer`, use `SimpleTokenizer` instead.
- **BREAKING**: Removed `BedrockJurassicTokenizer`, use `SimpleTokenizer` instead.
- **BREAKING**: Removed `BedrockLlamaTokenizer`, use `SimpleTokenizer` instead.
- **BREAKING**: Removed `BedrockTitanTokenizer`, use `SimpleTokenizer` instead.
- **BREAKING**: Removed `OpenAiChatCompletionPromptDriver` as it uses the legacy [OpenAi Completions API](https://platform.openai.com/docs/api-reference/completions).
- **BREAKING**: Removed `BasePromptDriver.count_tokens()`.
- **BREAKING**: Removed `BasePromptDriver.max_output_tokens()`.
- **BREAKING**: Moved/renamed `PromptStack.add_to_conversation_memory` to `BaseConversationMemory.add_to_prompt_stack`.
- **BREAKING**: Moved `griptape.constants.RESPONSE_STOP_SEQUENCE` to `ToolkitTask`.
- **BREAKING**: Renamed `AmazonSagemakerPromptDriver` to `AmazonSageMakerJumpstartPromptDriver`.
- **BREAKING**: Removed `SagemakerFalconPromptModelDriver`, use `AmazonSageMakerJumpstartPromptDriver` instead.
- **BREAKING**: Removed `SagemakerLlamaPromptModelDriver`, use `AmazonSageMakerJumpstartPromptDriver` instead.
- **BREAKING**: Renamed `AmazonSagemakerEmbeddingDriver` to `AmazonSageMakerJumpstartEmbeddingDriver`.
- **BREAKING**: Removed `SagemakerHuggingfaceEmbeddingModelDriver`, use `AmazonSageMakerJumpstartEmbeddingDriver` instead.
- **BREAKING**: Removed `SagemakerTensorflowHubEmbeddingModelDriver`, use `AmazonSageMakerJumpstartEmbeddingDriver` instead.
- **BREAKING**: `AmazonSageMakerJumpstartPromptDriver.model` parameter, which gets passed to `SageMakerRuntime.Client.invoke_endpoint` as `EndpointName`, is now renamed to `AmazonSageMakerPromptDriver.endpoint`.
- `ToolkitTask.RESPONSE_STOP_SEQUENCE` is now only added when using `ToolkitTask`.
- Updated Prompt Drivers to use `BasePromptDriver.max_tokens` instead of using `BasePromptDriver.max_output_tokens()`.
- Improved error message when `GriptapeCloudKnowledgeBaseClient` does not have a description set.
- Updated `AmazonBedrockPromptDriver` to use [Converse API](https://docs.aws.amazon.com/bedrock/latest/userguide/conversation-inference.html).
- `Structure.before_run()` now automatically resolves asymmetrically defined parent/child relationships using the new `Structure.resolve_relationships()`.
- Updated `HuggingFaceHubPromptDriver` to use `transformers`'s `apply_chat_template`.
- Updated `HuggingFacePipelinePromptDriver` to use chat features of `transformers.TextGenerationPipeline`.
- Updated `CoherePromptDriver` to use Cohere's latest SDK.

### Fixed
- `Workflow.insert_task()` no longer inserts duplicate tasks when given multiple parent tasks.
- Performance issue in `OpenAiChatPromptDriver` when extracting unused rate-limiting headers.
- Streaming not working when using deprecated `Structure.stream` field.
- Raw Tool output being lost when being executed by ActionsSubtask.
- Re-order Workflow tasks on every task execution wave.
- Web Loader to catch Exceptions and properly return an ErrorArtifact.
<<<<<<< HEAD
- `TextArtifacts` contained in `ListArtifact` returned by `WebSearch.search` to properly formatted stringified JSON.
=======
- Conversation Memory entry only added if `output_task.output` is not `None` on all `Structures`
>>>>>>> e54a04ba

## [0.26.0] - 2024-06-04

### Added
- `AzureOpenAiStructureConfig` for providing Structures with all Azure OpenAI Driver configuration.
- `AzureOpenAiVisionImageQueryDriver` to support queries on images using Azure's OpenAI Vision models.
- `AudioLoader` for loading audio content into an `AudioArtifact`.
- `AudioTranscriptionTask` and `AudioTranscriptionClient` for transcribing audio content in Structures.
- `OpenAiAudioTranscriptionDriver` for integration with OpenAI's speech-to-text models, including Whisper.
- Parameter `env` to `BaseStructureRunDriver` to set environment variables for a Structure Run.
- `PusherEventListenerDriver` to enable sending of framework events over a Pusher WebSocket.
- Parameter `output` on `Structure` as a convenience for `output_task.output`

### Changed
- **BREAKING**: Updated OpenAI-based image query drivers to remove Vision from the name.
- **BREAKING**: `off_prompt` now defaults to `False` on all Tools, making Task Memory something that must be explicitly opted into.
- **BREAKING**: Removed `StructureConfig.global_drivers`. Pass Drivers directly to the Structure Config instead. 
- **BREAKING**: Removed `StructureConfig.task_memory` in favor of configuring directly on the Structure.  
- **BREAKING**: Updated OpenAI-based image query drivers to remove Vision from the name.
- **BREAKING**: `off_prompt` now defaults to `False` on all Tools, making Task Memory something that must be explicitly opted into.
- **BREAKING**: `AmazonSageMakerPromptDriver.model` parameter, which gets passed to `SageMakerRuntime.Client.invoke_endpoint` as `EndpointName`, is now renamed to `AmazonSageMakerPromptDriver.endpoint`.
- **BREAKING**: `AmazonSageMakerPromptDriver.model` parameter is now optional being passed to `SageMakerRuntime.Client.invoke_endpoint` as `InferenceComponentName` (instead of `EndpointName`).
- **BREAKING**: `SageMakerLlamaPromptModelDriver` modified to exclusively support the Llama 3 Instruct model deployed via SageMaker JumpStart. (Support for Llama 2 models has been removed.)
- Simplified custom Task Memory configurations by making several `TextArtifactStorage` Engines optional.
- Default the value of `azure_deployment` on all Azure Drivers to the model the Driver is using.
- Field `azure_ad_token` on all Azure Drivers is no longer serializable.
- Default standard OpenAI and Azure OpenAI image query model to `gpt-4o`.
- Error message to be more helpful when importing optional dependencies.

### Fixed
- Extra fields being excluded when using `SerializableMixin.from_dict`.

## [0.25.1] - 2024-05-15

### Fixed
- Honor `namespace` in `RedisVectorStoreDriver.query()`.
- Correctly set the `meta`, `score`, and `vector` fields of query result returned from `RedisVectorStoreDriver.query()`.
- Standardize behavior between omitted and empty actions list when initializing `ActionsSubtask`.

### Added
- Optional event batching on Event Listener Drivers.
- `id` field to all events.

### Changed
- Default behavior of Event Listener Drivers to batch events.
- Default behavior of OpenAiStructureConfig to utilize `gpt-4o` for prompt_driver.

## [0.25.0] - 2024-05-06

### Added
- `list_files_from_disk` activity to `FileManager` Tool.
- Support for Drivers in `EventListener`.
- `AmazonSqsEventListenerDriver` for sending events to an Amazon SQS queue.
- `AwsIotCoreEventListenerDriver` for sending events to a topic on AWS IoT Core.
- `GriptapeCloudEventListenerDriver` for sending events to Griptape Cloud.
- `WebhookEventListenerDriver` for sending events to a webhook.
- `BaseFileManagerDriver` to abstract file management operations.
- `LocalFileManagerDriver` for managing files on the local file system.
- Optional `BaseLoader.encoding` field.
- `BlobLoader` for loading arbitrary binary data as a `BlobArtifact`.
- `model` field to `StartPromptEvent` and `FinishPromptEvent`.
- `input_task_input` and `input_task_output` fields to `StartStructureRunEvent`.
- `output_task_input` and `output_task_output` fields to `FinishStructureRunEvent`.
- `AmazonS3FileManagerDriver` for managing files on Amazon S3.
- `MediaArtifact` as a base class for `ImageArtifact` and future media Artifacts.
- Optional `exception` field to `ErrorArtifact`.
- `StructureRunClient` for running other Structures via a Tool.
- `StructureRunTask` for running Structures as a Task from within another Structure.
- `GriptapeCloudStructureRunDriver` for running Structures in Griptape Cloud.
- `LocalStructureRunDriver` for running Structures in the same run-time environment as the code that is running the Structure.

### Changed
- **BREAKING**: Secret fields (ex: api_key) removed from serialized Drivers.
- **BREAKING**: Remove `FileLoader`.
- **BREAKING**: `CsvLoader` no longer accepts `str` file paths as a source. It will now accept the content of the CSV file as a `str` or `bytes` object.
- **BREAKING**: `PdfLoader` no longer accepts `str` file content, `Path` file paths or `IO` objects as sources. Instead, it will only accept the content of the PDF file as a `bytes` object.
- **BREAKING**: `TextLoader` no longer accepts `Path` file paths as a source. It will now accept the content of the text file as a `str` or `bytes` object.
- **BREAKING**: `FileManager.default_loader` is now `None` by default.
- **BREAKING** Bumped `pinecone` from `^2` to `^3`.
- **BREAKING**: Removed `workdir`, `loaders`, `default_loader`, and `save_file_encoding` fields from `FileManager` and added `file_manager_driver`.
- **BREAKING**: Removed `mime_type` field from `ImageArtifact`. `mime_type` is now a property constructed using the Artifact type and `format` field.
- Improved RAG performance in `VectorQueryEngine`.
- Moved [Griptape Docs](https://github.com/griptape-ai/griptape-docs) to this repository.
- Updated `EventListener.handler`'s behavior so that the return value will be passed to the `EventListenerDriver.try_publish_event_payload`'s `event_payload` parameter.

### Fixed
- Type hint for parameter `azure_ad_token_provider` on Azure OpenAI drivers to `Optional[Callable[[], str]]`.
- Missing parameters `azure_ad_token` and `azure_ad_token_provider` on the default client for `AzureOpenAiCompletionPromptDriver`.

## [0.24.2] - 2024-04-04

- Fixed FileManager.load_files_from_disk schema.

## [0.24.1] - 2024-03-28

### Fixed 

- Fixed boto3 type-checking stub dependency.

### Changed

- Use `schema` instead of `jsonschema` for JSON validation.

## [0.24.0] - 2024-03-27

### Added
- Every subtask in `ToolkitTask` can now execute multiple actions in parallel.
- Added `BaseActionSubtaskEvent.subtask_actions`.
- Support for `text-embedding-3-small` and `text-embedding-3-large` models.
- `GooglePromptDriver` and `GoogleTokenizer` for use with `gemini-pro`. 
- `GoogleEmbeddingDriver` for use with `embedding-001`. 
- `GoogleStructureConfig` for providing Structures with Google Prompt and Embedding Driver configuration.
- Support for `claude-3-opus`, `claude-3-sonnet`, and `claude-3-haiku` in `AnthropicPromptDriver`.
- Support for `anthropic.claude-3-sonnet-20240229-v1:0` and `anthropic.claude-3-haiku-20240307-v1:0` in `BedrockClaudePromptModelDriver`.
- `top_k` and `top_p` parameters in `AnthropicPromptDriver`.
- Added `AnthropicImageQueryDriver` for Claude-3 multi-modal models
- Added `AmazonBedrockImageQueryDriver` along with `BedrockClaudeImageQueryDriverModel` for Claude-3 in Bedrock support
- `BaseWebScraperDriver` allowing multiple web scraping implementations.
- `TrafilaturaWebScraperDriver` for scraping text from web pages using trafilatura.
- `MarkdownifyWebScraperDriver` for scraping text from web pages using playwright and converting to markdown using markdownify.
- `VoyageAiEmbeddingDriver` for use with VoyageAi's embedding models. 
- `AnthropicStructureConfig` for providing Structures with Anthropic Prompt and VoyageAi Embedding Driver configuration.

### Fixed
- Improved system prompt in `ToolTask` to support more use cases.

### Changed
- **BREAKING**: `ActionSubtask` was renamed to `ActionsSubtask`.
- **BREAKING**: Removed `subtask_action_name`, `subtask_action_path`, and `subtask_action_input` in `BaseActionSubtaskEvent`.
- **BREAKING**: `OpenAiVisionImageQueryDriver` field `model` no longer defaults to `gpt-4-vision-preview` and must be specified
- Default model of `OpenAiEmbeddingDriver` to `text-embedding-3-small`.
- Default model of `OpenAiStructureConfig` to `text-embedding-3-small`.
- `BaseTextLoader` to accept a `BaseChunker`.
- Default model of `AmazonBedrockStructureConfig` to `anthropic.claude-3-sonnet-20240229-v1:0`.
- `AnthropicPromptDriver` and `BedrockClaudePromptModelDriver` to use Anthropic's Messages API.
- `OpenAiVisionImageQueryDriver` now has a required field `max_tokens` that defaults to 256

## [0.23.2] - 2024-03-15

### Fixed
- Deprecation warnings not displaying for `Structure.prompt_driver`, `Structure.embedding_driver`, and `Structure.stream`.
- `DummyException` error message not fully displaying.
- `StructureConfig.task_memory` not defaulting to using `StructureConfig.global_drivers` by default.

## [0.23.1] - 2024-03-07

### Fixed
- Action Subtask incorrectly raising an exception for actions without an input. 
- Incorrect `GriptapeCloudKnowledgeBaseClient`'s API URLs. 
- Issue with Tool Task system prompt causing the LLM to generate an invalid action.

## [0.23.0] - 2024-02-26

### Added 
- Image-to-image generation support for OpenAi Dall-E 2 model.
- Image tools support loading artifacts from memory.
- `AzureMongoDbVectorStoreDriver` for using CosmosDB with MongoDB vCore API.
- `vector_path` field on `MongoDbAtlasVectorStoreDriver`.
- `LeonardoImageGenerationDriver` supports image to image generation.
- `OpenAiStructureConfig` for providing Structures with all OpenAi Driver configuration. 
- `AmazonBedrockStructureConfig` for providing Structures with all Amazon Bedrock Driver configuration. 
- `StructureConfig` for building your own Structure configuration.
- `JsonExtractionTask` for convenience over using `ExtractionTask` with a `JsonExtractionEngine`.
- `CsvExtractionTask` for convenience over using `ExtractionTask` with a `CsvExtractionEngine`.
- `OpenAiVisionImageQueryDriver` to support queries on images using OpenAI's Vision model.
- `ImageQueryClient` allowing an Agent to make queries on images on disk or in Task Memory.
- `ImageQueryTask` and `ImageQueryEngine`.

### Fixed 
- `BedrockStableDiffusionImageGenerationModelDriver` request parameters for SDXLv1 (`stability.stable-diffusion-xl-v1`).
- `BedrockStableDiffusionImageGenerationModelDriver` correctly handles the CONTENT_FILTERED response case.

### Changed
- **BREAKING**: Make `index_name` on `MongoDbAtlasVectorStoreDriver` a required field.
- **BREAKING**: Remove `create_index()` from `MarqoVectorStoreDriver`, `OpenSearchVectorStoreDriver`, `PineconeVectorStoreDriver`, `RedisVectorStoreDriver`.
- **BREAKING**: `ImageLoader().load()` now accepts image bytes instead of a file path.
- **BREAKING**: Request parameters for `BedrockStableDiffusionImageGenerationModelDriver` have been updated for `stability.stable-diffusion-xl-v1`. Use this over the now deprecated `stability.stable-diffusion-xl-v0`.
- Deprecated `Structure.prompt_driver` in favor of `Structure.config.global_drivers.prompt_driver`.
- Deprecated `Structure.embedding_driver` in favor of `Structure.config.global_drivers.embedding_driver`.
- Deprecated `Structure.stream` in favor of `Structure.config.global_drivers.prompt_driver.stream`.
- `TextSummaryTask.summary_engine` now defaults to a `PromptSummaryEngine` with a Prompt Driver default of `Structure.config.global_drivers.prompt_driver`.
- `TextQueryTask.query_engine` now defaults to a `VectorQueryEngine` with a Prompt Driver default of `Structure.config.global_drivers.prompt_driver` and Vector Store Driver default of `Structure.config.global_drivers.vector_store_driver`.
- `PromptImageGenerationTask.image_generation_engine` now defaults to a `PromptImageGenerationEngine` with an Image Generation Driver default of `Structure.config.global_drivers.image_generation_driver`.
- `VariationImageGenerationTask.image_generation_engine` now defaults to a `VariationImageGenerationEngine` with an Image Generation Driver default of `Structure.config.global_drivers.image_generation_driver`.
- `InpaintingImageGenerationTask.image_generation_engine` now defaults to an `InpaintingImageGenerationEngine` with an Image Generation Driver default of `Structure.config.global_drivers.image_generation_driver`.
- `OutpaintingImageGenerationTask.image_generation_engine` now defaults to an `OutpaintingImageGenerationEngine` with an Image Generation Driver default of `Structure.config.global_drivers.image_generation_driver`.

## [0.22.3] - 2024-01-22

### Fixed
- `ToolkitTask`'s user subtask prompt occasionally causing the Task to end prematurely.

## [0.22.2] - 2024-01-18

### Fixed
- `ToolkitTask`'s user subtask prompt occasionally causing a loop with Chain of Thought.

### Security
- Updated stale dependencies [CVE-2023-50447, CVE-2024-22195, and CVE-2023-36464]

## [0.22.1] - 2024-01-12

### Fixed
- Action Subtasks incorrectly outputting the Task input after failing to follow the ReAct prompt.

## [0.22.0] - 2024-01-11

### Added
- `PromptImageGenerationEngine` for generating images from text prompts. 
- `VariationImageGenerationEngine` for generating variations of an input image according to a text prompt.
- `InpaintingImageGenerationEngine` for modifying an input image according to a text prompt within the bounds of a mask defined by a mask image. 
- `OutpaintingImageGenerationEngine` for modifying an input image according to a text prompt outside the bounds of a mask defined by a mask image.

- `PromptImageGenerationClient` for enabling an LLM to use the `PromptImageGenerationEngine`.
- `VariationImageGenerationClient` for enabling an LLM to use the `VariationImageGenerationEngine`.
- `InpaintingImageGenerationClient` for enabling an LLM to use the `InpaintingImageGenerationEngine`.
- `OutpaintingImageGenerationClient` for enabling an LLM to use the `OutpaintingImageGenerationEngine`.

- `OpenAiImageGenerationDriver` for use with OpenAI's image generation models.
- `LeonardoImageGenerationDriver` for use with Leonoaro AI's image generation models.
- `AmazonBedrockImageGenerationDriver` for use with Amazon Bedrock's image generation models; requires a Image Generation Model Driver.
- `BedrockTitanImageGenerationModelDriver` for use with Amazon Bedrock's Titan image generation.

- `ImageArtifact` for storing image data; used heavily by the image Engines, Tasks, and Drivers.
- `ImageLoader` for loading images files into `ImageArtifact`s.

- Support for all Tokenizers in `OpenAiChatPromptDriver`, enabling OpenAI drop-in clients such as Together AI.
- `AmazonSageMakerJumpstartEmbeddingDriver` for using Amazon SageMaker to generate embeddings. Thanks @KaushikIyer16!
- Claude 2.1 support in `AnthropicPromptDriver` and `AmazonBedrockPromptDriver` via `BedrockClaudePromptModelDriver`.
- `CodeExecutionTask` for executing code as a Task without the need for an LLM.
- `BedrockLlamaPromptModelDriver` for using Llama models on Amazon Bedrock.


### Fixed
- `MongoDbAtlasVectorStore` namespace not being used properly when querying. 
- Miscellaneous type errors throughout the codebase.
- Remove unused section from `ToolTask` system prompt template.
- Structure execution args being cleared after run, preventing inspection of the Structure's `input_task`'s `input`.
- Unhandled `SqlClient` exception. Thanks @michal-repo!

### Changed
- **BREAKING**: Rename `input_template` field to `input` in Tasks that take a text input.
- **BREAKING**: Rename `BedrockTitanEmbeddingDriver` to `AmazonBedrockTitanEmbeddingDriver`.
- **BREAKING**: Rename `AmazonBedrockStableDiffusionImageGenerationModelDriver` to `BedrockStableDiffusionImageGenerationModelDriver`.
- **BREAKING**: Rename `AmazonBedrockTitanImageGenerationModelDriver` to `BedrockTitanImageGenerationModelDriver`.
- **BREAKING**: Rename `ImageGenerationTask` to `PromptImageGenerationTask`.
- **BREAKING**: Rename `ImageGenerationEngine` to `PromptImageGenerationEngine`.
- **BREAKING**: Rename `ImageGenerationTool` to `PromptImageGenerationClient`.
- Improve system prompt generation with Claude 2.0.
- Improve integration test coverage.
- `BaseTextInputTask` to accept a `str`, `TextArtifact` or callable returning a `TextArtifact`.<|MERGE_RESOLUTION|>--- conflicted
+++ resolved
@@ -62,11 +62,8 @@
 - Raw Tool output being lost when being executed by ActionsSubtask.
 - Re-order Workflow tasks on every task execution wave.
 - Web Loader to catch Exceptions and properly return an ErrorArtifact.
-<<<<<<< HEAD
+- Conversation Memory entry only added if `output_task.output` is not `None` on all `Structures`
 - `TextArtifacts` contained in `ListArtifact` returned by `WebSearch.search` to properly formatted stringified JSON.
-=======
-- Conversation Memory entry only added if `output_task.output` is not `None` on all `Structures`
->>>>>>> e54a04ba
 
 ## [0.26.0] - 2024-06-04
 
