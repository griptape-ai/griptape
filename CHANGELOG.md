--- conflicted
+++ resolved
@@ -9,12 +9,9 @@
 
 ### Changed
 
-<<<<<<< HEAD
 - `GriptapeCloudFileManagerDriver.try_save_file` Asset creation utilizes upsert functionality of PUT Asset API.
-=======
 - Removed `azure-core` and `azure-storage-blob` dependencies.
 - `GriptapeCloudFileManagerDriver` no longer requires `drivers-file-manager-griptape-cloud` extra.
->>>>>>> 2d4f140c
 
 ## \[0.34.0\] - 2024-10-29
 
