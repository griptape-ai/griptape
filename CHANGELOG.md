# Changelog
All notable changes to this project will be documented in this file.

The format is based on [Keep a Changelog](https://keepachangelog.com/en/1.1.0/),
and this project adheres to [Semantic Versioning](https://semver.org/spec/v2.0.0.html).

## Unreleased

### Added
- `AstraDbVectorStoreDriver` to support DataStax Astra DB as a vector store.
- Ability to set custom schema properties on Tool Activities via `extra_schema_properties`.
- Parameter `structure` to `BaseTask`.
- Method `try_find_task` to `Structure`.
- `TranslateQueryRagModule` `RagEngine` module for translating input queries.
- Global event bus, `griptape.events.event_bus`, for publishing and subscribing to events.
- Global config, `griptape.config.config`, for setting global configuration defaults.
- Unique name generation for all `RagEngine` modules.
- `ExtractionTool` Tool for having the LLM extract structured data from text.
- `PromptSummaryClient` Tool for having the LLM summarize text.
- `QueryTool` Tool for having the LLM query text.

### Changed
- **BREAKING**: Removed all uses of `EventPublisherMixin` in favor of `event_bus`.
- **BREAKING**: Removed `EventPublisherMixin`.
- **BREAKING**: Removed `Pipeline.prompt_driver` and `Workflow.prompt_driver`. `Agent.prompt_driver` has not been removed.
- **BREAKING**: Removed `Pipeline.stream` and `Workflow.stream`. `Agent.stream` has not been removed.
- **BREAKING**: Removed `Structure.embedding_driver`, set this via `griptape.config.config.drivers.embedding` instead.
- **BREAKING**: Removed `Structure.custom_logger` and `Structure.logger_level`, set these via `griptape.config.config.logger` instead. 
- **BREAKING**: Removed `BaseStructureConfig.merge_config`.
- **BREAKING**: Renamed `StructureConfig` to `DriverConfig`, and renamed fields accordingly.
- **BREAKING**: `RagContext.output` was changed to `RagContext.outputs` to support multiple outputs. All relevant RAG modules were adjusted accordingly.
- **BREAKING**: Removed before and after response modules from `ResponseRagStage`.
- **BREAKING**: Moved ruleset and metadata ingestion from standalone modules to `PromptResponseRagModule`.
<<<<<<< HEAD
- **BREAKING**: Removed `TextArtifactStorage.query` and `TextArtifactStorage.summarize`. 
- **BREAKING**: Removed `TextArtifactStorage.rag_engine`, and `TextArtifactStorage.retrieval_rag_module_name`.
- **BREAKING**: Removed `TextArtifactStorage.summary_engine`, `TextArtifactStorage.csv_extraction_engine`, and `TextArtifactStorage.json_extraction_engine`.
- **BREAKING**: Removed `TaskMemory.summarize_namespace` and `TaskMemory.query_namespace`.
- **BREAKING**: Removed `Structure.rag_engine`.
- **BREAKING**: Split `JsonExtractionEngine.template_generator` into `JsonExtractionEngine.system_template_generator` and `JsonExtractionEngine.user_template_generator`.
- **BREAKING**: Split `CsvExtractionEngine.template_generator` into `CsvExtractionEngine.system_template_generator` and `CsvExtractionEngine.user_template_generator`.
- **BREAKING**: Changed `JsonExtractionEngine.template_schema` from a `run` argument to a class attribute. 
- **BREAKING**: Changed `CsvExtractionEngine.column_names` from a `run` argument to a class attribute. 
- **BREAKING**: Removed `JsonExtractionTask`, and `CsvExtractionTask` use `ExtractionTask` instead.
- **BREAKING**: Removed `TaskMemoryClient`, use `RagClient`, `ExtractionTool`, or `PromptSummaryClient` instead.
- **BREAKING**: Dropped `Client` from all Tool names for better naming consistency. 
- **BREAKING**: Dropped `_client` suffix from all Tool packages. 
- **BREAKING**: Added `Tool` suffix to all Tool names for better naming consistency. 
- `RagClient` now can be used to search through Artifacts stored in Task Memory.
=======
- **BREAKING**: Dropped `Client` from all Tool names for better naming consistency. 
- **BREAKING**: Dropped `_client` suffix from all Tool packages. 
- **BREAKING**: Added `Tool` suffix to all Tool names for better naming consistency. 
>>>>>>> aea51bba
- Engines that previously required Drivers now pull from `griptape.config.config.drivers` by default.
- `BaseTask.add_parent/child` will now call `self.structure.add_task` if possible.

### Fixed
- `JsonExtractionEngine` failing to parse json when the LLM outputs more than just the json.

## [0.29.1] - 2024-08-02

### Changed
- Remove `BaseTextArtifact`, revert `CsvRowArtifact` to subclass `TextArtifact`.

### Fixed
- Missing extra for `drivers-text-to-speech-elevenlabs`.

## [0.29.0] - 2024-07-30

### Added
- Native function calling support to `OpenAiChatPromptDriver`, `AzureOpenAiChatPromptDriver`, `AnthropicPromptDriver`, `AmazonBedrockPromptDriver`, `GooglePromptDriver`, `OllamaPromptDriver`, and `CoherePromptDriver`.
- `OllamaEmbeddingDriver` for generating embeddings with Ollama.
- `GriptapeCloudKnowledgeBaseVectorStoreDriver` to query Griptape Cloud Knowledge Bases.
- `GriptapeCloudEventListenerDriver.api_key` defaults to the value in the `GT_CLOUD_API_KEY` environment variable.
- `BaseObservabilityDriver` as the base class for all Observability Drivers.
- `DummyObservabilityDriver` as a no-op Observability Driver.
- `OpenTelemetryObservabilityDriver` for sending observability data to an open telemetry collector or vendor.
- `GriptapeCloudObservabilityDriver` for sending observability data to Griptape Cloud.
- `DatadogObservabilityDriver` for sending observability data to a Datadog Agent.
- `Observability` context manager for enabling observability and configuring which Observability Driver to use.
- `@observable` decorator for selecting which functions/methods to provide observability for.
- `GenericArtifact` for storing any data.
- `BaseTextArtifact` for text-based Artifacts to subclass.
- `HuggingFacePipelineImageGenerationDriver` for generating images locally with HuggingFace pipelines.
- `BaseImageGenerationPipelineDriver` as the base class for drivers interfacing with HuggingFace image generation pipelines.
- `StableDiffusion3ImageGenerationPipelineDriver` for local text-to-image generation using a Stable Diffusion 3 pipeline.
- `StableDiffusion3Img2ImgImageGenerationPipelineDriver` for local image-to-image generation using a Stable Diffusion 3 pipeline.
- `StableDiffusion3ControlNetImageGenerationPipelineDriver` for local ControlNet image generation using a Stable Diffusion 3 pipeline.
- Optional `params` field to `WebSearch`'s `search` schema that the LLM can be steered into using.

### Changed
- **BREAKING**: `BaseVectorStoreDriver.upsert_text_artifacts` optional arguments are now keyword-only arguments.
- **BREAKING**: `BaseVectorStoreDriver.upsert_text_artifact` optional arguments are now keyword-only arguments.
- **BREAKING**: `BaseVectorStoreDriver.upsert_text` optional arguments are now keyword-only arguments.
- **BREAKING**: `BaseVectorStoreDriver.does_entry_exist` optional arguments are now keyword-only arguments.
- **BREAKING**: `BaseVectorStoreDriver.load_artifacts` optional arguments are now keyword-only arguments.
- **BREAKING**: `BaseVectorStoreDriver.upsert_vector` optional arguments are now keyword-only arguments.
- **BREAKING**: `BaseVectorStoreDriver.query` optional arguments are now keyword-only arguments.
- **BREAKING**: `EventListener.publish_event`'s `flush` argument is now a keyword-only argument.
- **BREAKING**: `BaseEventListenerDriver.publish_event`'s `flush` argument is now a keyword-only argument.
- **BREAKING**: Renamed `DummyException` to `DummyError` for pep8 naming compliance.
- **BREAKING**: Migrate to `sqlalchemy` 2.0.
- **BREAKING**: Make `sqlalchemy` an optional dependency.
- **BREAKING**: Renamed `drivers-sql-redshift` to `drivers-sql-amazon-redshift`
- **BREAKING**: Renamed `drivers-prompt-huggingface` extra to `drivers-prompt-huggingface-hub`.
- **BREAKING**: Renamed `drivers-vector-postgresql` extra to `drivers-vector-pgvector`.
- **BREAKING**: Update `marqo` dependency to `^3.7.0`.
- **BREAKING**: Removed `drivers-sql-postgresql` extra. Use `drivers-sql` extra and install necessary drivers (i.e. `psycopg2`) separately.
- **BREAKING**: `api_key` and `search_id` are now required fields in `GoogleWebSearchDriver`.
- **BREAKING**: `web_search_driver` is now required fields in the `WebSearch` Tool.
- `GoogleWebSearchDriver` and `DuckDuckGoWebSearchDriver` now use `kwargs` passed to the `run` method.
- Removed unnecessary `sqlalchemy-redshift` dependency in `drivers-sql-amazon-redshift` extra.
- Removed unnecessary `transformers` dependency in `drivers-prompt-huggingface` extra.
- Removed unnecessary `huggingface-hub` dependency in `drivers-prompt-huggingface-pipeline` extra.
- `CsvRowArtifact` now inherits from `BaseTextArtifact`.
- `TextArtifact` now inherits from `BaseTextArtifact`.

### Fixed
- Parameter `count` for `QdrantVectorStoreDriver.query` now optional as per documentation.
- Path issues on Windows with `LocalFileManagerDriver` and `AmazonS3FileManagerDriver`.

## [0.28.2] - 2024-07-12
### Fixed
- Conversation Memory being incorrectly inserted into the `PromptTask.prompt_stack` when no system content is present.

## [0.28.1] - 2024-07-10

### Fixed
- Sending empty system content in `PromptTask`.
- Throttling issues with `DuckDuckGoWebSearchDriver`.

## [0.28.0] - 2024-07-09
### Added
- `RagEngine` is an abstraction for implementing modular RAG pipelines.
  - `RagContext` is a container object for passing around RAG context. 
  - RAG stages:
    - `QueryRagStage` for parsing and expanding queries.
    - `RetrievalRagStage` for retrieving content.
    - `ResponseRagStage` for augmenting and generating outputs.
  - RAG modules:
    - Retrieval:
      - `VectorStoreRetrievalRagModule` for retrieving text chunks from vector stores.
      - `TextLoaderRetrievalRagModule` for retrieving data with text loaders in real time.
      - `TextChunksRerankRagModule` for re-ranking retrieved results.
    - Response:
      - `MetadataBeforeResponseRagModule` for appending metadata.
      - `RulesetsBeforeResponseRagModule` for appending rulesets.
      - `PromptResponseRagModule` for generating responses based on retrieved text chunks.
      - `TextChunksResponseRagModule` for responding with retrieved text chunks.
      - `FootnotePromptResponseRagModule` for responding with automatic footnotes from text chunk references.
- `RagClient` tool for exposing `RagEngines` to LLM agents.
- `RagTask` task for including `RagEngines` in any structure.
- Rerank drivers:
  - `CohereRerankDriver` for using the Cohere rerank API.
- `utils.execute_futures_list()` for executing a list of futures.
- `LocalVectorStoreDriver.persist_file` for persisting vectors and chunks in a text file.
- `Entry.to_artifact()` for easy vector store entry conversions into Griptape artifacts.
- `BaseVectorStoreDriver.does_entry_exist()` to check if an entry exists in the vector store.
- `GoogleWebSearchDriver` to web search with the Google Customsearch API.
- `DuckDuckGoWebSearchDriver` to web search with the DuckDuckGo search SDK.
- `ProxyWebScraperDriver` to web scrape using proxies.
- Parameter `session` on `AmazonBedrockStructureConfig`.
- Parameter `meta` on `TextArtifact`.
- `VectorStoreClient` improvements:
  - `VectorStoreClient.query_params` dict for custom query params.
  - `VectorStoreClient.process_query_output_fn` for custom query output processing logic.
- Parameter `fail_fast` to `Structure`.
- `BooleanArtifact` for handling boolean values.
- `typos` to dev dependencies to catch typos in code/docs.
- `Message` for storing messages in a `PromptStack`. Messages consist of a role, content, and usage.
- `DeltaMessage` for storing partial messages in a `PromptStack`. Multiple `DeltaMessage` can be combined to form a `Message`.
- `TextMessageContent` for storing textual content in a `Message`.
- `ImageMessageContent` for storing image content in a `Message`.
- Support for adding `TextArtifact`s, `ImageArtifact`s, and `ListArtifact`s to `PromptStack`.
- Support for image inputs to `OpenAiChatPromptDriver`, `AzureOpenAiChatPromptDriver`, `AmazonBedrockPromptDriver`, `AnthropicPromptDriver`, and `GooglePromptDriver`.
- Input/output token usage metrics to all Prompt Drivers. 
- `FinishPromptEvent.input_token_count` and `FinishPromptEvent.output_token_count`.
- Support for storing Artifacts as inputs/outputs in Conversation Memory Runs.
- `Agent.input` for passing Artifacts as input.
- Support for `PromptTask`s to take `TextArtifact`s, `ImageArtifact`s, and `ListArtifact`s as input.
- Parameters `sort_key` and `sort_key_value` on `AmazonDynamoDbConversationMemoryDriver` for tables with sort keys.
- `Reference` for supporting artifact citations in loaders and RAG engine modules.

### Changed
- **BREAKING**: Moved/renamed `griptape.utils.PromptStack` to `griptape.common.PromptStack`.
- **BREAKING**: Renamed `PromptStack.inputs` to `PromptStack.messages`.
- **BREAKING**: Moved `PromptStack.USER_ROLE`, `PromptStack.ASSISTANT_ROLE`, and `PromptStack.SYSTEM_ROLE` to `Message`.
- **BREAKING**: Updated return type of `PromptDriver.try_run` from `TextArtifact` to `Message`.
- **BREAKING**: Updated return type of `PromptDriver.try_stream` from `Iterator[TextArtifact]` to `Iterator[DeltaMessage]`.
- **BREAKING**: Removed `BasePromptEvent.token_count` in favor of `FinishPromptEvent.input_token_count` and `FinishPromptEvent.output_token_count`.
- **BREAKING**: Removed `StartPromptEvent.prompt`. Use `StartPromptEvent.prompt_stack` instead.
- **BREAKING**: Removed `Agent.input_template` in favor of `Agent.input`.
- **BREAKING**: `BasePromptDriver.run` now returns a `Message` instead of a `TextArtifact`. For compatibility, `Message.value` contains the Message's Artifact value
- **BREAKING**: `BaseVectorStoreDriver.upsert_text_artifact()` and `BaseVectorStoreDriver.upsert_text()` use artifact/string values to generate `vector_id` if it wasn't implicitly passed. This change ensures that we don't generate embeddings for the same content every time.
- **BREAKING**: Removed `VectorQueryEngine` in favor of `RagEngine`.
- **BREAKING**: Removed `TextQueryTask` in favor of `RagTask`.
- **BREAKING**: `TextArtifactStorage` now requires `vector_store_driver` and `rag_engine` in place of `vector_query_engine`.
- **BREAKING**: Moved `load_artifacts()` from `BaseQueryEngine` to `BaseVectorStoreDriver`.
- **BREAKING**: Merged `BaseVectorStoreDriver.QueryResult` into `BaseVectorStoreDriver.Entry`.
- **BREAKING**: Replaced `query_engine` with `vector_store_driver` in `VectorStoreClient`.
- **BREAKING**: removed parameters `google_api_lang`, `google_api_key`, `google_api_search_id`, `google_api_country` on `WebSearch` in favor of `web_search_driver`.
- **BREAKING**: removed `VectorStoreClient.top_n` and `VectorStoreClient.namespace` in favor of `VectorStoreClient.query_params`.
- **BREAKING**: All `futures_executor` fields renamed to `futures_executor_fn` and now accept callables instead of futures; wrapped all future `submit` calls with the `with` block to address future executor shutdown issues.
- `GriptapeCloudKnowledgeBaseClient` migrated to `/search` api.
- Default Prompt Driver model in `GoogleStructureConfig` to `gemini-1.5-pro`.

### Fixed
- `CoherePromptDriver` to properly handle empty history.
- `StructureVisualizer.to_url()` by wrapping task IDs in single quotes. 

## [0.27.2] - 2024-06-27

### Fixed
- Avoid adding duplicate Tokenizer stop sequences in a `ToolkitTask`.
- Fixed token count calculation in `VectorQueryEngine`.

## [0.27.1] - 2024-06-20

### Added
- Support for Claude 3.5 Sonnet in `AnthropicPromptDriver` and `AmazonBedrockPromptDriver`.

### Changed
- Base Tool schema so that `input` is optional when no Tool Activity schema is set.
- Tool Task system prompt for better results with lower-end models. 
- Default Prompt Driver model to Claude 3.5 Sonnet in `AnthropicStructureConfig` and `AmazonBedrockStructureConfig.`

## [0.27.0] - 2024-06-19

### Added
- `BaseTask.add_child()` to add a child task to a parent task.
- `BaseTask.add_children()` to add multiple child tasks to a parent task.
- `BaseTask.add_parent()` to add a parent task to a child task.
- `BaseTask.add_parents()` to add multiple parent tasks to a child task.
- `Structure.resolve_relationships()` to resolve asymmetrically defined parent/child relationships. In other words, if a parent declares a child, but the child does not declare the parent, the parent will automatically be added as a parent of the child when running this method. The method is invoked automatically by `Structure.before_run()`.
- `CohereEmbeddingDriver` for using Cohere's embeddings API.
- `CohereStructureConfig` for providing Structures with quick Cohere configuration.
- `AmazonSageMakerJumpstartPromptDriver.inference_component_name` for setting the `InferenceComponentName` parameter when invoking an endpoint.
- `AmazonSageMakerJumpstartEmbeddingDriver.inference_component_name` for setting the `InferenceComponentName` parameter when invoking an endpoint.
- `AmazonSageMakerJumpstartEmbeddingDriver.custom_attributes` for setting custom attributes when invoking an endpoint.
- `ToolkitTask.response_stop_sequence` for overriding the default Chain of Thought stop sequence.
- `griptape.utils.StructureVisualizer` for visualizing Workflow structures with Mermaid.js
- `BaseTask.parents_outputs` to get the textual output of all parent tasks. 
- `BaseTask.parents_output_text` to get a concatenated string of all parent tasks' outputs.
- `parents_output_text` to Workflow context.
- `OllamaPromptModelDriver` for using models with Ollama.
- Parameter `output` on `Structure` as a convenience for `output_task.output`

### Changed
- **BREAKING**: `Workflow` no longer modifies task relationships when adding tasks via `tasks` init param, `add_tasks()` or `add_task()`. Previously, adding a task would automatically add the previously added task as its parent. Existing code that relies on this behavior will need to be updated to explicitly add parent/child relationships using the API offered by `BaseTask`.
- **BREAKING**: Removed `AmazonBedrockPromptDriver.prompt_model_driver` as it is no longer needed with the `AmazonBedrockPromptDriver` Converse API implementation.
- **BREAKING**: Removed `BedrockClaudePromptModelDriver`.
- **BREAKING**: Removed `BedrockJurassicPromptModelDriver`.
- **BREAKING**: Removed `BedrockLlamaPromptModelDriver`.
- **BREAKING**: Removed `BedrockTitanPromptModelDriver`.
- **BREAKING**: Removed `BedrockClaudeTokenizer`, use `SimpleTokenizer` instead.
- **BREAKING**: Removed `BedrockJurassicTokenizer`, use `SimpleTokenizer` instead.
- **BREAKING**: Removed `BedrockLlamaTokenizer`, use `SimpleTokenizer` instead.
- **BREAKING**: Removed `BedrockTitanTokenizer`, use `SimpleTokenizer` instead.
- **BREAKING**: Removed `OpenAiChatCompletionPromptDriver` as it uses the legacy [OpenAi Completions API](https://platform.openai.com/docs/api-reference/completions).
- **BREAKING**: Removed `BasePromptDriver.count_tokens()`.
- **BREAKING**: Removed `BasePromptDriver.max_output_tokens()`.
- **BREAKING**: Moved/renamed `PromptStack.add_to_conversation_memory` to `BaseConversationMemory.add_to_prompt_stack`.
- **BREAKING**: Moved `griptape.constants.RESPONSE_STOP_SEQUENCE` to `ToolkitTask`.
- **BREAKING**: Renamed `AmazonSagemakerPromptDriver` to `AmazonSageMakerJumpstartPromptDriver`.
- **BREAKING**: Removed `SagemakerFalconPromptModelDriver`, use `AmazonSageMakerJumpstartPromptDriver` instead.
- **BREAKING**: Removed `SagemakerLlamaPromptModelDriver`, use `AmazonSageMakerJumpstartPromptDriver` instead.
- **BREAKING**: Renamed `AmazonSagemakerEmbeddingDriver` to `AmazonSageMakerJumpstartEmbeddingDriver`.
- **BREAKING**: Removed `SagemakerHuggingfaceEmbeddingModelDriver`, use `AmazonSageMakerJumpstartEmbeddingDriver` instead.
- **BREAKING**: Removed `SagemakerTensorflowHubEmbeddingModelDriver`, use `AmazonSageMakerJumpstartEmbeddingDriver` instead.
- **BREAKING**: `AmazonSageMakerJumpstartPromptDriver.model` parameter, which gets passed to `SageMakerRuntime.Client.invoke_endpoint` as `EndpointName`, is now renamed to `AmazonSageMakerPromptDriver.endpoint`.
- **BREAKING**: Removed parameter `template_generator` on `PromptSummaryEngine` and added parameters `system_template_generator` and `user_template_generator`.
- **BREAKING**: Removed template `engines/summary/prompt_summary.j2` and added templates `engines/summary/system.j2` and `engines/summary/user.j2`.
- `ToolkitTask.RESPONSE_STOP_SEQUENCE` is now only added when using `ToolkitTask`.
- Updated Prompt Drivers to use `BasePromptDriver.max_tokens` instead of using `BasePromptDriver.max_output_tokens()`.
- Improved error message when `GriptapeCloudKnowledgeBaseClient` does not have a description set.
- Updated `AmazonBedrockPromptDriver` to use [Converse API](https://docs.aws.amazon.com/bedrock/latest/userguide/conversation-inference.html).
- `Structure.before_run()` now automatically resolves asymmetrically defined parent/child relationships using the new `Structure.resolve_relationships()`.
- Updated `HuggingFaceHubPromptDriver` to use `transformers`'s `apply_chat_template`.
- Updated `HuggingFacePipelinePromptDriver` to use chat features of `transformers.TextGenerationPipeline`.
- Updated `CoherePromptDriver` to use Cohere's latest SDK.
- Moved Task reset logic for all Structures to `Structure.before_run`.
- Updated default prompt templates for `PromptSummaryEngine`.
- Updated template `templates/tasks/tool_task/system.j2`.

### Fixed
- `Workflow.insert_task()` no longer inserts duplicate tasks when given multiple parent tasks.
- Performance issue in `OpenAiChatPromptDriver` when extracting unused rate-limiting headers.
- Streaming not working when using deprecated `Structure.stream` field.
- Raw Tool output being lost when being executed by ActionsSubtask.
- Re-order Workflow tasks on every task execution wave.
- `Workflow.insert_task()` enumerates by parent id equality, opposed to object equality.
- Web Loader to catch Exceptions and properly return an ErrorArtifact.
- Conversation Memory entry only added if `output_task.output` is not `None` on all `Structures`
- `TextArtifacts` contained in `ListArtifact` returned by `WebSearch.search` to properly formatted stringified JSON.
- Structure run args not being set immediately.
- Input and output logging in BaseAudioInputTasks and BaseAudioGenerationTasks
- Validation of `max_tokens` < 0 on `BaseChunker`

## [0.26.0] - 2024-06-04

### Added
- `AzureOpenAiStructureConfig` for providing Structures with all Azure OpenAI Driver configuration.
- `AzureOpenAiVisionImageQueryDriver` to support queries on images using Azure's OpenAI Vision models.
- `AudioLoader` for loading audio content into an `AudioArtifact`.
- `AudioTranscriptionTask` and `AudioTranscriptionClient` for transcribing audio content in Structures.
- `OpenAiAudioTranscriptionDriver` for integration with OpenAI's speech-to-text models, including Whisper.
- Parameter `env` to `BaseStructureRunDriver` to set environment variables for a Structure Run.
- `PusherEventListenerDriver` to enable sending of framework events over a Pusher WebSocket.

### Changed
- **BREAKING**: Updated OpenAI-based image query drivers to remove Vision from the name.
- **BREAKING**: `off_prompt` now defaults to `False` on all Tools, making Task Memory something that must be explicitly opted into.
- **BREAKING**: Removed `StructureConfig.global_drivers`. Pass Drivers directly to the Structure Config instead. 
- **BREAKING**: Removed `StructureConfig.task_memory` in favor of configuring directly on the Structure.  
- **BREAKING**: Updated OpenAI-based image query drivers to remove Vision from the name.
- **BREAKING**: `off_prompt` now defaults to `False` on all Tools, making Task Memory something that must be explicitly opted into.
- **BREAKING**: `AmazonSageMakerPromptDriver.model` parameter, which gets passed to `SageMakerRuntime.Client.invoke_endpoint` as `EndpointName`, is now renamed to `AmazonSageMakerPromptDriver.endpoint`.
- **BREAKING**: `AmazonSageMakerPromptDriver.model` parameter is now optional being passed to `SageMakerRuntime.Client.invoke_endpoint` as `InferenceComponentName` (instead of `EndpointName`).
- **BREAKING**: `SageMakerLlamaPromptModelDriver` modified to exclusively support the Llama 3 Instruct model deployed via SageMaker JumpStart. (Support for Llama 2 models has been removed.)
- Simplified custom Task Memory configurations by making several `TextArtifactStorage` Engines optional.
- Default the value of `azure_deployment` on all Azure Drivers to the model the Driver is using.
- Field `azure_ad_token` on all Azure Drivers is no longer serializable.
- Default standard OpenAI and Azure OpenAI image query model to `gpt-4o`.
- Error message to be more helpful when importing optional dependencies.

### Fixed
- Extra fields being excluded when using `SerializableMixin.from_dict`.
- Validation of `max_tokens` < 0 on `BaseChunker`

## [0.25.1] - 2024-05-15

### Fixed
- Honor `namespace` in `RedisVectorStoreDriver.query()`.
- Correctly set the `meta`, `score`, and `vector` fields of query result returned from `RedisVectorStoreDriver.query()`.
- Standardize behavior between omitted and empty actions list when initializing `ActionsSubtask`.

### Added
- Optional event batching on Event Listener Drivers.
- `id` field to all events.

### Changed
- Default behavior of Event Listener Drivers to batch events.
- Default behavior of OpenAiStructureConfig to utilize `gpt-4o` for prompt_driver.

## [0.25.0] - 2024-05-06

### Added
- `list_files_from_disk` activity to `FileManager` Tool.
- Support for Drivers in `EventListener`.
- `AmazonSqsEventListenerDriver` for sending events to an Amazon SQS queue.
- `AwsIotCoreEventListenerDriver` for sending events to a topic on AWS IoT Core.
- `GriptapeCloudEventListenerDriver` for sending events to Griptape Cloud.
- `WebhookEventListenerDriver` for sending events to a webhook.
- `BaseFileManagerDriver` to abstract file management operations.
- `LocalFileManagerDriver` for managing files on the local file system.
- Optional `BaseLoader.encoding` field.
- `BlobLoader` for loading arbitrary binary data as a `BlobArtifact`.
- `model` field to `StartPromptEvent` and `FinishPromptEvent`.
- `input_task_input` and `input_task_output` fields to `StartStructureRunEvent`.
- `output_task_input` and `output_task_output` fields to `FinishStructureRunEvent`.
- `AmazonS3FileManagerDriver` for managing files on Amazon S3.
- `MediaArtifact` as a base class for `ImageArtifact` and future media Artifacts.
- Optional `exception` field to `ErrorArtifact`.
- `StructureRunClient` for running other Structures via a Tool.
- `StructureRunTask` for running Structures as a Task from within another Structure.
- `GriptapeCloudStructureRunDriver` for running Structures in Griptape Cloud.
- `LocalStructureRunDriver` for running Structures in the same run-time environment as the code that is running the Structure.

### Changed
- **BREAKING**: Secret fields (ex: api_key) removed from serialized Drivers.
- **BREAKING**: Remove `FileLoader`.
- **BREAKING**: `CsvLoader` no longer accepts `str` file paths as a source. It will now accept the content of the CSV file as a `str` or `bytes` object.
- **BREAKING**: `PdfLoader` no longer accepts `str` file content, `Path` file paths or `IO` objects as sources. Instead, it will only accept the content of the PDF file as a `bytes` object.
- **BREAKING**: `TextLoader` no longer accepts `Path` file paths as a source. It will now accept the content of the text file as a `str` or `bytes` object.
- **BREAKING**: `FileManager.default_loader` is now `None` by default.
- **BREAKING** Bumped `pinecone` from `^2` to `^3`.
- **BREAKING**: Removed `workdir`, `loaders`, `default_loader`, and `save_file_encoding` fields from `FileManager` and added `file_manager_driver`.
- **BREAKING**: Removed `mime_type` field from `ImageArtifact`. `mime_type` is now a property constructed using the Artifact type and `format` field.
- Improved RAG performance in `VectorQueryEngine`.
- Moved [Griptape Docs](https://github.com/griptape-ai/griptape-docs) to this repository.
- Updated `EventListener.handler`'s behavior so that the return value will be passed to the `EventListenerDriver.try_publish_event_payload`'s `event_payload` parameter.

### Fixed
- Type hint for parameter `azure_ad_token_provider` on Azure OpenAI drivers to `Optional[Callable[[], str]]`.
- Missing parameters `azure_ad_token` and `azure_ad_token_provider` on the default client for `AzureOpenAiCompletionPromptDriver`.

## [0.24.2] - 2024-04-04

- Fixed FileManager.load_files_from_disk schema.

## [0.24.1] - 2024-03-28

### Fixed 

- Fixed boto3 type-checking stub dependency.

### Changed

- Use `schema` instead of `jsonschema` for JSON validation.

## [0.24.0] - 2024-03-27

### Added
- Every subtask in `ToolkitTask` can now execute multiple actions in parallel.
- Added `BaseActionSubtaskEvent.subtask_actions`.
- Support for `text-embedding-3-small` and `text-embedding-3-large` models.
- `GooglePromptDriver` and `GoogleTokenizer` for use with `gemini-pro`. 
- `GoogleEmbeddingDriver` for use with `embedding-001`. 
- `GoogleStructureConfig` for providing Structures with Google Prompt and Embedding Driver configuration.
- Support for `claude-3-opus`, `claude-3-sonnet`, and `claude-3-haiku` in `AnthropicPromptDriver`.
- Support for `anthropic.claude-3-sonnet-20240229-v1:0` and `anthropic.claude-3-haiku-20240307-v1:0` in `BedrockClaudePromptModelDriver`.
- `top_k` and `top_p` parameters in `AnthropicPromptDriver`.
- Added `AnthropicImageQueryDriver` for Claude-3 multi-modal models
- Added `AmazonBedrockImageQueryDriver` along with `BedrockClaudeImageQueryDriverModel` for Claude-3 in Bedrock support
- `BaseWebScraperDriver` allowing multiple web scraping implementations.
- `TrafilaturaWebScraperDriver` for scraping text from web pages using trafilatura.
- `MarkdownifyWebScraperDriver` for scraping text from web pages using playwright and converting to markdown using markdownify.
- `VoyageAiEmbeddingDriver` for use with VoyageAi's embedding models. 
- `AnthropicStructureConfig` for providing Structures with Anthropic Prompt and VoyageAi Embedding Driver configuration.
- `QdrantVectorStoreDriver` to integrate with Qdrant vector databases.

### Fixed
- Improved system prompt in `ToolTask` to support more use cases.

### Changed
- **BREAKING**: `ActionSubtask` was renamed to `ActionsSubtask`.
- **BREAKING**: Removed `subtask_action_name`, `subtask_action_path`, and `subtask_action_input` in `BaseActionSubtaskEvent`.
- **BREAKING**: `OpenAiVisionImageQueryDriver` field `model` no longer defaults to `gpt-4-vision-preview` and must be specified
- Default model of `OpenAiEmbeddingDriver` to `text-embedding-3-small`.
- Default model of `OpenAiStructureConfig` to `text-embedding-3-small`.
- `BaseTextLoader` to accept a `BaseChunker`.
- Default model of `AmazonBedrockStructureConfig` to `anthropic.claude-3-sonnet-20240229-v1:0`.
- `AnthropicPromptDriver` and `BedrockClaudePromptModelDriver` to use Anthropic's Messages API.
- `OpenAiVisionImageQueryDriver` now has a required field `max_tokens` that defaults to 256
- `GriptapeCloudStructureRunDriver` now outputs a `BaseArtifact` instead of a `TextArtifact`

## [0.23.2] - 2024-03-15

### Fixed
- Deprecation warnings not displaying for `Structure.prompt_driver`, `Structure.embedding_driver`, and `Structure.stream`.
- `DummyException` error message not fully displaying.
- `StructureConfig.task_memory` not defaulting to using `StructureConfig.global_drivers` by default.

## [0.23.1] - 2024-03-07

### Fixed
- Action Subtask incorrectly raising an exception for actions without an input. 
- Incorrect `GriptapeCloudKnowledgeBaseClient`'s API URLs. 
- Issue with Tool Task system prompt causing the LLM to generate an invalid action.

## [0.23.0] - 2024-02-26

### Added 
- Image-to-image generation support for OpenAi Dall-E 2 model.
- Image tools support loading artifacts from memory.
- `AzureMongoDbVectorStoreDriver` for using CosmosDB with MongoDB vCore API.
- `vector_path` field on `MongoDbAtlasVectorStoreDriver`.
- `LeonardoImageGenerationDriver` supports image to image generation.
- `OpenAiStructureConfig` for providing Structures with all OpenAi Driver configuration. 
- `AmazonBedrockStructureConfig` for providing Structures with all Amazon Bedrock Driver configuration. 
- `StructureConfig` for building your own Structure configuration.
- `JsonExtractionTask` for convenience over using `ExtractionTask` with a `JsonExtractionEngine`.
- `CsvExtractionTask` for convenience over using `ExtractionTask` with a `CsvExtractionEngine`.
- `OpenAiVisionImageQueryDriver` to support queries on images using OpenAI's Vision model.
- `ImageQueryTool` allowing an Agent to make queries on images on disk or in Task Memory.
- `ImageQueryTask` and `ImageQueryEngine`.

### Fixed 
- `BedrockStableDiffusionImageGenerationModelDriver` request parameters for SDXLv1 (`stability.stable-diffusion-xl-v1`).
- `BedrockStableDiffusionImageGenerationModelDriver` correctly handles the CONTENT_FILTERED response case.

### Changed
- **BREAKING**: Make `index_name` on `MongoDbAtlasVectorStoreDriver` a required field.
- **BREAKING**: Remove `create_index()` from `MarqoVectorStoreDriver`, `OpenSearchVectorStoreDriver`, `PineconeVectorStoreDriver`, `RedisVectorStoreDriver`.
- **BREAKING**: `ImageLoader().load()` now accepts image bytes instead of a file path.
- **BREAKING**: Request parameters for `BedrockStableDiffusionImageGenerationModelDriver` have been updated for `stability.stable-diffusion-xl-v1`. Use this over the now deprecated `stability.stable-diffusion-xl-v0`.
- Deprecated `Structure.prompt_driver` in favor of `Structure.config.global_drivers.prompt_driver`.
- Deprecated `Structure.embedding_driver` in favor of `Structure.config.global_drivers.embedding_driver`.
- Deprecated `Structure.stream` in favor of `Structure.config.global_drivers.prompt_driver.stream`.
- `TextSummaryTask.summary_engine` now defaults to a `PromptSummaryEngine` with a Prompt Driver default of `Structure.config.global_drivers.prompt_driver`.
- `TextQueryTask.query_engine` now defaults to a `VectorQueryEngine` with a Prompt Driver default of `Structure.config.global_drivers.prompt_driver` and Vector Store Driver default of `Structure.config.global_drivers.vector_store_driver`.
- `PromptImageGenerationTask.image_generation_engine` now defaults to a `PromptImageGenerationEngine` with an Image Generation Driver default of `Structure.config.global_drivers.image_generation_driver`.
- `VariationImageGenerationTask.image_generation_engine` now defaults to a `VariationImageGenerationEngine` with an Image Generation Driver default of `Structure.config.global_drivers.image_generation_driver`.
- `InpaintingImageGenerationTask.image_generation_engine` now defaults to an `InpaintingImageGenerationEngine` with an Image Generation Driver default of `Structure.config.global_drivers.image_generation_driver`.
- `OutpaintingImageGenerationTask.image_generation_engine` now defaults to an `OutpaintingImageGenerationEngine` with an Image Generation Driver default of `Structure.config.global_drivers.image_generation_driver`.

## [0.22.3] - 2024-01-22

### Fixed
- `ToolkitTask`'s user subtask prompt occasionally causing the Task to end prematurely.

## [0.22.2] - 2024-01-18

### Fixed
- `ToolkitTask`'s user subtask prompt occasionally causing a loop with Chain of Thought.

### Security
- Updated stale dependencies [CVE-2023-50447, CVE-2024-22195, and CVE-2023-36464]

## [0.22.1] - 2024-01-12

### Fixed
- Action Subtasks incorrectly outputting the Task input after failing to follow the ReAct prompt.

## [0.22.0] - 2024-01-11

### Added
- `PromptImageGenerationEngine` for generating images from text prompts. 
- `VariationImageGenerationEngine` for generating variations of an input image according to a text prompt.
- `InpaintingImageGenerationEngine` for modifying an input image according to a text prompt within the bounds of a mask defined by a mask image. 
- `OutpaintingImageGenerationEngine` for modifying an input image according to a text prompt outside the bounds of a mask defined by a mask image.

- `PromptImageGenerationClient` for enabling an LLM to use the `PromptImageGenerationEngine`.
- `VariationImageGenerationClient` for enabling an LLM to use the `VariationImageGenerationEngine`.
- `InpaintingImageGenerationClient` for enabling an LLM to use the `InpaintingImageGenerationEngine`.
- `OutpaintingImageGenerationClient` for enabling an LLM to use the `OutpaintingImageGenerationEngine`.

- `OpenAiImageGenerationDriver` for use with OpenAI's image generation models.
- `LeonardoImageGenerationDriver` for use with Leonoaro AI's image generation models.
- `AmazonBedrockImageGenerationDriver` for use with Amazon Bedrock's image generation models; requires a Image Generation Model Driver.
- `BedrockTitanImageGenerationModelDriver` for use with Amazon Bedrock's Titan image generation.

- `ImageArtifact` for storing image data; used heavily by the image Engines, Tasks, and Drivers.
- `ImageLoader` for loading images files into `ImageArtifact`s.

- Support for all Tokenizers in `OpenAiChatPromptDriver`, enabling OpenAI drop-in clients such as Together AI.
- `AmazonSageMakerJumpstartEmbeddingDriver` for using Amazon SageMaker to generate embeddings. Thanks @KaushikIyer16!
- Claude 2.1 support in `AnthropicPromptDriver` and `AmazonBedrockPromptDriver` via `BedrockClaudePromptModelDriver`.
- `CodeExecutionTask` for executing code as a Task without the need for an LLM.
- `BedrockLlamaPromptModelDriver` for using Llama models on Amazon Bedrock.


### Fixed
- `MongoDbAtlasVectorStore` namespace not being used properly when querying. 
- Miscellaneous type errors throughout the codebase.
- Remove unused section from `ToolTask` system prompt template.
- Structure execution args being cleared after run, preventing inspection of the Structure's `input_task`'s `input`.
- Unhandled `SqlClient` exception. Thanks @michal-repo!

### Changed
- **BREAKING**: Rename `input_template` field to `input` in Tasks that take a text input.
- **BREAKING**: Rename `BedrockTitanEmbeddingDriver` to `AmazonBedrockTitanEmbeddingDriver`.
- **BREAKING**: Rename `AmazonBedrockStableDiffusionImageGenerationModelDriver` to `BedrockStableDiffusionImageGenerationModelDriver`.
- **BREAKING**: Rename `AmazonBedrockTitanImageGenerationModelDriver` to `BedrockTitanImageGenerationModelDriver`.
- **BREAKING**: Rename `ImageGenerationTask` to `PromptImageGenerationTask`.
- **BREAKING**: Rename `ImageGenerationEngine` to `PromptImageGenerationEngine`.
- **BREAKING**: Rename `ImageGenerationTool` to `PromptImageGenerationClient`.
- Improve system prompt generation with Claude 2.0.
- Improve integration test coverage.
- `BaseTextInputTask` to accept a `str`, `TextArtifact` or callable returning a `TextArtifact`.<|MERGE_RESOLUTION|>--- conflicted
+++ resolved
@@ -16,7 +16,7 @@
 - Global config, `griptape.config.config`, for setting global configuration defaults.
 - Unique name generation for all `RagEngine` modules.
 - `ExtractionTool` Tool for having the LLM extract structured data from text.
-- `PromptSummaryClient` Tool for having the LLM summarize text.
+- `PromptSummaryTool` Tool for having the LLM summarize text.
 - `QueryTool` Tool for having the LLM query text.
 
 ### Changed
@@ -31,7 +31,9 @@
 - **BREAKING**: `RagContext.output` was changed to `RagContext.outputs` to support multiple outputs. All relevant RAG modules were adjusted accordingly.
 - **BREAKING**: Removed before and after response modules from `ResponseRagStage`.
 - **BREAKING**: Moved ruleset and metadata ingestion from standalone modules to `PromptResponseRagModule`.
-<<<<<<< HEAD
+- **BREAKING**: Dropped `Client` from all Tool names for better naming consistency. 
+- **BREAKING**: Dropped `_client` suffix from all Tool packages. 
+- **BREAKING**: Added `Tool` suffix to all Tool names for better naming consistency. 
 - **BREAKING**: Removed `TextArtifactStorage.query` and `TextArtifactStorage.summarize`. 
 - **BREAKING**: Removed `TextArtifactStorage.rag_engine`, and `TextArtifactStorage.retrieval_rag_module_name`.
 - **BREAKING**: Removed `TextArtifactStorage.summary_engine`, `TextArtifactStorage.csv_extraction_engine`, and `TextArtifactStorage.json_extraction_engine`.
@@ -42,16 +44,7 @@
 - **BREAKING**: Changed `JsonExtractionEngine.template_schema` from a `run` argument to a class attribute. 
 - **BREAKING**: Changed `CsvExtractionEngine.column_names` from a `run` argument to a class attribute. 
 - **BREAKING**: Removed `JsonExtractionTask`, and `CsvExtractionTask` use `ExtractionTask` instead.
-- **BREAKING**: Removed `TaskMemoryClient`, use `RagClient`, `ExtractionTool`, or `PromptSummaryClient` instead.
-- **BREAKING**: Dropped `Client` from all Tool names for better naming consistency. 
-- **BREAKING**: Dropped `_client` suffix from all Tool packages. 
-- **BREAKING**: Added `Tool` suffix to all Tool names for better naming consistency. 
-- `RagClient` now can be used to search through Artifacts stored in Task Memory.
-=======
-- **BREAKING**: Dropped `Client` from all Tool names for better naming consistency. 
-- **BREAKING**: Dropped `_client` suffix from all Tool packages. 
-- **BREAKING**: Added `Tool` suffix to all Tool names for better naming consistency. 
->>>>>>> aea51bba
+- **BREAKING**: Removed `TaskMemoryClient`, use `RagClient`, `ExtractionTool`, or `PromptSummaryTool` instead.
 - Engines that previously required Drivers now pull from `griptape.config.config.drivers` by default.
 - `BaseTask.add_parent/child` will now call `self.structure.add_task` if possible.
 
