# Changelog
All notable changes to this project will be documented in this file.

The format is based on [Keep a Changelog](https://keepachangelog.com/en/1.1.0/),
and this project adheres to [Semantic Versioning](https://semver.org/spec/v2.0.0.html).

## Unreleased

### Added
- Parameter `meta: dict` on `BaseEvent`.

### Changed
- **BREAKING**: Parameter `driver` on `BaseConversationMemory` renamed to `conversation_memory_driver`.
- **BREAKING**: `BaseConversationMemory.add_to_prompt_stack` now takes a `prompt_driver` parameter.
- **BREAKING**: `BaseConversationMemoryDriver.load` now returns `tuple[list[Run], Optional[dict]]`.
- **BREAKING**: `BaseConversationMemoryDriver.store` now takes `runs: list[Run]` and `metadata: Optional[dict]` as input.
- **BREAKING**: Parameter `file_path` on `LocalConversationMemoryDriver` renamed to `persist_file` and is now type `Optional[str]`.
- `Defaults.drivers_config.conversation_memory_driver` now defaults to `LocalConversationMemoryDriver` instead of `None`.

### Fixed
- Parsing streaming response with some OpenAi compatible services.
- Issue in `PromptSummaryEngine` if there are no artifacts during recursive summarization.
- Issue in `GooglePromptDriver` using Tools with no schema.
<<<<<<< HEAD
- Missing `maxTokens` inference parameter in `AmazonBedrockPromptDriver`.
=======
- Incorrect model in `OpenAiDriverConfig`'s `text_to_speech_driver`.
>>>>>>> ba471125

**Note**: This release includes breaking changes. Please refer to the [Migration Guide](./MIGRATION.md#030x-to-031x) for details.

## [0.30.1] - 2024-08-21

### Fixed
- `CsvExtractionEngine` not using provided `Ruleset`s.
- Docs examples for Extraction Engines not properly passing in schemas.

## [0.30.0] - 2024-08-20

### Added
- `AstraDbVectorStoreDriver` to support DataStax Astra DB as a vector store.
- Ability to set custom schema properties on Tool Activities via `extra_schema_properties`.
- Parameter `structure` to `BaseTask`.
- Method `try_find_task` to `Structure`.
- `TranslateQueryRagModule` `RagEngine` module for translating input queries.
- Global event bus, `griptape.events.EventBus`, for publishing and subscribing to events.
- Global object, `griptape.configs.Defaults`, for setting default values throughout the framework.
- Unique name generation for all `RagEngine` modules.
- `ExtractionTool` for having the LLM extract structured data from text.
- `PromptSummaryTool` for having the LLM summarize text.
- `QueryTool` for having the LLM query text.
- Support for bitshift composition in `BaseTask` for adding parent/child tasks.
- `JsonArtifact` for handling de/seralization of values.
- `Chat.logger_level` for setting what the `Chat` utility sets the logger level to. 
- `FuturesExecutorMixin` to DRY up and optimize concurrent code across multiple classes.
- `utils.execute_futures_list_dict` for executing a dict of lists of futures.
- `GriptapeCloudConversationMemoryDriver` to store conversation history in Griptape Cloud.
- `griptape.utils.decorators.lazy_property` for creating lazy properties.

### Changed
- **BREAKING**: Removed all uses of `EventPublisherMixin` in favor of `EventBus`.
- **BREAKING**: Removed `EventPublisherMixin`.
- **BREAKING**: Removed `Pipeline.prompt_driver` and `Workflow.prompt_driver`. Set this via `griptape.configs.Defaults.drivers.prompt_driver` instead. `Agent.prompt_driver` has not been removed.
- **BREAKING**: Removed `Pipeline.stream` and `Workflow.stream`. Set this via `griptape.configs.Defaults.drivers.prompt_driver.stream` instead. `Agent.stream` has not been removed.
- **BREAKING**: Removed `Structure.embedding_driver`, set this via `griptape.configs.Defaults.drivers.embedding_driver` instead.
- **BREAKING**: Removed `Structure.custom_logger` and `Structure.logger_level`, set these via `logging.getLogger(griptape.configs.Defaults.logger_name)` instead.
- **BREAKING**: Removed `BaseStructureConfig.merge_config`.
- **BREAKING**: Renamed `StructureConfig` to `DriversConfig`, moved to `griptape.configs.drivers` and renamed fields accordingly.
- **BREAKING**: `RagContext.output` was changed to `RagContext.outputs` to support multiple outputs. All relevant RAG modules were adjusted accordingly.
- **BREAKING**: Removed before and after response modules from `ResponseRagStage`.
- **BREAKING**: Moved ruleset and metadata ingestion from standalone modules to `PromptResponseRagModule`.
- **BREAKING**: Dropped `Client` from all Tool names for better naming consistency. 
- **BREAKING**: Dropped `_client` suffix from all Tool packages. 
- **BREAKING**: Added `Tool` suffix to all Tool names for better naming consistency. 
- **BREAKING**: Removed `TextArtifactStorage.query` and `TextArtifactStorage.summarize`. 
- **BREAKING**: Removed `TextArtifactStorage.rag_engine`, and `TextArtifactStorage.retrieval_rag_module_name`.
- **BREAKING**: Removed `TextArtifactStorage.summary_engine`, `TextArtifactStorage.csv_extraction_engine`, and `TextArtifactStorage.json_extraction_engine`.
- **BREAKING**: Removed `TaskMemory.summarize_namespace` and `TaskMemory.query_namespace`.
- **BREAKING**: Removed `Structure.rag_engine`.
- **BREAKING**: Split `JsonExtractionEngine.template_generator` into `JsonExtractionEngine.system_template_generator` and `JsonExtractionEngine.user_template_generator`.
- **BREAKING**: Split `CsvExtractionEngine.template_generator` into `CsvExtractionEngine.system_template_generator` and `CsvExtractionEngine.user_template_generator`.
- **BREAKING**: Changed `JsonExtractionEngine.template_schema` from a `run` argument to a class attribute. 
- **BREAKING**: Changed `CsvExtractionEngine.column_names` from a `run` argument to a class attribute. 
- **BREAKING**: Removed `JsonExtractionTask`, and `CsvExtractionTask` use `ExtractionTask` instead.
- **BREAKING**: Removed `TaskMemoryClient`, use `QueryClient`, `ExtractionTool`, or `PromptSummaryTool` instead.
- **BREAKING**: `BaseTask.add_parent/child` now take a `BaseTask` instead of `str | BaseTask`.
- Engines that previously required Drivers now pull from `griptape.configs.Defaults.drivers_config` by default.
- `BaseTask.add_parent/child` will now call `self.structure.add_task` if possible.
- `BaseTask.add_parent/child` now returns `self`, allowing for chaining.
- `Chat` now sets the `griptape` logger level to `logging.ERROR`, suppressing all logs except for errors.

### Fixed
- `JsonExtractionEngine` failing to parse json when the LLM outputs more than just the json.
- Exception when adding `ErrorArtifact`'s to the Prompt Stack.
- Concurrency bug in `BaseVectorStoreDriver.upsert_text_artifacts`.
- Schema issues with Tools that use lists.
- Issue with native Tool calling and streaming with `GooglePromptDriver`.
- Description not being used properly in `StructureRunTool`.

## [0.29.2] - 2024-08-16

### Fixed
- `Workflow` threads not being properly cleaned up after completion.
- Crash when `ToolAction`s were missing output due to an `ActionsSubtask` exception.

## [0.29.1] - 2024-08-02

### Changed
- Remove `BaseTextArtifact`, revert `CsvRowArtifact` to subclass `TextArtifact`.

### Fixed
- Missing extra for `drivers-text-to-speech-elevenlabs`.

## [0.29.0] - 2024-07-30

### Added
- Native function calling support to `OpenAiChatPromptDriver`, `AzureOpenAiChatPromptDriver`, `AnthropicPromptDriver`, `AmazonBedrockPromptDriver`, `GooglePromptDriver`, `OllamaPromptDriver`, and `CoherePromptDriver`.
- `OllamaEmbeddingDriver` for generating embeddings with Ollama.
- `GriptapeCloudKnowledgeBaseVectorStoreDriver` to query Griptape Cloud Knowledge Bases.
- `GriptapeCloudEventListenerDriver.api_key` defaults to the value in the `GT_CLOUD_API_KEY` environment variable.
- `BaseObservabilityDriver` as the base class for all Observability Drivers.
- `DummyObservabilityDriver` as a no-op Observability Driver.
- `OpenTelemetryObservabilityDriver` for sending observability data to an open telemetry collector or vendor.
- `GriptapeCloudObservabilityDriver` for sending observability data to Griptape Cloud.
- `DatadogObservabilityDriver` for sending observability data to a Datadog Agent.
- `Observability` context manager for enabling observability and configuring which Observability Driver to use.
- `@observable` decorator for selecting which functions/methods to provide observability for.
- `GenericArtifact` for storing any data.
- `BaseTextArtifact` for text-based Artifacts to subclass.
- `HuggingFacePipelineImageGenerationDriver` for generating images locally with HuggingFace pipelines.
- `BaseImageGenerationPipelineDriver` as the base class for drivers interfacing with HuggingFace image generation pipelines.
- `StableDiffusion3ImageGenerationPipelineDriver` for local text-to-image generation using a Stable Diffusion 3 pipeline.
- `StableDiffusion3Img2ImgImageGenerationPipelineDriver` for local image-to-image generation using a Stable Diffusion 3 pipeline.
- `StableDiffusion3ControlNetImageGenerationPipelineDriver` for local ControlNet image generation using a Stable Diffusion 3 pipeline.
- Optional `params` field to `WebSearch`'s `search` schema that the LLM can be steered into using.

### Changed
- **BREAKING**: `BaseVectorStoreDriver.upsert_text_artifacts` optional arguments are now keyword-only arguments.
- **BREAKING**: `BaseVectorStoreDriver.upsert_text_artifact` optional arguments are now keyword-only arguments.
- **BREAKING**: `BaseVectorStoreDriver.upsert_text` optional arguments are now keyword-only arguments.
- **BREAKING**: `BaseVectorStoreDriver.does_entry_exist` optional arguments are now keyword-only arguments.
- **BREAKING**: `BaseVectorStoreDriver.load_artifacts` optional arguments are now keyword-only arguments.
- **BREAKING**: `BaseVectorStoreDriver.upsert_vector` optional arguments are now keyword-only arguments.
- **BREAKING**: `BaseVectorStoreDriver.query` optional arguments are now keyword-only arguments.
- **BREAKING**: `EventListener.publish_event`'s `flush` argument is now a keyword-only argument.
- **BREAKING**: `BaseEventListenerDriver.publish_event`'s `flush` argument is now a keyword-only argument.
- **BREAKING**: Renamed `DummyException` to `DummyError` for pep8 naming compliance.
- **BREAKING**: Migrate to `sqlalchemy` 2.0.
- **BREAKING**: Make `sqlalchemy` an optional dependency.
- **BREAKING**: Renamed `drivers-sql-redshift` to `drivers-sql-amazon-redshift`
- **BREAKING**: Renamed `drivers-prompt-huggingface` extra to `drivers-prompt-huggingface-hub`.
- **BREAKING**: Renamed `drivers-vector-postgresql` extra to `drivers-vector-pgvector`.
- **BREAKING**: Update `marqo` dependency to `^3.7.0`.
- **BREAKING**: Removed `drivers-sql-postgresql` extra. Use `drivers-sql` extra and install necessary drivers (i.e. `psycopg2`) separately.
- **BREAKING**: `api_key` and `search_id` are now required fields in `GoogleWebSearchDriver`.
- **BREAKING**: `web_search_driver` is now required fields in the `WebSearch` Tool.
- `GoogleWebSearchDriver` and `DuckDuckGoWebSearchDriver` now use `kwargs` passed to the `run` method.
- Removed unnecessary `sqlalchemy-redshift` dependency in `drivers-sql-amazon-redshift` extra.
- Removed unnecessary `transformers` dependency in `drivers-prompt-huggingface` extra.
- Removed unnecessary `huggingface-hub` dependency in `drivers-prompt-huggingface-pipeline` extra.
- `CsvRowArtifact` now inherits from `BaseTextArtifact`.
- `TextArtifact` now inherits from `BaseTextArtifact`.

### Fixed
- Parameter `count` for `QdrantVectorStoreDriver.query` now optional as per documentation.
- Path issues on Windows with `LocalFileManagerDriver` and `AmazonS3FileManagerDriver`.

## [0.28.2] - 2024-07-12
### Fixed
- Conversation Memory being incorrectly inserted into the `PromptTask.prompt_stack` when no system content is present.

## [0.28.1] - 2024-07-10

### Fixed
- Sending empty system content in `PromptTask`.
- Throttling issues with `DuckDuckGoWebSearchDriver`.

## [0.28.0] - 2024-07-09
### Added
- `RagEngine` is an abstraction for implementing modular RAG pipelines.
  - `RagContext` is a container object for passing around RAG context. 
  - RAG stages:
    - `QueryRagStage` for parsing and expanding queries.
    - `RetrievalRagStage` for retrieving content.
    - `ResponseRagStage` for augmenting and generating outputs.
  - RAG modules:
    - Retrieval:
      - `VectorStoreRetrievalRagModule` for retrieving text chunks from vector stores.
      - `TextLoaderRetrievalRagModule` for retrieving data with text loaders in real time.
      - `TextChunksRerankRagModule` for re-ranking retrieved results.
    - Response:
      - `MetadataBeforeResponseRagModule` for appending metadata.
      - `RulesetsBeforeResponseRagModule` for appending rulesets.
      - `PromptResponseRagModule` for generating responses based on retrieved text chunks.
      - `TextChunksResponseRagModule` for responding with retrieved text chunks.
      - `FootnotePromptResponseRagModule` for responding with automatic footnotes from text chunk references.
- `RagClient` tool for exposing `RagEngines` to LLM agents.
- `RagTask` task for including `RagEngines` in any structure.
- Rerank drivers:
  - `CohereRerankDriver` for using the Cohere rerank API.
- `utils.execute_futures_list()` for executing a list of futures.
- `LocalVectorStoreDriver.persist_file` for persisting vectors and chunks in a text file.
- `Entry.to_artifact()` for easy vector store entry conversions into Griptape artifacts.
- `BaseVectorStoreDriver.does_entry_exist()` to check if an entry exists in the vector store.
- `GoogleWebSearchDriver` to web search with the Google Customsearch API.
- `DuckDuckGoWebSearchDriver` to web search with the DuckDuckGo search SDK.
- `ProxyWebScraperDriver` to web scrape using proxies.
- Parameter `session` on `AmazonBedrockStructureConfig`.
- Parameter `meta` on `TextArtifact`.
- `VectorStoreClient` improvements:
  - `VectorStoreClient.query_params` dict for custom query params.
  - `VectorStoreClient.process_query_output_fn` for custom query output processing logic.
- Parameter `fail_fast` to `Structure`.
- `BooleanArtifact` for handling boolean values.
- `typos` to dev dependencies to catch typos in code/docs.
- `Message` for storing messages in a `PromptStack`. Messages consist of a role, content, and usage.
- `DeltaMessage` for storing partial messages in a `PromptStack`. Multiple `DeltaMessage` can be combined to form a `Message`.
- `TextMessageContent` for storing textual content in a `Message`.
- `ImageMessageContent` for storing image content in a `Message`.
- Support for adding `TextArtifact`s, `ImageArtifact`s, and `ListArtifact`s to `PromptStack`.
- Support for image inputs to `OpenAiChatPromptDriver`, `AzureOpenAiChatPromptDriver`, `AmazonBedrockPromptDriver`, `AnthropicPromptDriver`, and `GooglePromptDriver`.
- Input/output token usage metrics to all Prompt Drivers. 
- `FinishPromptEvent.input_token_count` and `FinishPromptEvent.output_token_count`.
- Support for storing Artifacts as inputs/outputs in Conversation Memory Runs.
- `Agent.input` for passing Artifacts as input.
- Support for `PromptTask`s to take `TextArtifact`s, `ImageArtifact`s, and `ListArtifact`s as input.
- Parameters `sort_key` and `sort_key_value` on `AmazonDynamoDbConversationMemoryDriver` for tables with sort keys.
- `Reference` for supporting artifact citations in loaders and RAG engine modules.

### Changed
- **BREAKING**: Moved/renamed `griptape.utils.PromptStack` to `griptape.common.PromptStack`.
- **BREAKING**: Renamed `PromptStack.inputs` to `PromptStack.messages`.
- **BREAKING**: Moved `PromptStack.USER_ROLE`, `PromptStack.ASSISTANT_ROLE`, and `PromptStack.SYSTEM_ROLE` to `Message`.
- **BREAKING**: Updated return type of `PromptDriver.try_run` from `TextArtifact` to `Message`.
- **BREAKING**: Updated return type of `PromptDriver.try_stream` from `Iterator[TextArtifact]` to `Iterator[DeltaMessage]`.
- **BREAKING**: Removed `BasePromptEvent.token_count` in favor of `FinishPromptEvent.input_token_count` and `FinishPromptEvent.output_token_count`.
- **BREAKING**: Removed `StartPromptEvent.prompt`. Use `StartPromptEvent.prompt_stack` instead.
- **BREAKING**: Removed `Agent.input_template` in favor of `Agent.input`.
- **BREAKING**: `BasePromptDriver.run` now returns a `Message` instead of a `TextArtifact`. For compatibility, `Message.value` contains the Message's Artifact value
- **BREAKING**: `BaseVectorStoreDriver.upsert_text_artifact()` and `BaseVectorStoreDriver.upsert_text()` use artifact/string values to generate `vector_id` if it wasn't implicitly passed. This change ensures that we don't generate embeddings for the same content every time.
- **BREAKING**: Removed `VectorQueryEngine` in favor of `RagEngine`.
- **BREAKING**: Removed `TextQueryTask` in favor of `RagTask`.
- **BREAKING**: `TextArtifactStorage` now requires `vector_store_driver` and `rag_engine` in place of `vector_query_engine`.
- **BREAKING**: Moved `load_artifacts()` from `BaseQueryEngine` to `BaseVectorStoreDriver`.
- **BREAKING**: Merged `BaseVectorStoreDriver.QueryResult` into `BaseVectorStoreDriver.Entry`.
- **BREAKING**: Replaced `query_engine` with `vector_store_driver` in `VectorStoreClient`.
- **BREAKING**: removed parameters `google_api_lang`, `google_api_key`, `google_api_search_id`, `google_api_country` on `WebSearch` in favor of `web_search_driver`.
- **BREAKING**: removed `VectorStoreClient.top_n` and `VectorStoreClient.namespace` in favor of `VectorStoreClient.query_params`.
- **BREAKING**: All `futures_executor` fields renamed to `futures_executor_fn` and now accept callables instead of futures; wrapped all future `submit` calls with the `with` block to address future executor shutdown issues.
- `GriptapeCloudKnowledgeBaseClient` migrated to `/search` api.
- Default Prompt Driver model in `GoogleStructureConfig` to `gemini-1.5-pro`.

### Fixed
- `CoherePromptDriver` to properly handle empty history.
- `StructureVisualizer.to_url()` by wrapping task IDs in single quotes. 

## [0.27.2] - 2024-06-27

### Fixed
- Avoid adding duplicate Tokenizer stop sequences in a `ToolkitTask`.
- Fixed token count calculation in `VectorQueryEngine`.

## [0.27.1] - 2024-06-20

### Added
- Support for Claude 3.5 Sonnet in `AnthropicPromptDriver` and `AmazonBedrockPromptDriver`.

### Changed
- Base Tool schema so that `input` is optional when no Tool Activity schema is set.
- Tool Task system prompt for better results with lower-end models. 
- Default Prompt Driver model to Claude 3.5 Sonnet in `AnthropicStructureConfig` and `AmazonBedrockStructureConfig.`

## [0.27.0] - 2024-06-19

### Added
- `BaseTask.add_child()` to add a child task to a parent task.
- `BaseTask.add_children()` to add multiple child tasks to a parent task.
- `BaseTask.add_parent()` to add a parent task to a child task.
- `BaseTask.add_parents()` to add multiple parent tasks to a child task.
- `Structure.resolve_relationships()` to resolve asymmetrically defined parent/child relationships. In other words, if a parent declares a child, but the child does not declare the parent, the parent will automatically be added as a parent of the child when running this method. The method is invoked automatically by `Structure.before_run()`.
- `CohereEmbeddingDriver` for using Cohere's embeddings API.
- `CohereStructureConfig` for providing Structures with quick Cohere configuration.
- `AmazonSageMakerJumpstartPromptDriver.inference_component_name` for setting the `InferenceComponentName` parameter when invoking an endpoint.
- `AmazonSageMakerJumpstartEmbeddingDriver.inference_component_name` for setting the `InferenceComponentName` parameter when invoking an endpoint.
- `AmazonSageMakerJumpstartEmbeddingDriver.custom_attributes` for setting custom attributes when invoking an endpoint.
- `ToolkitTask.response_stop_sequence` for overriding the default Chain of Thought stop sequence.
- `griptape.utils.StructureVisualizer` for visualizing Workflow structures with Mermaid.js
- `BaseTask.parents_outputs` to get the textual output of all parent tasks. 
- `BaseTask.parents_output_text` to get a concatenated string of all parent tasks' outputs.
- `parents_output_text` to Workflow context.
- `OllamaPromptModelDriver` for using models with Ollama.
- Parameter `output` on `Structure` as a convenience for `output_task.output`

### Changed
- **BREAKING**: `Workflow` no longer modifies task relationships when adding tasks via `tasks` init param, `add_tasks()` or `add_task()`. Previously, adding a task would automatically add the previously added task as its parent. Existing code that relies on this behavior will need to be updated to explicitly add parent/child relationships using the API offered by `BaseTask`.
- **BREAKING**: Removed `AmazonBedrockPromptDriver.prompt_model_driver` as it is no longer needed with the `AmazonBedrockPromptDriver` Converse API implementation.
- **BREAKING**: Removed `BedrockClaudePromptModelDriver`.
- **BREAKING**: Removed `BedrockJurassicPromptModelDriver`.
- **BREAKING**: Removed `BedrockLlamaPromptModelDriver`.
- **BREAKING**: Removed `BedrockTitanPromptModelDriver`.
- **BREAKING**: Removed `BedrockClaudeTokenizer`, use `SimpleTokenizer` instead.
- **BREAKING**: Removed `BedrockJurassicTokenizer`, use `SimpleTokenizer` instead.
- **BREAKING**: Removed `BedrockLlamaTokenizer`, use `SimpleTokenizer` instead.
- **BREAKING**: Removed `BedrockTitanTokenizer`, use `SimpleTokenizer` instead.
- **BREAKING**: Removed `OpenAiChatCompletionPromptDriver` as it uses the legacy [OpenAi Completions API](https://platform.openai.com/docs/api-reference/completions).
- **BREAKING**: Removed `BasePromptDriver.count_tokens()`.
- **BREAKING**: Removed `BasePromptDriver.max_output_tokens()`.
- **BREAKING**: Moved/renamed `PromptStack.add_to_conversation_memory` to `BaseConversationMemory.add_to_prompt_stack`.
- **BREAKING**: Moved `griptape.constants.RESPONSE_STOP_SEQUENCE` to `ToolkitTask`.
- **BREAKING**: Renamed `AmazonSagemakerPromptDriver` to `AmazonSageMakerJumpstartPromptDriver`.
- **BREAKING**: Removed `SagemakerFalconPromptModelDriver`, use `AmazonSageMakerJumpstartPromptDriver` instead.
- **BREAKING**: Removed `SagemakerLlamaPromptModelDriver`, use `AmazonSageMakerJumpstartPromptDriver` instead.
- **BREAKING**: Renamed `AmazonSagemakerEmbeddingDriver` to `AmazonSageMakerJumpstartEmbeddingDriver`.
- **BREAKING**: Removed `SagemakerHuggingfaceEmbeddingModelDriver`, use `AmazonSageMakerJumpstartEmbeddingDriver` instead.
- **BREAKING**: Removed `SagemakerTensorflowHubEmbeddingModelDriver`, use `AmazonSageMakerJumpstartEmbeddingDriver` instead.
- **BREAKING**: `AmazonSageMakerJumpstartPromptDriver.model` parameter, which gets passed to `SageMakerRuntime.Client.invoke_endpoint` as `EndpointName`, is now renamed to `AmazonSageMakerPromptDriver.endpoint`.
- **BREAKING**: Removed parameter `template_generator` on `PromptSummaryEngine` and added parameters `system_template_generator` and `user_template_generator`.
- **BREAKING**: Removed template `engines/summary/prompt_summary.j2` and added templates `engines/summary/system.j2` and `engines/summary/user.j2`.
- `ToolkitTask.RESPONSE_STOP_SEQUENCE` is now only added when using `ToolkitTask`.
- Updated Prompt Drivers to use `BasePromptDriver.max_tokens` instead of using `BasePromptDriver.max_output_tokens()`.
- Improved error message when `GriptapeCloudKnowledgeBaseClient` does not have a description set.
- Updated `AmazonBedrockPromptDriver` to use [Converse API](https://docs.aws.amazon.com/bedrock/latest/userguide/conversation-inference.html).
- `Structure.before_run()` now automatically resolves asymmetrically defined parent/child relationships using the new `Structure.resolve_relationships()`.
- Updated `HuggingFaceHubPromptDriver` to use `transformers`'s `apply_chat_template`.
- Updated `HuggingFacePipelinePromptDriver` to use chat features of `transformers.TextGenerationPipeline`.
- Updated `CoherePromptDriver` to use Cohere's latest SDK.
- Moved Task reset logic for all Structures to `Structure.before_run`.
- Updated default prompt templates for `PromptSummaryEngine`.
- Updated template `templates/tasks/tool_task/system.j2`.

### Fixed
- `Workflow.insert_task()` no longer inserts duplicate tasks when given multiple parent tasks.
- Performance issue in `OpenAiChatPromptDriver` when extracting unused rate-limiting headers.
- Streaming not working when using deprecated `Structure.stream` field.
- Raw Tool output being lost when being executed by ActionsSubtask.
- Re-order Workflow tasks on every task execution wave.
- `Workflow.insert_task()` enumerates by parent id equality, opposed to object equality.
- Web Loader to catch Exceptions and properly return an ErrorArtifact.
- Conversation Memory entry only added if `output_task.output` is not `None` on all `Structures`
- `TextArtifacts` contained in `ListArtifact` returned by `WebSearch.search` to properly formatted stringified JSON.
- Structure run args not being set immediately.
- Input and output logging in BaseAudioInputTasks and BaseAudioGenerationTasks
- Validation of `max_tokens` < 0 on `BaseChunker`

## [0.26.0] - 2024-06-04

### Added
- `AzureOpenAiStructureConfig` for providing Structures with all Azure OpenAI Driver configuration.
- `AzureOpenAiVisionImageQueryDriver` to support queries on images using Azure's OpenAI Vision models.
- `AudioLoader` for loading audio content into an `AudioArtifact`.
- `AudioTranscriptionTask` and `AudioTranscriptionClient` for transcribing audio content in Structures.
- `OpenAiAudioTranscriptionDriver` for integration with OpenAI's speech-to-text models, including Whisper.
- Parameter `env` to `BaseStructureRunDriver` to set environment variables for a Structure Run.
- `PusherEventListenerDriver` to enable sending of framework events over a Pusher WebSocket.

### Changed
- **BREAKING**: Updated OpenAI-based image query drivers to remove Vision from the name.
- **BREAKING**: `off_prompt` now defaults to `False` on all Tools, making Task Memory something that must be explicitly opted into.
- **BREAKING**: Removed `StructureConfig.global_drivers`. Pass Drivers directly to the Structure Config instead. 
- **BREAKING**: Removed `StructureConfig.task_memory` in favor of configuring directly on the Structure.  
- **BREAKING**: Updated OpenAI-based image query drivers to remove Vision from the name.
- **BREAKING**: `off_prompt` now defaults to `False` on all Tools, making Task Memory something that must be explicitly opted into.
- **BREAKING**: `AmazonSageMakerPromptDriver.model` parameter, which gets passed to `SageMakerRuntime.Client.invoke_endpoint` as `EndpointName`, is now renamed to `AmazonSageMakerPromptDriver.endpoint`.
- **BREAKING**: `AmazonSageMakerPromptDriver.model` parameter is now optional being passed to `SageMakerRuntime.Client.invoke_endpoint` as `InferenceComponentName` (instead of `EndpointName`).
- **BREAKING**: `SageMakerLlamaPromptModelDriver` modified to exclusively support the Llama 3 Instruct model deployed via SageMaker JumpStart. (Support for Llama 2 models has been removed.)
- Simplified custom Task Memory configurations by making several `TextArtifactStorage` Engines optional.
- Default the value of `azure_deployment` on all Azure Drivers to the model the Driver is using.
- Field `azure_ad_token` on all Azure Drivers is no longer serializable.
- Default standard OpenAI and Azure OpenAI image query model to `gpt-4o`.
- Error message to be more helpful when importing optional dependencies.

### Fixed
- Extra fields being excluded when using `SerializableMixin.from_dict`.
- Validation of `max_tokens` < 0 on `BaseChunker`

## [0.25.1] - 2024-05-15

### Fixed
- Honor `namespace` in `RedisVectorStoreDriver.query()`.
- Correctly set the `meta`, `score`, and `vector` fields of query result returned from `RedisVectorStoreDriver.query()`.
- Standardize behavior between omitted and empty actions list when initializing `ActionsSubtask`.

### Added
- Optional event batching on Event Listener Drivers.
- `id` field to all events.

### Changed
- Default behavior of Event Listener Drivers to batch events.
- Default behavior of OpenAiStructureConfig to utilize `gpt-4o` for prompt_driver.

## [0.25.0] - 2024-05-06

### Added
- `list_files_from_disk` activity to `FileManager` Tool.
- Support for Drivers in `EventListener`.
- `AmazonSqsEventListenerDriver` for sending events to an Amazon SQS queue.
- `AwsIotCoreEventListenerDriver` for sending events to a topic on AWS IoT Core.
- `GriptapeCloudEventListenerDriver` for sending events to Griptape Cloud.
- `WebhookEventListenerDriver` for sending events to a webhook.
- `BaseFileManagerDriver` to abstract file management operations.
- `LocalFileManagerDriver` for managing files on the local file system.
- Optional `BaseLoader.encoding` field.
- `BlobLoader` for loading arbitrary binary data as a `BlobArtifact`.
- `model` field to `StartPromptEvent` and `FinishPromptEvent`.
- `input_task_input` and `input_task_output` fields to `StartStructureRunEvent`.
- `output_task_input` and `output_task_output` fields to `FinishStructureRunEvent`.
- `AmazonS3FileManagerDriver` for managing files on Amazon S3.
- `MediaArtifact` as a base class for `ImageArtifact` and future media Artifacts.
- Optional `exception` field to `ErrorArtifact`.
- `StructureRunClient` for running other Structures via a Tool.
- `StructureRunTask` for running Structures as a Task from within another Structure.
- `GriptapeCloudStructureRunDriver` for running Structures in Griptape Cloud.
- `LocalStructureRunDriver` for running Structures in the same run-time environment as the code that is running the Structure.

### Changed
- **BREAKING**: Secret fields (ex: api_key) removed from serialized Drivers.
- **BREAKING**: Remove `FileLoader`.
- **BREAKING**: `CsvLoader` no longer accepts `str` file paths as a source. It will now accept the content of the CSV file as a `str` or `bytes` object.
- **BREAKING**: `PdfLoader` no longer accepts `str` file content, `Path` file paths or `IO` objects as sources. Instead, it will only accept the content of the PDF file as a `bytes` object.
- **BREAKING**: `TextLoader` no longer accepts `Path` file paths as a source. It will now accept the content of the text file as a `str` or `bytes` object.
- **BREAKING**: `FileManager.default_loader` is now `None` by default.
- **BREAKING** Bumped `pinecone` from `^2` to `^3`.
- **BREAKING**: Removed `workdir`, `loaders`, `default_loader`, and `save_file_encoding` fields from `FileManager` and added `file_manager_driver`.
- **BREAKING**: Removed `mime_type` field from `ImageArtifact`. `mime_type` is now a property constructed using the Artifact type and `format` field.
- Improved RAG performance in `VectorQueryEngine`.
- Moved [Griptape Docs](https://github.com/griptape-ai/griptape-docs) to this repository.
- Updated `EventListener.handler`'s behavior so that the return value will be passed to the `EventListenerDriver.try_publish_event_payload`'s `event_payload` parameter.

### Fixed
- Type hint for parameter `azure_ad_token_provider` on Azure OpenAI drivers to `Optional[Callable[[], str]]`.
- Missing parameters `azure_ad_token` and `azure_ad_token_provider` on the default client for `AzureOpenAiCompletionPromptDriver`.

## [0.24.2] - 2024-04-04

- Fixed FileManager.load_files_from_disk schema.

## [0.24.1] - 2024-03-28

### Fixed 

- Fixed boto3 type-checking stub dependency.

### Changed

- Use `schema` instead of `jsonschema` for JSON validation.

## [0.24.0] - 2024-03-27

### Added
- Every subtask in `ToolkitTask` can now execute multiple actions in parallel.
- Added `BaseActionSubtaskEvent.subtask_actions`.
- Support for `text-embedding-3-small` and `text-embedding-3-large` models.
- `GooglePromptDriver` and `GoogleTokenizer` for use with `gemini-pro`. 
- `GoogleEmbeddingDriver` for use with `embedding-001`. 
- `GoogleStructureConfig` for providing Structures with Google Prompt and Embedding Driver configuration.
- Support for `claude-3-opus`, `claude-3-sonnet`, and `claude-3-haiku` in `AnthropicPromptDriver`.
- Support for `anthropic.claude-3-sonnet-20240229-v1:0` and `anthropic.claude-3-haiku-20240307-v1:0` in `BedrockClaudePromptModelDriver`.
- `top_k` and `top_p` parameters in `AnthropicPromptDriver`.
- Added `AnthropicImageQueryDriver` for Claude-3 multi-modal models
- Added `AmazonBedrockImageQueryDriver` along with `BedrockClaudeImageQueryDriverModel` for Claude-3 in Bedrock support
- `BaseWebScraperDriver` allowing multiple web scraping implementations.
- `TrafilaturaWebScraperDriver` for scraping text from web pages using trafilatura.
- `MarkdownifyWebScraperDriver` for scraping text from web pages using playwright and converting to markdown using markdownify.
- `VoyageAiEmbeddingDriver` for use with VoyageAi's embedding models. 
- `AnthropicStructureConfig` for providing Structures with Anthropic Prompt and VoyageAi Embedding Driver configuration.
- `QdrantVectorStoreDriver` to integrate with Qdrant vector databases.

### Fixed
- Improved system prompt in `ToolTask` to support more use cases.

### Changed
- **BREAKING**: `ActionSubtask` was renamed to `ActionsSubtask`.
- **BREAKING**: Removed `subtask_action_name`, `subtask_action_path`, and `subtask_action_input` in `BaseActionSubtaskEvent`.
- **BREAKING**: `OpenAiVisionImageQueryDriver` field `model` no longer defaults to `gpt-4-vision-preview` and must be specified
- Default model of `OpenAiEmbeddingDriver` to `text-embedding-3-small`.
- Default model of `OpenAiStructureConfig` to `text-embedding-3-small`.
- `BaseTextLoader` to accept a `BaseChunker`.
- Default model of `AmazonBedrockStructureConfig` to `anthropic.claude-3-sonnet-20240229-v1:0`.
- `AnthropicPromptDriver` and `BedrockClaudePromptModelDriver` to use Anthropic's Messages API.
- `OpenAiVisionImageQueryDriver` now has a required field `max_tokens` that defaults to 256
- `GriptapeCloudStructureRunDriver` now outputs a `BaseArtifact` instead of a `TextArtifact`

## [0.23.2] - 2024-03-15

### Fixed
- Deprecation warnings not displaying for `Structure.prompt_driver`, `Structure.embedding_driver`, and `Structure.stream`.
- `DummyException` error message not fully displaying.
- `StructureConfig.task_memory` not defaulting to using `StructureConfig.global_drivers` by default.

## [0.23.1] - 2024-03-07

### Fixed
- Action Subtask incorrectly raising an exception for actions without an input. 
- Incorrect `GriptapeCloudKnowledgeBaseClient`'s API URLs. 
- Issue with Tool Task system prompt causing the LLM to generate an invalid action.

## [0.23.0] - 2024-02-26

### Added 
- Image-to-image generation support for OpenAi Dall-E 2 model.
- Image tools support loading artifacts from memory.
- `AzureMongoDbVectorStoreDriver` for using CosmosDB with MongoDB vCore API.
- `vector_path` field on `MongoDbAtlasVectorStoreDriver`.
- `LeonardoImageGenerationDriver` supports image to image generation.
- `OpenAiStructureConfig` for providing Structures with all OpenAi Driver configuration. 
- `AmazonBedrockStructureConfig` for providing Structures with all Amazon Bedrock Driver configuration. 
- `StructureConfig` for building your own Structure configuration.
- `JsonExtractionTask` for convenience over using `ExtractionTask` with a `JsonExtractionEngine`.
- `CsvExtractionTask` for convenience over using `ExtractionTask` with a `CsvExtractionEngine`.
- `OpenAiVisionImageQueryDriver` to support queries on images using OpenAI's Vision model.
- `ImageQueryTool` allowing an Agent to make queries on images on disk or in Task Memory.
- `ImageQueryTask` and `ImageQueryEngine`.

### Fixed 
- `BedrockStableDiffusionImageGenerationModelDriver` request parameters for SDXLv1 (`stability.stable-diffusion-xl-v1`).
- `BedrockStableDiffusionImageGenerationModelDriver` correctly handles the CONTENT_FILTERED response case.

### Changed
- **BREAKING**: Make `index_name` on `MongoDbAtlasVectorStoreDriver` a required field.
- **BREAKING**: Remove `create_index()` from `MarqoVectorStoreDriver`, `OpenSearchVectorStoreDriver`, `PineconeVectorStoreDriver`, `RedisVectorStoreDriver`.
- **BREAKING**: `ImageLoader().load()` now accepts image bytes instead of a file path.
- **BREAKING**: Request parameters for `BedrockStableDiffusionImageGenerationModelDriver` have been updated for `stability.stable-diffusion-xl-v1`. Use this over the now deprecated `stability.stable-diffusion-xl-v0`.
- Deprecated `Structure.prompt_driver` in favor of `Structure.config.global_drivers.prompt_driver`.
- Deprecated `Structure.embedding_driver` in favor of `Structure.config.global_drivers.embedding_driver`.
- Deprecated `Structure.stream` in favor of `Structure.config.global_drivers.prompt_driver.stream`.
- `TextSummaryTask.summary_engine` now defaults to a `PromptSummaryEngine` with a Prompt Driver default of `Structure.config.global_drivers.prompt_driver`.
- `TextQueryTask.query_engine` now defaults to a `VectorQueryEngine` with a Prompt Driver default of `Structure.config.global_drivers.prompt_driver` and Vector Store Driver default of `Structure.config.global_drivers.vector_store_driver`.
- `PromptImageGenerationTask.image_generation_engine` now defaults to a `PromptImageGenerationEngine` with an Image Generation Driver default of `Structure.config.global_drivers.image_generation_driver`.
- `VariationImageGenerationTask.image_generation_engine` now defaults to a `VariationImageGenerationEngine` with an Image Generation Driver default of `Structure.config.global_drivers.image_generation_driver`.
- `InpaintingImageGenerationTask.image_generation_engine` now defaults to an `InpaintingImageGenerationEngine` with an Image Generation Driver default of `Structure.config.global_drivers.image_generation_driver`.
- `OutpaintingImageGenerationTask.image_generation_engine` now defaults to an `OutpaintingImageGenerationEngine` with an Image Generation Driver default of `Structure.config.global_drivers.image_generation_driver`.

## [0.22.3] - 2024-01-22

### Fixed
- `ToolkitTask`'s user subtask prompt occasionally causing the Task to end prematurely.

## [0.22.2] - 2024-01-18

### Fixed
- `ToolkitTask`'s user subtask prompt occasionally causing a loop with Chain of Thought.

### Security
- Updated stale dependencies [CVE-2023-50447, CVE-2024-22195, and CVE-2023-36464]

## [0.22.1] - 2024-01-12

### Fixed
- Action Subtasks incorrectly outputting the Task input after failing to follow the ReAct prompt.

## [0.22.0] - 2024-01-11

### Added
- `PromptImageGenerationEngine` for generating images from text prompts. 
- `VariationImageGenerationEngine` for generating variations of an input image according to a text prompt.
- `InpaintingImageGenerationEngine` for modifying an input image according to a text prompt within the bounds of a mask defined by a mask image. 
- `OutpaintingImageGenerationEngine` for modifying an input image according to a text prompt outside the bounds of a mask defined by a mask image.

- `PromptImageGenerationClient` for enabling an LLM to use the `PromptImageGenerationEngine`.
- `VariationImageGenerationClient` for enabling an LLM to use the `VariationImageGenerationEngine`.
- `InpaintingImageGenerationClient` for enabling an LLM to use the `InpaintingImageGenerationEngine`.
- `OutpaintingImageGenerationClient` for enabling an LLM to use the `OutpaintingImageGenerationEngine`.

- `OpenAiImageGenerationDriver` for use with OpenAI's image generation models.
- `LeonardoImageGenerationDriver` for use with Leonoaro AI's image generation models.
- `AmazonBedrockImageGenerationDriver` for use with Amazon Bedrock's image generation models; requires a Image Generation Model Driver.
- `BedrockTitanImageGenerationModelDriver` for use with Amazon Bedrock's Titan image generation.

- `ImageArtifact` for storing image data; used heavily by the image Engines, Tasks, and Drivers.
- `ImageLoader` for loading images files into `ImageArtifact`s.

- Support for all Tokenizers in `OpenAiChatPromptDriver`, enabling OpenAI drop-in clients such as Together AI.
- `AmazonSageMakerJumpstartEmbeddingDriver` for using Amazon SageMaker to generate embeddings. Thanks @KaushikIyer16!
- Claude 2.1 support in `AnthropicPromptDriver` and `AmazonBedrockPromptDriver` via `BedrockClaudePromptModelDriver`.
- `CodeExecutionTask` for executing code as a Task without the need for an LLM.
- `BedrockLlamaPromptModelDriver` for using Llama models on Amazon Bedrock.


### Fixed
- `MongoDbAtlasVectorStore` namespace not being used properly when querying. 
- Miscellaneous type errors throughout the codebase.
- Remove unused section from `ToolTask` system prompt template.
- Structure execution args being cleared after run, preventing inspection of the Structure's `input_task`'s `input`.
- Unhandled `SqlClient` exception. Thanks @michal-repo!

### Changed
- **BREAKING**: Rename `input_template` field to `input` in Tasks that take a text input.
- **BREAKING**: Rename `BedrockTitanEmbeddingDriver` to `AmazonBedrockTitanEmbeddingDriver`.
- **BREAKING**: Rename `AmazonBedrockStableDiffusionImageGenerationModelDriver` to `BedrockStableDiffusionImageGenerationModelDriver`.
- **BREAKING**: Rename `AmazonBedrockTitanImageGenerationModelDriver` to `BedrockTitanImageGenerationModelDriver`.
- **BREAKING**: Rename `ImageGenerationTask` to `PromptImageGenerationTask`.
- **BREAKING**: Rename `ImageGenerationEngine` to `PromptImageGenerationEngine`.
- **BREAKING**: Rename `ImageGenerationTool` to `PromptImageGenerationClient`.
- Improve system prompt generation with Claude 2.0.
- Improve integration test coverage.
- `BaseTextInputTask` to accept a `str`, `TextArtifact` or callable returning a `TextArtifact`.<|MERGE_RESOLUTION|>--- conflicted
+++ resolved
@@ -21,11 +21,8 @@
 - Parsing streaming response with some OpenAi compatible services.
 - Issue in `PromptSummaryEngine` if there are no artifacts during recursive summarization.
 - Issue in `GooglePromptDriver` using Tools with no schema.
-<<<<<<< HEAD
 - Missing `maxTokens` inference parameter in `AmazonBedrockPromptDriver`.
-=======
 - Incorrect model in `OpenAiDriverConfig`'s `text_to_speech_driver`.
->>>>>>> ba471125
 
 **Note**: This release includes breaking changes. Please refer to the [Migration Guide](./MIGRATION.md#030x-to-031x) for details.
 
