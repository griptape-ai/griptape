--- conflicted
+++ resolved
@@ -25,14 +25,11 @@
 - `AmazonS3FileManagerDriver` for managing files on Amazon S3.
 - `MediaArtifact` as a base class for `ImageArtifact` and future media Artifacts.
 - Optional `exception` field to `ErrorArtifact`.
-<<<<<<< HEAD
 - `RedisConversationMemoryDriver` to save conversation memory in redis.
-=======
 - `StructureRunClient` for running other Structures via a Tool.
 - `StructureRunTask` for running Structures as a Task from within another Structure.
 - `GriptapeCloudStructureRunDriver` for running Structures in Griptape Cloud.
 - `LocalStructureRunDriver` for running Structures in the same run-time environment as the code that is running the Structure.
->>>>>>> a899f5af
 
 ### Changed
 - **BREAKING**: Secret fields (ex: api_key) removed from serialized Drivers.
