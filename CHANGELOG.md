--- conflicted
+++ resolved
@@ -5,6 +5,9 @@
 and this project adheres to [Semantic Versioning](https://semver.org/spec/v2.0.0.html).
 
 ## Unreleased
+
+### Added
+- `AstraDbVectorStoreDriver` to support DataStax Astra DB as a vector store.
 
 ## [0.29.0] - 2024-07-30
 
@@ -22,15 +25,11 @@
 - `@observable` decorator for selecting which functions/methods to provide observability for.
 - `GenericArtifact` for storing any data.
 - `BaseTextArtifact` for text-based Artifacts to subclass.
-<<<<<<< HEAD
-- `AstraDbVectorStoreDriver` to support DataStax Astra DB as a vector store.
-=======
 - `HuggingFacePipelineImageGenerationDriver` for generating images locally with HuggingFace pipelines.
 - `BaseImageGenerationPipelineDriver` as the base class for drivers interfacing with HuggingFace image generation pipelines.
 - `StableDiffusion3ImageGenerationPipelineDriver` for local text-to-image generation using a Stable Diffusion 3 pipeline.
 - `StableDiffusion3Img2ImgImageGenerationPipelineDriver` for local image-to-image generation using a Stable Diffusion 3 pipeline.
 - `StableDiffusion3ControlNetImageGenerationPipelineDriver` for local ControlNet image generation using a Stable Diffusion 3 pipeline.
->>>>>>> 47212cf2
 
 ### Changed
 - **BREAKING**: `BaseVectorStoreDriver.upsert_text_artifacts` optional arguments are now keyword-only arguments.
