--- conflicted
+++ resolved
@@ -35,11 +35,8 @@
 - `DuckDuckGoWebSearchDriver` to web search with the DuckDuckGo search SDK.
 - `ProxyWebScraperDriver` to web scrape using proxies.
 - Parameter `session` on `AmazonBedrockStructureConfig`.
-<<<<<<< HEAD
+- Parameter `meta` on `TextArtifact`.
 - `GriptapeCloudKnowledgeBaseVectorStoreDriver` to query Griptape Cloud Knowledge Bases.
-=======
-- Parameter `meta` on `TextArtifact`.
->>>>>>> c2575f53
 
 ### Changed
 - **BREAKING**: `BaseVectorStoreDriver.upsert_text_artifact()` and `BaseVectorStoreDriver.upsert_text()` use artifact/string values to generate `vector_id` if it wasn't implicitly passed. This change ensures that we don't generate embeddings for the same content every time.
