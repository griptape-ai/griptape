--- conflicted
+++ resolved
@@ -15,11 +15,10 @@
 - `BaseEventListener.flush_events()` to flush events from an Event Listener.
 - Exponential backoff to `BaseEventListenerDriver` for retrying failed event publishing.
 - `BaseTask.task_outputs` to get a dictionary of all task outputs. This has been added to `Workflow.context` and `Pipeline.context`.
-<<<<<<< HEAD
+- `Chat.input_fn` for customizing the input to the Chat utility.
 - `GriptapeCloudFileManager` for managing files on Griptape Cloud.
-=======
-- `Chat.input_fn` for customizing the input to the Chat utility.
->>>>>>> db492c95
+- `BaseFileManagerDriver.load_artifact()` & `BaseFileManagerDriver.save_artifact()` for loading & saving artifacts as files.
+
 
 ### Changed
 
