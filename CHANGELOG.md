--- conflicted
+++ resolved
@@ -6,7 +6,6 @@
 
 ## Unreleased
 
-<<<<<<< HEAD
 ### Added
 - Every subtask in `ToolkitTask` can now execute multiple actions in parallel.
 - Added `BaseActionSubtaskEvent.subtask_actions`.
@@ -17,14 +16,13 @@
 ### Changed
 - **BREAKING**: `ActionSubtask` was renamed to `ActionsSubtask`.
 - **BREAKING**: Removed `subtask_action_name`, `subtask_action_path`, and `subtask_action_input` in `BaseActionSubtaskEvent`.
-=======
+
 ## [0.23.1] - 2024-03-07
 
 ### Fixed
 - Action Subtask incorrectly raising an exception for actions without an input. 
 - Incorrect `GriptapeCloudKnowledgeBaseClient`'s API URLs. 
 - Issue with Tool Task system prompt causing the LLM to generate an invalid action.
->>>>>>> 938b7af5
 
 ## [0.23.0] - 2024-02-26
 
