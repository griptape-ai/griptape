# Changelog
All notable changes to this project will be documented in this file.

The format is based on [Keep a Changelog](https://keepachangelog.com/en/1.1.0/),
and this project adheres to [Semantic Versioning](https://semver.org/spec/v2.0.0.html).

## Unreleased

### Added
- `AzureOpenAiStructureConfig` for providing Structures with all Azure OpenAI Driver configuration.
- `AzureOpenAiVisionImageQueryDriver` to support queries on images using Azure's OpenAI Vision models.

### Changed
- Default the value of `azure_deployment` on all Azure Drivers to the model the Driver is using.
- Field `azure_ad_token` on all Azure Drivers is no longer serializable.

## [0.25.1] - 2024-05-15

### Fixed
- Honor `namespace` in `RedisVectorStoreDriver.query()`.
- Correctly set the `meta`, `score`, and `vector` fields of query result returned from `RedisVectorStoreDriver.query()`.
- Standardize behavior between omitted and empty actions list when initializing `ActionsSubtask`.

### Added
- Optional event batching on Event Listener Drivers.
- `id` field to all events.

### Changed
- Default behavior of Event Listener Drivers to batch events.
- Default behavior of OpenAiStructureConfig to utilize `gpt-4o` for prompt_driver.

## [0.25.0] - 2024-05-06

### Added
- `list_files_from_disk` activity to `FileManager` Tool.
- Support for Drivers in `EventListener`.
- `AmazonSqsEventListenerDriver` for sending events to an Amazon SQS queue.
- `AwsIotCoreEventListenerDriver` for sending events to a topic on AWS IoT Core.
- `GriptapeCloudEventListenerDriver` for sending events to Griptape Cloud.
- `WebhookEventListenerDriver` for sending events to a webhook.
- `BaseFileManagerDriver` to abstract file management operations.
- `LocalFileManagerDriver` for managing files on the local file system.
- Optional `BaseLoader.encoding` field.
- `BlobLoader` for loading arbitrary binary data as a `BlobArtifact`.
- `model` field to `StartPromptEvent` and `FinishPromptEvent`.
- `input_task_input` and `input_task_output` fields to `StartStructureRunEvent`.
- `output_task_input` and `output_task_output` fields to `FinishStructureRunEvent`.
- `AmazonS3FileManagerDriver` for managing files on Amazon S3.
- `MediaArtifact` as a base class for `ImageArtifact` and future media Artifacts.
- Optional `exception` field to `ErrorArtifact`.
- `StructureRunClient` for running other Structures via a Tool.
- `StructureRunTask` for running Structures as a Task from within another Structure.
- `GriptapeCloudStructureRunDriver` for running Structures in Griptape Cloud.
- `LocalStructureRunDriver` for running Structures in the same run-time environment as the code that is running the Structure.

### Changed
- **BREAKING**: Secret fields (ex: api_key) removed from serialized Drivers.
- **BREAKING**: Remove `FileLoader`.
- **BREAKING**: `CsvLoader` no longer accepts `str` file paths as a source. It will now accept the content of the CSV file as a `str` or `bytes` object.
- **BREAKING**: `PdfLoader` no longer accepts `str` file content, `Path` file paths or `IO` objects as sources. Instead, it will only accept the content of the PDF file as a `bytes` object.
- **BREAKING**: `TextLoader` no longer accepts `Path` file paths as a source. It will now accept the content of the text file as a `str` or `bytes` object.
- **BREAKING**: `FileManager.default_loader` is now `None` by default.
- **BREAKING** Bumped `pinecone` from `^2` to `^3`.
- **BREAKING**: Removed `workdir`, `loaders`, `default_loader`, and `save_file_encoding` fields from `FileManager` and added `file_manager_driver`.
- **BREAKING**: Removed `mime_type` field from `ImageArtifact`. `mime_type` is now a property constructed using the Artifact type and `format` field.
- Improved RAG performance in `VectorQueryEngine`.
- Moved [Griptape Docs](https://github.com/griptape-ai/griptape-docs) to this repository.
<<<<<<< HEAD
- **BREAKING**: `off_prompt` no longer has a default on all Tools, making Task Memory something that must be explicitly opted into or out of.
=======
- Updated `EventListener.handler`'s behavior so that the return value will be passed to the `EventListenerDriver.try_publish_event_payload`'s `event_payload` parameter.
>>>>>>> 157186af

### Fixed
- Type hint for parameter `azure_ad_token_provider` on Azure OpenAI drivers to `Optional[Callable[[], str]]`.
- Missing parameters `azure_ad_token` and `azure_ad_token_provider` on the default client for `AzureOpenAiCompletionPromptDriver`.

## [0.24.2] - 2024-04-04

- Fixed FileManager.load_files_from_disk schema.

## [0.24.1] - 2024-03-28

### Fixed 

- Fixed boto3 type-checking stub dependency.

### Changed

- Use `schema` instead of `jsonschema` for JSON validation.

## [0.24.0] - 2024-03-27

### Added
- Every subtask in `ToolkitTask` can now execute multiple actions in parallel.
- Added `BaseActionSubtaskEvent.subtask_actions`.
- Support for `text-embedding-3-small` and `text-embedding-3-large` models.
- `GooglePromptDriver` and `GoogleTokenizer` for use with `gemini-pro`. 
- `GoogleEmbeddingDriver` for use with `embedding-001`. 
- `GoogleStructureConfig` for providing Structures with Google Prompt and Embedding Driver configuration.
- Support for `claude-3-opus`, `claude-3-sonnet`, and `claude-3-haiku` in `AnthropicPromptDriver`.
- Support for `anthropic.claude-3-sonnet-20240229-v1:0` and `anthropic.claude-3-haiku-20240307-v1:0` in `BedrockClaudePromptModelDriver`.
- `top_k` and `top_p` parameters in `AnthropicPromptDriver`.
- Added `AnthropicImageQueryDriver` for Claude-3 multi-modal models
- Added `AmazonBedrockImageQueryDriver` along with `BedrockClaudeImageQueryDriverModel` for Claude-3 in Bedrock support
- `BaseWebScraperDriver` allowing multiple web scraping implementations.
- `TrafilaturaWebScraperDriver` for scraping text from web pages using trafilatura.
- `MarkdownifyWebScraperDriver` for scraping text from web pages using playwright and converting to markdown using markdownify.
- `VoyageAiEmbeddingDriver` for use with VoyageAi's embedding models. 
- `AnthropicStructureConfig` for providing Structures with Anthropic Prompt and VoyageAi Embedding Driver configuration.

### Fixed
- Improved system prompt in `ToolTask` to support more use cases.

### Changed
- **BREAKING**: `ActionSubtask` was renamed to `ActionsSubtask`.
- **BREAKING**: Removed `subtask_action_name`, `subtask_action_path`, and `subtask_action_input` in `BaseActionSubtaskEvent`.
- **BREAKING**: `OpenAiVisionImageQueryDriver` field `model` no longer defaults to `gpt-4-vision-preview` and must be specified
- Default model of `OpenAiEmbeddingDriver` to `text-embedding-3-small`.
- Default model of `OpenAiStructureConfig` to `text-embedding-3-small`.
- `BaseTextLoader` to accept a `BaseChunker`.
- Default model of `AmazonBedrockStructureConfig` to `anthropic.claude-3-sonnet-20240229-v1:0`.
- `AnthropicPromptDriver` and `BedrockClaudePromptModelDriver` to use Anthropic's Messages API.
- `OpenAiVisionImageQueryDriver` now has a required field `max_tokens` that defaults to 256

## [0.23.2] - 2024-03-15

### Fixed
- Deprecation warnings not displaying for `Structure.prompt_driver`, `Structure.embedding_driver`, and `Structure.stream`.
- `DummyException` error message not fully displaying.
- `StructureConfig.task_memory` not defaulting to using `StructureConfig.global_drivers` by default.

## [0.23.1] - 2024-03-07

### Fixed
- Action Subtask incorrectly raising an exception for actions without an input. 
- Incorrect `GriptapeCloudKnowledgeBaseClient`'s API URLs. 
- Issue with Tool Task system prompt causing the LLM to generate an invalid action.

## [0.23.0] - 2024-02-26

### Added 
- Image-to-image generation support for OpenAi Dall-E 2 model.
- Image tools support loading artifacts from memory.
- `AzureMongoDbVectorStoreDriver` for using CosmosDB with MongoDB vCore API.
- `vector_path` field on `MongoDbAtlasVectorStoreDriver`.
- `LeonardoImageGenerationDriver` supports image to image generation.
- `OpenAiStructureConfig` for providing Structures with all OpenAi Driver configuration. 
- `AmazonBedrockStructureConfig` for providing Structures with all Amazon Bedrock Driver configuration. 
- `StructureConfig` for building your own Structure configuration.
- `JsonExtractionTask` for convenience over using `ExtractionTask` with a `JsonExtractionEngine`.
- `CsvExtractionTask` for convenience over using `ExtractionTask` with a `CsvExtractionEngine`.
- `OpenAiVisionImageQueryDriver` to support queries on images using OpenAI's Vision model.
- `ImageQueryClient` allowing an Agent to make queries on images on disk or in Task Memory.
- `ImageQueryTask` and `ImageQueryEngine`.

### Fixed 
- `BedrockStableDiffusionImageGenerationModelDriver` request parameters for SDXLv1 (`stability.stable-diffusion-xl-v1`).
- `BedrockStableDiffusionImageGenerationModelDriver` correctly handles the CONTENT_FILTERED response case.

### Changed
- **BREAKING**: Make `index_name` on `MongoDbAtlasVectorStoreDriver` a required field.
- **BREAKING**: Remove `create_index()` from `MarqoVectorStoreDriver`, `OpenSearchVectorStoreDriver`, `PineconeVectorStoreDriver`, `RedisVectorStoreDriver`.
- **BREAKING**: `ImageLoader().load()` now accepts image bytes instead of a file path.
- **BREAKING**: Request parameters for `BedrockStableDiffusionImageGenerationModelDriver` have been updated for `stability.stable-diffusion-xl-v1`. Use this over the now deprecated `stability.stable-diffusion-xl-v0`.
- Deprecated `Structure.prompt_driver` in favor of `Structure.config.global_drivers.prompt_driver`.
- Deprecated `Structure.embedding_driver` in favor of `Structure.config.global_drivers.embedding_driver`.
- Deprecated `Structure.stream` in favor of `Structure.config.global_drivers.prompt_driver.stream`.
- `TextSummaryTask.summary_engine` now defaults to a `PromptSummaryEngine` with a Prompt Driver default of `Structure.config.global_drivers.prompt_driver`.
- `TextQueryTask.query_engine` now defaults to a `VectorQueryEngine` with a Prompt Driver default of `Structure.config.global_drivers.prompt_driver` and Vector Store Driver default of `Structure.config.global_drivers.vector_store_driver`.
- `PromptImageGenerationTask.image_generation_engine` now defaults to a `PromptImageGenerationEngine` with an Image Generation Driver default of `Structure.config.global_drivers.image_generation_driver`.
- `VariationImageGenerationTask.image_generation_engine` now defaults to a `VariationImageGenerationEngine` with an Image Generation Driver default of `Structure.config.global_drivers.image_generation_driver`.
- `InpaintingImageGenerationTask.image_generation_engine` now defaults to an `InpaintingImageGenerationEngine` with an Image Generation Driver default of `Structure.config.global_drivers.image_generation_driver`.
- `OutpaintingImageGenerationTask.image_generation_engine` now defaults to an `OutpaintingImageGenerationEngine` with an Image Generation Driver default of `Structure.config.global_drivers.image_generation_driver`.

## [0.22.3] - 2024-01-22

### Fixed
- `ToolkitTask`'s user subtask prompt occasionally causing the Task to end prematurely.

## [0.22.2] - 2024-01-18

### Fixed
- `ToolkitTask`'s user subtask prompt occasionally causing a loop with Chain of Thought.

### Security
- Updated stale dependencies [CVE-2023-50447, CVE-2024-22195, and CVE-2023-36464]

## [0.22.1] - 2024-01-12

### Fixed
- Action Subtasks incorrectly outputting the Task input after failing to follow the ReAct prompt.

## [0.22.0] - 2024-01-11

### Added
- `PromptImageGenerationEngine` for generating images from text prompts. 
- `VariationImageGenerationEngine` for generating variations of an input image according to a text prompt.
- `InpaintingImageGenerationEngine` for modifying an input image according to a text prompt within the bounds of a mask defined by a mask image. 
- `OutpaintingImageGenerationEngine` for modifying an input image according to a text prompt outside the bounds of a mask defined by a mask image.

- `PromptImageGenerationClient` for enabling an LLM to use the `PromptImageGenerationEngine`.
- `VariationImageGenerationClient` for enabling an LLM to use the `VariationImageGenerationEngine`.
- `InpaintingImageGenerationClient` for enabling an LLM to use the `InpaintingImageGenerationEngine`.
- `OutpaintingImageGenerationClient` for enabling an LLM to use the `OutpaintingImageGenerationEngine`.

- `OpenAiImageGenerationDriver` for use with OpenAI's image generation models.
- `LeonardoImageGenerationDriver` for use with Leonoaro AI's image generation models.
- `AmazonBedrockImageGenerationDriver` for use with Amazon Bedrock's image generation models; requires a Image Generation Model Driver.
- `BedrockTitanImageGenerationModelDriver` for use with Amazon Bedrock's Titan image generation.

- `ImageArtifact` for storing image data; used heavily by the image Engines, Tasks, and Drivers.
- `ImageLoader` for loading images files into `ImageArtifact`s.

- Support for all Tokenizers in `OpenAiChatPromptDriver`, enabling OpenAI drop-in clients such as Together AI.
- `AmazonSageMakerEmbeddingDriver` for using Amazon SageMaker to generate embeddings. Thanks @KaushikIyer16!
- Claude 2.1 support in `AnthropicPromptDriver` and `AmazonBedrockPromptDriver` via `BedrockClaudePromptModelDriver`.
- `CodeExecutionTask` for executing code as a Task without the need for an LLM.
- `BedrockLlamaPromptModelDriver` for using Llama models on Amazon Bedrock.


### Fixed
- `MongoDbAtlasVectorStore` namespace not being used properly when querying. 
- Miscellaneous type errors throughout the codebase.
- Remove unused section from `ToolTask` system prompt template.
- Structure execution args being cleared after run, preventing inspection of the Structure's `input_task`'s `input`.
- Unhandled `SqlClient` exception. Thanks @michal-repo!

### Changed
- **BREAKING**: Rename `input_template` field to `input` in Tasks that take a text input.
- **BREAKING**: Rename `BedrockTitanEmbeddingDriver` to `AmazonBedrockTitanEmbeddingDriver`.
- **BREAKING**: Rename `AmazonBedrockStableDiffusionImageGenerationModelDriver` to `BedrockStableDiffusionImageGenerationModelDriver`.
- **BREAKING**: Rename `AmazonBedrockTitanImageGenerationModelDriver` to `BedrockTitanImageGenerationModelDriver`.
- **BREAKING**: Rename `ImageGenerationTask` to `PromptImageGenerationTask`.
- **BREAKING**: Rename `ImageGenerationEngine` to `PromptImageGenerationEngine`.
- **BREAKING**: Rename `ImageGenerationTool` to `PromptImageGenerationClient`.
- Improve system prompt generation with Claude 2.0.
- Improve integration test coverage.
- `BaseTextInputTask` to accept a `str`, `TextArtifact` or callable returning a `TextArtifact`.<|MERGE_RESOLUTION|>--- conflicted
+++ resolved
@@ -63,13 +63,10 @@
 - **BREAKING** Bumped `pinecone` from `^2` to `^3`.
 - **BREAKING**: Removed `workdir`, `loaders`, `default_loader`, and `save_file_encoding` fields from `FileManager` and added `file_manager_driver`.
 - **BREAKING**: Removed `mime_type` field from `ImageArtifact`. `mime_type` is now a property constructed using the Artifact type and `format` field.
+- **BREAKING**: `off_prompt` no longer has a default on all Tools, making Task Memory something that must be explicitly opted into or out of.
 - Improved RAG performance in `VectorQueryEngine`.
 - Moved [Griptape Docs](https://github.com/griptape-ai/griptape-docs) to this repository.
-<<<<<<< HEAD
-- **BREAKING**: `off_prompt` no longer has a default on all Tools, making Task Memory something that must be explicitly opted into or out of.
-=======
 - Updated `EventListener.handler`'s behavior so that the return value will be passed to the `EventListenerDriver.try_publish_event_payload`'s `event_payload` parameter.
->>>>>>> 157186af
 
 ### Fixed
 - Type hint for parameter `azure_ad_token_provider` on Azure OpenAI drivers to `Optional[Callable[[], str]]`.
