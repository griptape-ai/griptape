--- conflicted
+++ resolved
@@ -19,14 +19,11 @@
 - `AmazonSageMakerJumpstartPromptDriver.inference_component_name` for setting the `InferenceComponentName` parameter when invoking an endpoint.
 - `AmazonSageMakerJumpstartEmbeddingDriver.inference_component_name` for setting the `InferenceComponentName` parameter when invoking an endpoint.
 - `AmazonSageMakerJumpstartEmbeddingDriver.custom_attributes` for setting custom attributes when invoking an endpoint.
-<<<<<<< HEAD
 - `ToolkitTask.response_stop_sequence` for overriding the default Chain of Thought stop sequence.
-=======
 - `griptape.utils.StructureVisualizer` for visualizing Workflow structures with Mermaid.js
 - `BaseTask.parents_outputs` to get the textual output of all parent tasks. 
 - `BaseTask.parents_output_text` to get a concatenated string of all parent tasks' outputs.
 - `parents_output_text` to Workflow context.
->>>>>>> 75c502ff
 
 ### Changed
 - **BREAKING**: `Workflow` no longer modifies task relationships when adding tasks via `tasks` init param, `add_tasks()` or `add_task()`. Previously, adding a task would automatically add the previously added task as its parent. Existing code that relies on this behavior will need to be updated to explicitly add parent/child relationships using the API offered by `BaseTask`.
