--- conflicted
+++ resolved
@@ -6,11 +6,8 @@
 
 ## Unreleased
 
-<<<<<<< HEAD
-=======
 ## [0.33.0] - 2024-10-09
 
->>>>>>> 91fd2688
 ## Added
 - `Workflow.input_tasks` and `Workflow.output_tasks` to access the input and output tasks of a Workflow.
 - Ability to pass nested list of `Tasks` to `Structure.tasks` allowing for more complex declarative Structure definitions.
@@ -51,11 +48,6 @@
   - `model_client` on `GooglePromptDriver`.
   - `model_client` on `GoogleTokenizer`.
 - **BREAKING**: Renamed parameter `pipe` on `HuggingFacePipelinePromptDriver` to `pipeline`.
-<<<<<<< HEAD
-- **BREAKING**: Update `pypdf` dependency to `^5.0.1`.
-- **BREAKING**: Update `redis` dependency to `^5.1.0`.
-=======
->>>>>>> 91fd2688
 - **BREAKING**: Removed `BaseFileManager.default_loader` and `BaseFileManager.loaders`.
 - **BREAKING**: Loaders no longer chunk data, use a Chunker to chunk the data.
 - **BREAKING**: Removed `fileutils.load_file` and `fileutils.load_files`.
