# Changelog
All notable changes to this project will be documented in this file.

The format is based on [Keep a Changelog](https://keepachangelog.com/en/1.1.0/),
and this project adheres to [Semantic Versioning](https://semver.org/spec/v2.0.0.html).

## Unreleased

<<<<<<< HEAD
### Added
- `AstraDbVectorStoreDriver` to support DataStax Astra DB as a vector store.
- Ability to set custom schema properties on Tool Activities via `extra_schema_properties`.
- Parameter `structure` to `BaseTask`.
- Method `try_find_task` to `Structure`.
- `TranslateQueryRagModule` `RagEngine` module for translating input queries.
- Global event bus, `griptape.events.event_bus`, for publishing and subscribing to events.
- Global config, `griptape.config.config`, for setting global configuration defaults.
- Unique name generation for all `RagEngine` modules.
- `ExtractionTool` for having the LLM extract structured data from text.
- `PromptSummaryTool` for having the LLM summarize text.
- `QueryTool` for having the LLM query text.
- Support for bitshift composition in `BaseTask` for adding parent/child tasks.
- `JsonArtifact` for handling de/seralization of values.
- `Chat.logger_level` for setting what the `Chat` utility sets the logger level to. 

### Changed
- **BREAKING**: Removed all uses of `EventPublisherMixin` in favor of `event_bus`.
- **BREAKING**: Removed `EventPublisherMixin`.
- **BREAKING**: Removed `Pipeline.prompt_driver` and `Workflow.prompt_driver`. `Agent.prompt_driver` has not been removed.
- **BREAKING**: Removed `Pipeline.stream` and `Workflow.stream`. `Agent.stream` has not been removed.
- **BREAKING**: Removed `Structure.embedding_driver`, set this via `griptape.config.config.drivers.embedding` instead.
- **BREAKING**: Removed `Structure.custom_logger` and `Structure.logger_level`, set these via `griptape.config.config.logger` instead. 
- **BREAKING**: Removed `BaseStructureConfig.merge_config`.
- **BREAKING**: Renamed `StructureConfig` to `DriverConfig`, moved to `griptape.config.drivers` and renamed fields accordingly.
- **BREAKING**: `RagContext.output` was changed to `RagContext.outputs` to support multiple outputs. All relevant RAG modules were adjusted accordingly.
- **BREAKING**: Removed before and after response modules from `ResponseRagStage`.
- **BREAKING**: Moved ruleset and metadata ingestion from standalone modules to `PromptResponseRagModule`.
- **BREAKING**: Dropped `Client` from all Tool names for better naming consistency. 
- **BREAKING**: Dropped `_client` suffix from all Tool packages. 
- **BREAKING**: Added `Tool` suffix to all Tool names for better naming consistency. 
- **BREAKING**: Removed `TextArtifactStorage.query` and `TextArtifactStorage.summarize`. 
- **BREAKING**: Removed `TextArtifactStorage.rag_engine`, and `TextArtifactStorage.retrieval_rag_module_name`.
- **BREAKING**: Removed `TextArtifactStorage.summary_engine`, `TextArtifactStorage.csv_extraction_engine`, and `TextArtifactStorage.json_extraction_engine`.
- **BREAKING**: Removed `TaskMemory.summarize_namespace` and `TaskMemory.query_namespace`.
- **BREAKING**: Removed `Structure.rag_engine`.
- **BREAKING**: Split `JsonExtractionEngine.template_generator` into `JsonExtractionEngine.system_template_generator` and `JsonExtractionEngine.user_template_generator`.
- **BREAKING**: Split `CsvExtractionEngine.template_generator` into `CsvExtractionEngine.system_template_generator` and `CsvExtractionEngine.user_template_generator`.
- **BREAKING**: Changed `JsonExtractionEngine.template_schema` from a `run` argument to a class attribute. 
- **BREAKING**: Changed `CsvExtractionEngine.column_names` from a `run` argument to a class attribute. 
- **BREAKING**: Removed `JsonExtractionTask`, and `CsvExtractionTask` use `ExtractionTask` instead.
- **BREAKING**: Removed `TaskMemoryClient`, use `QueryClient`, `ExtractionTool`, or `PromptSummaryTool` instead.
- **BREAKING**: `BaseTask.add_parent/child` now take a `BaseTask` instead of `str | BaseTask`.
- Engines that previously required Drivers now pull from `griptape.config.config.drivers` by default.
- `BaseTask.add_parent/child` will now call `self.structure.add_task` if possible.
- `BaseTask.add_parent/child` now returns `self`, allowing for chaining.
- `Chat` now sets the `griptape` logger level to `logging.ERROR`, suppressing all logs except for errors.

### Fixed
- `JsonExtractionEngine` failing to parse json when the LLM outputs more than just the json.
=======
## [0.29.2] - 2024-08-16

### Fixed
- `Workflow` threads not being properly cleaned up after completion.
- Crash when `ToolAction`s were missing output due to an `ActionsSubtask` exception.
>>>>>>> 694232c9

## [0.29.1] - 2024-08-02

### Changed
- Remove `BaseTextArtifact`, revert `CsvRowArtifact` to subclass `TextArtifact`.

### Fixed
- Missing extra for `drivers-text-to-speech-elevenlabs`.

## [0.29.0] - 2024-07-30

### Added
- Native function calling support to `OpenAiChatPromptDriver`, `AzureOpenAiChatPromptDriver`, `AnthropicPromptDriver`, `AmazonBedrockPromptDriver`, `GooglePromptDriver`, `OllamaPromptDriver`, and `CoherePromptDriver`.
- `OllamaEmbeddingDriver` for generating embeddings with Ollama.
- `GriptapeCloudKnowledgeBaseVectorStoreDriver` to query Griptape Cloud Knowledge Bases.
- `GriptapeCloudEventListenerDriver.api_key` defaults to the value in the `GT_CLOUD_API_KEY` environment variable.
- `BaseObservabilityDriver` as the base class for all Observability Drivers.
- `DummyObservabilityDriver` as a no-op Observability Driver.
- `OpenTelemetryObservabilityDriver` for sending observability data to an open telemetry collector or vendor.
- `GriptapeCloudObservabilityDriver` for sending observability data to Griptape Cloud.
- `DatadogObservabilityDriver` for sending observability data to a Datadog Agent.
- `Observability` context manager for enabling observability and configuring which Observability Driver to use.
- `@observable` decorator for selecting which functions/methods to provide observability for.
- `GenericArtifact` for storing any data.
- `BaseTextArtifact` for text-based Artifacts to subclass.
- `HuggingFacePipelineImageGenerationDriver` for generating images locally with HuggingFace pipelines.
- `BaseImageGenerationPipelineDriver` as the base class for drivers interfacing with HuggingFace image generation pipelines.
- `StableDiffusion3ImageGenerationPipelineDriver` for local text-to-image generation using a Stable Diffusion 3 pipeline.
- `StableDiffusion3Img2ImgImageGenerationPipelineDriver` for local image-to-image generation using a Stable Diffusion 3 pipeline.
- `StableDiffusion3ControlNetImageGenerationPipelineDriver` for local ControlNet image generation using a Stable Diffusion 3 pipeline.
- Optional `params` field to `WebSearch`'s `search` schema that the LLM can be steered into using.

### Changed
- **BREAKING**: `BaseVectorStoreDriver.upsert_text_artifacts` optional arguments are now keyword-only arguments.
- **BREAKING**: `BaseVectorStoreDriver.upsert_text_artifact` optional arguments are now keyword-only arguments.
- **BREAKING**: `BaseVectorStoreDriver.upsert_text` optional arguments are now keyword-only arguments.
- **BREAKING**: `BaseVectorStoreDriver.does_entry_exist` optional arguments are now keyword-only arguments.
- **BREAKING**: `BaseVectorStoreDriver.load_artifacts` optional arguments are now keyword-only arguments.
- **BREAKING**: `BaseVectorStoreDriver.upsert_vector` optional arguments are now keyword-only arguments.
- **BREAKING**: `BaseVectorStoreDriver.query` optional arguments are now keyword-only arguments.
- **BREAKING**: `EventListener.publish_event`'s `flush` argument is now a keyword-only argument.
- **BREAKING**: `BaseEventListenerDriver.publish_event`'s `flush` argument is now a keyword-only argument.
- **BREAKING**: Renamed `DummyException` to `DummyError` for pep8 naming compliance.
- **BREAKING**: Migrate to `sqlalchemy` 2.0.
- **BREAKING**: Make `sqlalchemy` an optional dependency.
- **BREAKING**: Renamed `drivers-sql-redshift` to `drivers-sql-amazon-redshift`
- **BREAKING**: Renamed `drivers-prompt-huggingface` extra to `drivers-prompt-huggingface-hub`.
- **BREAKING**: Renamed `drivers-vector-postgresql` extra to `drivers-vector-pgvector`.
- **BREAKING**: Update `marqo` dependency to `^3.7.0`.
- **BREAKING**: Removed `drivers-sql-postgresql` extra. Use `drivers-sql` extra and install necessary drivers (i.e. `psycopg2`) separately.
- **BREAKING**: `api_key` and `search_id` are now required fields in `GoogleWebSearchDriver`.
- **BREAKING**: `web_search_driver` is now required fields in the `WebSearch` Tool.
- `GoogleWebSearchDriver` and `DuckDuckGoWebSearchDriver` now use `kwargs` passed to the `run` method.
- Removed unnecessary `sqlalchemy-redshift` dependency in `drivers-sql-amazon-redshift` extra.
- Removed unnecessary `transformers` dependency in `drivers-prompt-huggingface` extra.
- Removed unnecessary `huggingface-hub` dependency in `drivers-prompt-huggingface-pipeline` extra.
- `CsvRowArtifact` now inherits from `BaseTextArtifact`.
- `TextArtifact` now inherits from `BaseTextArtifact`.

### Fixed
- Parameter `count` for `QdrantVectorStoreDriver.query` now optional as per documentation.
- Path issues on Windows with `LocalFileManagerDriver` and `AmazonS3FileManagerDriver`.

## [0.28.2] - 2024-07-12
### Fixed
- Conversation Memory being incorrectly inserted into the `PromptTask.prompt_stack` when no system content is present.

## [0.28.1] - 2024-07-10

### Fixed
- Sending empty system content in `PromptTask`.
- Throttling issues with `DuckDuckGoWebSearchDriver`.

## [0.28.0] - 2024-07-09
### Added
- `RagEngine` is an abstraction for implementing modular RAG pipelines.
  - `RagContext` is a container object for passing around RAG context. 
  - RAG stages:
    - `QueryRagStage` for parsing and expanding queries.
    - `RetrievalRagStage` for retrieving content.
    - `ResponseRagStage` for augmenting and generating outputs.
  - RAG modules:
    - Retrieval:
      - `VectorStoreRetrievalRagModule` for retrieving text chunks from vector stores.
      - `TextLoaderRetrievalRagModule` for retrieving data with text loaders in real time.
      - `TextChunksRerankRagModule` for re-ranking retrieved results.
    - Response:
      - `MetadataBeforeResponseRagModule` for appending metadata.
      - `RulesetsBeforeResponseRagModule` for appending rulesets.
      - `PromptResponseRagModule` for generating responses based on retrieved text chunks.
      - `TextChunksResponseRagModule` for responding with retrieved text chunks.
      - `FootnotePromptResponseRagModule` for responding with automatic footnotes from text chunk references.
- `RagClient` tool for exposing `RagEngines` to LLM agents.
- `RagTask` task for including `RagEngines` in any structure.
- Rerank drivers:
  - `CohereRerankDriver` for using the Cohere rerank API.
- `utils.execute_futures_list()` for executing a list of futures.
- `LocalVectorStoreDriver.persist_file` for persisting vectors and chunks in a text file.
- `Entry.to_artifact()` for easy vector store entry conversions into Griptape artifacts.
- `BaseVectorStoreDriver.does_entry_exist()` to check if an entry exists in the vector store.
- `GoogleWebSearchDriver` to web search with the Google Customsearch API.
- `DuckDuckGoWebSearchDriver` to web search with the DuckDuckGo search SDK.
- `ProxyWebScraperDriver` to web scrape using proxies.
- Parameter `session` on `AmazonBedrockStructureConfig`.
- Parameter `meta` on `TextArtifact`.
- `VectorStoreClient` improvements:
  - `VectorStoreClient.query_params` dict for custom query params.
  - `VectorStoreClient.process_query_output_fn` for custom query output processing logic.
- Parameter `fail_fast` to `Structure`.
- `BooleanArtifact` for handling boolean values.
- `typos` to dev dependencies to catch typos in code/docs.
- `Message` for storing messages in a `PromptStack`. Messages consist of a role, content, and usage.
- `DeltaMessage` for storing partial messages in a `PromptStack`. Multiple `DeltaMessage` can be combined to form a `Message`.
- `TextMessageContent` for storing textual content in a `Message`.
- `ImageMessageContent` for storing image content in a `Message`.
- Support for adding `TextArtifact`s, `ImageArtifact`s, and `ListArtifact`s to `PromptStack`.
- Support for image inputs to `OpenAiChatPromptDriver`, `AzureOpenAiChatPromptDriver`, `AmazonBedrockPromptDriver`, `AnthropicPromptDriver`, and `GooglePromptDriver`.
- Input/output token usage metrics to all Prompt Drivers. 
- `FinishPromptEvent.input_token_count` and `FinishPromptEvent.output_token_count`.
- Support for storing Artifacts as inputs/outputs in Conversation Memory Runs.
- `Agent.input` for passing Artifacts as input.
- Support for `PromptTask`s to take `TextArtifact`s, `ImageArtifact`s, and `ListArtifact`s as input.
- Parameters `sort_key` and `sort_key_value` on `AmazonDynamoDbConversationMemoryDriver` for tables with sort keys.
- `Reference` for supporting artifact citations in loaders and RAG engine modules.

### Changed
- **BREAKING**: Moved/renamed `griptape.utils.PromptStack` to `griptape.common.PromptStack`.
- **BREAKING**: Renamed `PromptStack.inputs` to `PromptStack.messages`.
- **BREAKING**: Moved `PromptStack.USER_ROLE`, `PromptStack.ASSISTANT_ROLE`, and `PromptStack.SYSTEM_ROLE` to `Message`.
- **BREAKING**: Updated return type of `PromptDriver.try_run` from `TextArtifact` to `Message`.
- **BREAKING**: Updated return type of `PromptDriver.try_stream` from `Iterator[TextArtifact]` to `Iterator[DeltaMessage]`.
- **BREAKING**: Removed `BasePromptEvent.token_count` in favor of `FinishPromptEvent.input_token_count` and `FinishPromptEvent.output_token_count`.
- **BREAKING**: Removed `StartPromptEvent.prompt`. Use `StartPromptEvent.prompt_stack` instead.
- **BREAKING**: Removed `Agent.input_template` in favor of `Agent.input`.
- **BREAKING**: `BasePromptDriver.run` now returns a `Message` instead of a `TextArtifact`. For compatibility, `Message.value` contains the Message's Artifact value
- **BREAKING**: `BaseVectorStoreDriver.upsert_text_artifact()` and `BaseVectorStoreDriver.upsert_text()` use artifact/string values to generate `vector_id` if it wasn't implicitly passed. This change ensures that we don't generate embeddings for the same content every time.
- **BREAKING**: Removed `VectorQueryEngine` in favor of `RagEngine`.
- **BREAKING**: Removed `TextQueryTask` in favor of `RagTask`.
- **BREAKING**: `TextArtifactStorage` now requires `vector_store_driver` and `rag_engine` in place of `vector_query_engine`.
- **BREAKING**: Moved `load_artifacts()` from `BaseQueryEngine` to `BaseVectorStoreDriver`.
- **BREAKING**: Merged `BaseVectorStoreDriver.QueryResult` into `BaseVectorStoreDriver.Entry`.
- **BREAKING**: Replaced `query_engine` with `vector_store_driver` in `VectorStoreClient`.
- **BREAKING**: removed parameters `google_api_lang`, `google_api_key`, `google_api_search_id`, `google_api_country` on `WebSearch` in favor of `web_search_driver`.
- **BREAKING**: removed `VectorStoreClient.top_n` and `VectorStoreClient.namespace` in favor of `VectorStoreClient.query_params`.
- **BREAKING**: All `futures_executor` fields renamed to `futures_executor_fn` and now accept callables instead of futures; wrapped all future `submit` calls with the `with` block to address future executor shutdown issues.
- `GriptapeCloudKnowledgeBaseClient` migrated to `/search` api.
- Default Prompt Driver model in `GoogleStructureConfig` to `gemini-1.5-pro`.

### Fixed
- `CoherePromptDriver` to properly handle empty history.
- `StructureVisualizer.to_url()` by wrapping task IDs in single quotes. 

## [0.27.2] - 2024-06-27

### Fixed
- Avoid adding duplicate Tokenizer stop sequences in a `ToolkitTask`.
- Fixed token count calculation in `VectorQueryEngine`.

## [0.27.1] - 2024-06-20

### Added
- Support for Claude 3.5 Sonnet in `AnthropicPromptDriver` and `AmazonBedrockPromptDriver`.

### Changed
- Base Tool schema so that `input` is optional when no Tool Activity schema is set.
- Tool Task system prompt for better results with lower-end models. 
- Default Prompt Driver model to Claude 3.5 Sonnet in `AnthropicStructureConfig` and `AmazonBedrockStructureConfig.`

## [0.27.0] - 2024-06-19

### Added
- `BaseTask.add_child()` to add a child task to a parent task.
- `BaseTask.add_children()` to add multiple child tasks to a parent task.
- `BaseTask.add_parent()` to add a parent task to a child task.
- `BaseTask.add_parents()` to add multiple parent tasks to a child task.
- `Structure.resolve_relationships()` to resolve asymmetrically defined parent/child relationships. In other words, if a parent declares a child, but the child does not declare the parent, the parent will automatically be added as a parent of the child when running this method. The method is invoked automatically by `Structure.before_run()`.
- `CohereEmbeddingDriver` for using Cohere's embeddings API.
- `CohereStructureConfig` for providing Structures with quick Cohere configuration.
- `AmazonSageMakerJumpstartPromptDriver.inference_component_name` for setting the `InferenceComponentName` parameter when invoking an endpoint.
- `AmazonSageMakerJumpstartEmbeddingDriver.inference_component_name` for setting the `InferenceComponentName` parameter when invoking an endpoint.
- `AmazonSageMakerJumpstartEmbeddingDriver.custom_attributes` for setting custom attributes when invoking an endpoint.
- `ToolkitTask.response_stop_sequence` for overriding the default Chain of Thought stop sequence.
- `griptape.utils.StructureVisualizer` for visualizing Workflow structures with Mermaid.js
- `BaseTask.parents_outputs` to get the textual output of all parent tasks. 
- `BaseTask.parents_output_text` to get a concatenated string of all parent tasks' outputs.
- `parents_output_text` to Workflow context.
- `OllamaPromptModelDriver` for using models with Ollama.
- Parameter `output` on `Structure` as a convenience for `output_task.output`

### Changed
- **BREAKING**: `Workflow` no longer modifies task relationships when adding tasks via `tasks` init param, `add_tasks()` or `add_task()`. Previously, adding a task would automatically add the previously added task as its parent. Existing code that relies on this behavior will need to be updated to explicitly add parent/child relationships using the API offered by `BaseTask`.
- **BREAKING**: Removed `AmazonBedrockPromptDriver.prompt_model_driver` as it is no longer needed with the `AmazonBedrockPromptDriver` Converse API implementation.
- **BREAKING**: Removed `BedrockClaudePromptModelDriver`.
- **BREAKING**: Removed `BedrockJurassicPromptModelDriver`.
- **BREAKING**: Removed `BedrockLlamaPromptModelDriver`.
- **BREAKING**: Removed `BedrockTitanPromptModelDriver`.
- **BREAKING**: Removed `BedrockClaudeTokenizer`, use `SimpleTokenizer` instead.
- **BREAKING**: Removed `BedrockJurassicTokenizer`, use `SimpleTokenizer` instead.
- **BREAKING**: Removed `BedrockLlamaTokenizer`, use `SimpleTokenizer` instead.
- **BREAKING**: Removed `BedrockTitanTokenizer`, use `SimpleTokenizer` instead.
- **BREAKING**: Removed `OpenAiChatCompletionPromptDriver` as it uses the legacy [OpenAi Completions API](https://platform.openai.com/docs/api-reference/completions).
- **BREAKING**: Removed `BasePromptDriver.count_tokens()`.
- **BREAKING**: Removed `BasePromptDriver.max_output_tokens()`.
- **BREAKING**: Moved/renamed `PromptStack.add_to_conversation_memory` to `BaseConversationMemory.add_to_prompt_stack`.
- **BREAKING**: Moved `griptape.constants.RESPONSE_STOP_SEQUENCE` to `ToolkitTask`.
- **BREAKING**: Renamed `AmazonSagemakerPromptDriver` to `AmazonSageMakerJumpstartPromptDriver`.
- **BREAKING**: Removed `SagemakerFalconPromptModelDriver`, use `AmazonSageMakerJumpstartPromptDriver` instead.
- **BREAKING**: Removed `SagemakerLlamaPromptModelDriver`, use `AmazonSageMakerJumpstartPromptDriver` instead.
- **BREAKING**: Renamed `AmazonSagemakerEmbeddingDriver` to `AmazonSageMakerJumpstartEmbeddingDriver`.
- **BREAKING**: Removed `SagemakerHuggingfaceEmbeddingModelDriver`, use `AmazonSageMakerJumpstartEmbeddingDriver` instead.
- **BREAKING**: Removed `SagemakerTensorflowHubEmbeddingModelDriver`, use `AmazonSageMakerJumpstartEmbeddingDriver` instead.
- **BREAKING**: `AmazonSageMakerJumpstartPromptDriver.model` parameter, which gets passed to `SageMakerRuntime.Client.invoke_endpoint` as `EndpointName`, is now renamed to `AmazonSageMakerPromptDriver.endpoint`.
- **BREAKING**: Removed parameter `template_generator` on `PromptSummaryEngine` and added parameters `system_template_generator` and `user_template_generator`.
- **BREAKING**: Removed template `engines/summary/prompt_summary.j2` and added templates `engines/summary/system.j2` and `engines/summary/user.j2`.
- `ToolkitTask.RESPONSE_STOP_SEQUENCE` is now only added when using `ToolkitTask`.
- Updated Prompt Drivers to use `BasePromptDriver.max_tokens` instead of using `BasePromptDriver.max_output_tokens()`.
- Improved error message when `GriptapeCloudKnowledgeBaseClient` does not have a description set.
- Updated `AmazonBedrockPromptDriver` to use [Converse API](https://docs.aws.amazon.com/bedrock/latest/userguide/conversation-inference.html).
- `Structure.before_run()` now automatically resolves asymmetrically defined parent/child relationships using the new `Structure.resolve_relationships()`.
- Updated `HuggingFaceHubPromptDriver` to use `transformers`'s `apply_chat_template`.
- Updated `HuggingFacePipelinePromptDriver` to use chat features of `transformers.TextGenerationPipeline`.
- Updated `CoherePromptDriver` to use Cohere's latest SDK.
- Moved Task reset logic for all Structures to `Structure.before_run`.
- Updated default prompt templates for `PromptSummaryEngine`.
- Updated template `templates/tasks/tool_task/system.j2`.

### Fixed
- `Workflow.insert_task()` no longer inserts duplicate tasks when given multiple parent tasks.
- Performance issue in `OpenAiChatPromptDriver` when extracting unused rate-limiting headers.
- Streaming not working when using deprecated `Structure.stream` field.
- Raw Tool output being lost when being executed by ActionsSubtask.
- Re-order Workflow tasks on every task execution wave.
- `Workflow.insert_task()` enumerates by parent id equality, opposed to object equality.
- Web Loader to catch Exceptions and properly return an ErrorArtifact.
- Conversation Memory entry only added if `output_task.output` is not `None` on all `Structures`
- `TextArtifacts` contained in `ListArtifact` returned by `WebSearch.search` to properly formatted stringified JSON.
- Structure run args not being set immediately.
- Input and output logging in BaseAudioInputTasks and BaseAudioGenerationTasks
- Validation of `max_tokens` < 0 on `BaseChunker`

## [0.26.0] - 2024-06-04

### Added
- `AzureOpenAiStructureConfig` for providing Structures with all Azure OpenAI Driver configuration.
- `AzureOpenAiVisionImageQueryDriver` to support queries on images using Azure's OpenAI Vision models.
- `AudioLoader` for loading audio content into an `AudioArtifact`.
- `AudioTranscriptionTask` and `AudioTranscriptionClient` for transcribing audio content in Structures.
- `OpenAiAudioTranscriptionDriver` for integration with OpenAI's speech-to-text models, including Whisper.
- Parameter `env` to `BaseStructureRunDriver` to set environment variables for a Structure Run.
- `PusherEventListenerDriver` to enable sending of framework events over a Pusher WebSocket.

### Changed
- **BREAKING**: Updated OpenAI-based image query drivers to remove Vision from the name.
- **BREAKING**: `off_prompt` now defaults to `False` on all Tools, making Task Memory something that must be explicitly opted into.
- **BREAKING**: Removed `StructureConfig.global_drivers`. Pass Drivers directly to the Structure Config instead. 
- **BREAKING**: Removed `StructureConfig.task_memory` in favor of configuring directly on the Structure.  
- **BREAKING**: Updated OpenAI-based image query drivers to remove Vision from the name.
- **BREAKING**: `off_prompt` now defaults to `False` on all Tools, making Task Memory something that must be explicitly opted into.
- **BREAKING**: `AmazonSageMakerPromptDriver.model` parameter, which gets passed to `SageMakerRuntime.Client.invoke_endpoint` as `EndpointName`, is now renamed to `AmazonSageMakerPromptDriver.endpoint`.
- **BREAKING**: `AmazonSageMakerPromptDriver.model` parameter is now optional being passed to `SageMakerRuntime.Client.invoke_endpoint` as `InferenceComponentName` (instead of `EndpointName`).
- **BREAKING**: `SageMakerLlamaPromptModelDriver` modified to exclusively support the Llama 3 Instruct model deployed via SageMaker JumpStart. (Support for Llama 2 models has been removed.)
- Simplified custom Task Memory configurations by making several `TextArtifactStorage` Engines optional.
- Default the value of `azure_deployment` on all Azure Drivers to the model the Driver is using.
- Field `azure_ad_token` on all Azure Drivers is no longer serializable.
- Default standard OpenAI and Azure OpenAI image query model to `gpt-4o`.
- Error message to be more helpful when importing optional dependencies.

### Fixed
- Extra fields being excluded when using `SerializableMixin.from_dict`.
- Validation of `max_tokens` < 0 on `BaseChunker`

## [0.25.1] - 2024-05-15

### Fixed
- Honor `namespace` in `RedisVectorStoreDriver.query()`.
- Correctly set the `meta`, `score`, and `vector` fields of query result returned from `RedisVectorStoreDriver.query()`.
- Standardize behavior between omitted and empty actions list when initializing `ActionsSubtask`.

### Added
- Optional event batching on Event Listener Drivers.
- `id` field to all events.

### Changed
- Default behavior of Event Listener Drivers to batch events.
- Default behavior of OpenAiStructureConfig to utilize `gpt-4o` for prompt_driver.

## [0.25.0] - 2024-05-06

### Added
- `list_files_from_disk` activity to `FileManager` Tool.
- Support for Drivers in `EventListener`.
- `AmazonSqsEventListenerDriver` for sending events to an Amazon SQS queue.
- `AwsIotCoreEventListenerDriver` for sending events to a topic on AWS IoT Core.
- `GriptapeCloudEventListenerDriver` for sending events to Griptape Cloud.
- `WebhookEventListenerDriver` for sending events to a webhook.
- `BaseFileManagerDriver` to abstract file management operations.
- `LocalFileManagerDriver` for managing files on the local file system.
- Optional `BaseLoader.encoding` field.
- `BlobLoader` for loading arbitrary binary data as a `BlobArtifact`.
- `model` field to `StartPromptEvent` and `FinishPromptEvent`.
- `input_task_input` and `input_task_output` fields to `StartStructureRunEvent`.
- `output_task_input` and `output_task_output` fields to `FinishStructureRunEvent`.
- `AmazonS3FileManagerDriver` for managing files on Amazon S3.
- `MediaArtifact` as a base class for `ImageArtifact` and future media Artifacts.
- Optional `exception` field to `ErrorArtifact`.
- `StructureRunClient` for running other Structures via a Tool.
- `StructureRunTask` for running Structures as a Task from within another Structure.
- `GriptapeCloudStructureRunDriver` for running Structures in Griptape Cloud.
- `LocalStructureRunDriver` for running Structures in the same run-time environment as the code that is running the Structure.

### Changed
- **BREAKING**: Secret fields (ex: api_key) removed from serialized Drivers.
- **BREAKING**: Remove `FileLoader`.
- **BREAKING**: `CsvLoader` no longer accepts `str` file paths as a source. It will now accept the content of the CSV file as a `str` or `bytes` object.
- **BREAKING**: `PdfLoader` no longer accepts `str` file content, `Path` file paths or `IO` objects as sources. Instead, it will only accept the content of the PDF file as a `bytes` object.
- **BREAKING**: `TextLoader` no longer accepts `Path` file paths as a source. It will now accept the content of the text file as a `str` or `bytes` object.
- **BREAKING**: `FileManager.default_loader` is now `None` by default.
- **BREAKING** Bumped `pinecone` from `^2` to `^3`.
- **BREAKING**: Removed `workdir`, `loaders`, `default_loader`, and `save_file_encoding` fields from `FileManager` and added `file_manager_driver`.
- **BREAKING**: Removed `mime_type` field from `ImageArtifact`. `mime_type` is now a property constructed using the Artifact type and `format` field.
- Improved RAG performance in `VectorQueryEngine`.
- Moved [Griptape Docs](https://github.com/griptape-ai/griptape-docs) to this repository.
- Updated `EventListener.handler`'s behavior so that the return value will be passed to the `EventListenerDriver.try_publish_event_payload`'s `event_payload` parameter.

### Fixed
- Type hint for parameter `azure_ad_token_provider` on Azure OpenAI drivers to `Optional[Callable[[], str]]`.
- Missing parameters `azure_ad_token` and `azure_ad_token_provider` on the default client for `AzureOpenAiCompletionPromptDriver`.

## [0.24.2] - 2024-04-04

- Fixed FileManager.load_files_from_disk schema.

## [0.24.1] - 2024-03-28

### Fixed 

- Fixed boto3 type-checking stub dependency.

### Changed

- Use `schema` instead of `jsonschema` for JSON validation.

## [0.24.0] - 2024-03-27

### Added
- Every subtask in `ToolkitTask` can now execute multiple actions in parallel.
- Added `BaseActionSubtaskEvent.subtask_actions`.
- Support for `text-embedding-3-small` and `text-embedding-3-large` models.
- `GooglePromptDriver` and `GoogleTokenizer` for use with `gemini-pro`. 
- `GoogleEmbeddingDriver` for use with `embedding-001`. 
- `GoogleStructureConfig` for providing Structures with Google Prompt and Embedding Driver configuration.
- Support for `claude-3-opus`, `claude-3-sonnet`, and `claude-3-haiku` in `AnthropicPromptDriver`.
- Support for `anthropic.claude-3-sonnet-20240229-v1:0` and `anthropic.claude-3-haiku-20240307-v1:0` in `BedrockClaudePromptModelDriver`.
- `top_k` and `top_p` parameters in `AnthropicPromptDriver`.
- Added `AnthropicImageQueryDriver` for Claude-3 multi-modal models
- Added `AmazonBedrockImageQueryDriver` along with `BedrockClaudeImageQueryDriverModel` for Claude-3 in Bedrock support
- `BaseWebScraperDriver` allowing multiple web scraping implementations.
- `TrafilaturaWebScraperDriver` for scraping text from web pages using trafilatura.
- `MarkdownifyWebScraperDriver` for scraping text from web pages using playwright and converting to markdown using markdownify.
- `VoyageAiEmbeddingDriver` for use with VoyageAi's embedding models. 
- `AnthropicStructureConfig` for providing Structures with Anthropic Prompt and VoyageAi Embedding Driver configuration.
- `QdrantVectorStoreDriver` to integrate with Qdrant vector databases.

### Fixed
- Improved system prompt in `ToolTask` to support more use cases.

### Changed
- **BREAKING**: `ActionSubtask` was renamed to `ActionsSubtask`.
- **BREAKING**: Removed `subtask_action_name`, `subtask_action_path`, and `subtask_action_input` in `BaseActionSubtaskEvent`.
- **BREAKING**: `OpenAiVisionImageQueryDriver` field `model` no longer defaults to `gpt-4-vision-preview` and must be specified
- Default model of `OpenAiEmbeddingDriver` to `text-embedding-3-small`.
- Default model of `OpenAiStructureConfig` to `text-embedding-3-small`.
- `BaseTextLoader` to accept a `BaseChunker`.
- Default model of `AmazonBedrockStructureConfig` to `anthropic.claude-3-sonnet-20240229-v1:0`.
- `AnthropicPromptDriver` and `BedrockClaudePromptModelDriver` to use Anthropic's Messages API.
- `OpenAiVisionImageQueryDriver` now has a required field `max_tokens` that defaults to 256
- `GriptapeCloudStructureRunDriver` now outputs a `BaseArtifact` instead of a `TextArtifact`

## [0.23.2] - 2024-03-15

### Fixed
- Deprecation warnings not displaying for `Structure.prompt_driver`, `Structure.embedding_driver`, and `Structure.stream`.
- `DummyException` error message not fully displaying.
- `StructureConfig.task_memory` not defaulting to using `StructureConfig.global_drivers` by default.

## [0.23.1] - 2024-03-07

### Fixed
- Action Subtask incorrectly raising an exception for actions without an input. 
- Incorrect `GriptapeCloudKnowledgeBaseClient`'s API URLs. 
- Issue with Tool Task system prompt causing the LLM to generate an invalid action.

## [0.23.0] - 2024-02-26

### Added 
- Image-to-image generation support for OpenAi Dall-E 2 model.
- Image tools support loading artifacts from memory.
- `AzureMongoDbVectorStoreDriver` for using CosmosDB with MongoDB vCore API.
- `vector_path` field on `MongoDbAtlasVectorStoreDriver`.
- `LeonardoImageGenerationDriver` supports image to image generation.
- `OpenAiStructureConfig` for providing Structures with all OpenAi Driver configuration. 
- `AmazonBedrockStructureConfig` for providing Structures with all Amazon Bedrock Driver configuration. 
- `StructureConfig` for building your own Structure configuration.
- `JsonExtractionTask` for convenience over using `ExtractionTask` with a `JsonExtractionEngine`.
- `CsvExtractionTask` for convenience over using `ExtractionTask` with a `CsvExtractionEngine`.
- `OpenAiVisionImageQueryDriver` to support queries on images using OpenAI's Vision model.
- `ImageQueryTool` allowing an Agent to make queries on images on disk or in Task Memory.
- `ImageQueryTask` and `ImageQueryEngine`.

### Fixed 
- `BedrockStableDiffusionImageGenerationModelDriver` request parameters for SDXLv1 (`stability.stable-diffusion-xl-v1`).
- `BedrockStableDiffusionImageGenerationModelDriver` correctly handles the CONTENT_FILTERED response case.

### Changed
- **BREAKING**: Make `index_name` on `MongoDbAtlasVectorStoreDriver` a required field.
- **BREAKING**: Remove `create_index()` from `MarqoVectorStoreDriver`, `OpenSearchVectorStoreDriver`, `PineconeVectorStoreDriver`, `RedisVectorStoreDriver`.
- **BREAKING**: `ImageLoader().load()` now accepts image bytes instead of a file path.
- **BREAKING**: Request parameters for `BedrockStableDiffusionImageGenerationModelDriver` have been updated for `stability.stable-diffusion-xl-v1`. Use this over the now deprecated `stability.stable-diffusion-xl-v0`.
- Deprecated `Structure.prompt_driver` in favor of `Structure.config.global_drivers.prompt_driver`.
- Deprecated `Structure.embedding_driver` in favor of `Structure.config.global_drivers.embedding_driver`.
- Deprecated `Structure.stream` in favor of `Structure.config.global_drivers.prompt_driver.stream`.
- `TextSummaryTask.summary_engine` now defaults to a `PromptSummaryEngine` with a Prompt Driver default of `Structure.config.global_drivers.prompt_driver`.
- `TextQueryTask.query_engine` now defaults to a `VectorQueryEngine` with a Prompt Driver default of `Structure.config.global_drivers.prompt_driver` and Vector Store Driver default of `Structure.config.global_drivers.vector_store_driver`.
- `PromptImageGenerationTask.image_generation_engine` now defaults to a `PromptImageGenerationEngine` with an Image Generation Driver default of `Structure.config.global_drivers.image_generation_driver`.
- `VariationImageGenerationTask.image_generation_engine` now defaults to a `VariationImageGenerationEngine` with an Image Generation Driver default of `Structure.config.global_drivers.image_generation_driver`.
- `InpaintingImageGenerationTask.image_generation_engine` now defaults to an `InpaintingImageGenerationEngine` with an Image Generation Driver default of `Structure.config.global_drivers.image_generation_driver`.
- `OutpaintingImageGenerationTask.image_generation_engine` now defaults to an `OutpaintingImageGenerationEngine` with an Image Generation Driver default of `Structure.config.global_drivers.image_generation_driver`.

## [0.22.3] - 2024-01-22

### Fixed
- `ToolkitTask`'s user subtask prompt occasionally causing the Task to end prematurely.

## [0.22.2] - 2024-01-18

### Fixed
- `ToolkitTask`'s user subtask prompt occasionally causing a loop with Chain of Thought.

### Security
- Updated stale dependencies [CVE-2023-50447, CVE-2024-22195, and CVE-2023-36464]

## [0.22.1] - 2024-01-12

### Fixed
- Action Subtasks incorrectly outputting the Task input after failing to follow the ReAct prompt.

## [0.22.0] - 2024-01-11

### Added
- `PromptImageGenerationEngine` for generating images from text prompts. 
- `VariationImageGenerationEngine` for generating variations of an input image according to a text prompt.
- `InpaintingImageGenerationEngine` for modifying an input image according to a text prompt within the bounds of a mask defined by a mask image. 
- `OutpaintingImageGenerationEngine` for modifying an input image according to a text prompt outside the bounds of a mask defined by a mask image.

- `PromptImageGenerationClient` for enabling an LLM to use the `PromptImageGenerationEngine`.
- `VariationImageGenerationClient` for enabling an LLM to use the `VariationImageGenerationEngine`.
- `InpaintingImageGenerationClient` for enabling an LLM to use the `InpaintingImageGenerationEngine`.
- `OutpaintingImageGenerationClient` for enabling an LLM to use the `OutpaintingImageGenerationEngine`.

- `OpenAiImageGenerationDriver` for use with OpenAI's image generation models.
- `LeonardoImageGenerationDriver` for use with Leonoaro AI's image generation models.
- `AmazonBedrockImageGenerationDriver` for use with Amazon Bedrock's image generation models; requires a Image Generation Model Driver.
- `BedrockTitanImageGenerationModelDriver` for use with Amazon Bedrock's Titan image generation.

- `ImageArtifact` for storing image data; used heavily by the image Engines, Tasks, and Drivers.
- `ImageLoader` for loading images files into `ImageArtifact`s.

- Support for all Tokenizers in `OpenAiChatPromptDriver`, enabling OpenAI drop-in clients such as Together AI.
- `AmazonSageMakerJumpstartEmbeddingDriver` for using Amazon SageMaker to generate embeddings. Thanks @KaushikIyer16!
- Claude 2.1 support in `AnthropicPromptDriver` and `AmazonBedrockPromptDriver` via `BedrockClaudePromptModelDriver`.
- `CodeExecutionTask` for executing code as a Task without the need for an LLM.
- `BedrockLlamaPromptModelDriver` for using Llama models on Amazon Bedrock.


### Fixed
- `MongoDbAtlasVectorStore` namespace not being used properly when querying. 
- Miscellaneous type errors throughout the codebase.
- Remove unused section from `ToolTask` system prompt template.
- Structure execution args being cleared after run, preventing inspection of the Structure's `input_task`'s `input`.
- Unhandled `SqlClient` exception. Thanks @michal-repo!

### Changed
- **BREAKING**: Rename `input_template` field to `input` in Tasks that take a text input.
- **BREAKING**: Rename `BedrockTitanEmbeddingDriver` to `AmazonBedrockTitanEmbeddingDriver`.
- **BREAKING**: Rename `AmazonBedrockStableDiffusionImageGenerationModelDriver` to `BedrockStableDiffusionImageGenerationModelDriver`.
- **BREAKING**: Rename `AmazonBedrockTitanImageGenerationModelDriver` to `BedrockTitanImageGenerationModelDriver`.
- **BREAKING**: Rename `ImageGenerationTask` to `PromptImageGenerationTask`.
- **BREAKING**: Rename `ImageGenerationEngine` to `PromptImageGenerationEngine`.
- **BREAKING**: Rename `ImageGenerationTool` to `PromptImageGenerationClient`.
- Improve system prompt generation with Claude 2.0.
- Improve integration test coverage.
- `BaseTextInputTask` to accept a `str`, `TextArtifact` or callable returning a `TextArtifact`.<|MERGE_RESOLUTION|>--- conflicted
+++ resolved
@@ -6,7 +6,6 @@
 
 ## Unreleased
 
-<<<<<<< HEAD
 ### Added
 - `AstraDbVectorStoreDriver` to support DataStax Astra DB as a vector store.
 - Ability to set custom schema properties on Tool Activities via `extra_schema_properties`.
@@ -57,13 +56,11 @@
 
 ### Fixed
 - `JsonExtractionEngine` failing to parse json when the LLM outputs more than just the json.
-=======
 ## [0.29.2] - 2024-08-16
 
 ### Fixed
 - `Workflow` threads not being properly cleaned up after completion.
 - Crash when `ToolAction`s were missing output due to an `ActionsSubtask` exception.
->>>>>>> 694232c9
 
 ## [0.29.1] - 2024-08-02
 
