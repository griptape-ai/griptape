--- conflicted
+++ resolved
@@ -59,11 +59,8 @@
 - `Workflow.insert_task()` no longer inserts duplicate tasks when given multiple parent tasks.
 - Performance issue in `OpenAiChatPromptDriver` when extracting unused rate-limiting headers.
 - Streaming not working when using deprecated `Structure.stream` field.
-<<<<<<< HEAD
+- Raw Tool output being lost when being executed by ActionsSubtask.
 - `TextArtifacts` contained in `ListArtifact` returned by `WebSearch.search` to properly formatted stringified JSON.
-=======
-- Raw Tool output being lost when being executed by ActionsSubtask.
->>>>>>> ff6ddfd7
 
 ## [0.26.0] - 2024-06-04
 
