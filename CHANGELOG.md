--- conflicted
+++ resolved
@@ -51,11 +51,8 @@
 - **BREAKING**: removed parameters `google_api_lang`, `google_api_key`, `google_api_search_id`, `google_api_country` on `WebSearch` in favor of `web_search_driver`.
 - **BREAKING**: removed `VectorStoreClient.top_n` and `VectorStoreClient.namespace` in favor of `VectorStoreClient.query_params`.
 - `GriptapeCloudKnowledgeBaseClient` migrated to `/search` api.
-<<<<<<< HEAD
+- Wrapped all future `submit` calls with the `with` block to address future executor shutdown issues.
 - Fixed bug in `CoherePromptDriver` to properly handle empty history
-=======
-- Wrapped all future `submit` calls with the `with` block to address future executor shutdown issues.
->>>>>>> 22981b12
 
 ## [0.27.1] - 2024-06-20
 
