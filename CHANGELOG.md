# Changelog
All notable changes to this project will be documented in this file.

The format is based on [Keep a Changelog](https://keepachangelog.com/en/1.1.0/),
and this project adheres to [Semantic Versioning](https://semver.org/spec/v2.0.0.html).

## Unreleased

<<<<<<< HEAD
### Added
- `AstraDbVectorStoreDriver` to support DataStax Astra DB as a vector store.
- Ability to set custom schema properties on Tool Activities via `extra_schema_properties`.
- Parameter `structure` to `BaseTask`.
- Method `try_find_task` to `Structure`.
- `TranslateQueryRagModule` `RagEngine` module for translating input queries.
- Global event bus, `griptape.events.event_bus`, for publishing and subscribing to events.
- Unique name generation for all `RagEngine` modules.

### Changed
- **BREAKING**: Removed all uses of `EventPublisherMixin` in favor of `event_bus`.
- **BREAKING**: Removed `EventPublisherMixin`.
- **BREAKING**: `RagContext.output` was changed to `RagContext.outputs` to support multiple outputs. All relevant RAG modules were adjusted accordingly.
- **BREAKING**: Removed before and after response modules from `ResponseRagStage`.
- **BREAKING**: Moved ruleset and metadata ingestion from standalone modules to `PromptResponseRagModule`.
- `BaseTask.add_parent/child` will now call `self.structure.add_task` if possible.
=======
## [0.29.1] - 2024-08-02

### Changed
- Remove `BaseTextArtifact`, revert `CsvRowArtifact` to subclass `TextArtifact`.

### Fixed
- Missing extra for `drivers-text-to-speech-elevenlabs`.
>>>>>>> 43f25d31

## [0.29.0] - 2024-07-30

### Added
- Native function calling support to `OpenAiChatPromptDriver`, `AzureOpenAiChatPromptDriver`, `AnthropicPromptDriver`, `AmazonBedrockPromptDriver`, `GooglePromptDriver`, `OllamaPromptDriver`, and `CoherePromptDriver`.
- `OllamaEmbeddingDriver` for generating embeddings with Ollama.
- `GriptapeCloudKnowledgeBaseVectorStoreDriver` to query Griptape Cloud Knowledge Bases.
- `GriptapeCloudEventListenerDriver.api_key` defaults to the value in the `GT_CLOUD_API_KEY` environment variable.
- `BaseObservabilityDriver` as the base class for all Observability Drivers.
- `DummyObservabilityDriver` as a no-op Observability Driver.
- `OpenTelemetryObservabilityDriver` for sending observability data to an open telemetry collector or vendor.
- `GriptapeCloudObservabilityDriver` for sending observability data to Griptape Cloud.
- `DatadogObservabilityDriver` for sending observability data to a Datadog Agent.
- `Observability` context manager for enabling observability and configuring which Observability Driver to use.
- `@observable` decorator for selecting which functions/methods to provide observability for.
- `GenericArtifact` for storing any data.
- `BaseTextArtifact` for text-based Artifacts to subclass.
- `HuggingFacePipelineImageGenerationDriver` for generating images locally with HuggingFace pipelines.
- `BaseImageGenerationPipelineDriver` as the base class for drivers interfacing with HuggingFace image generation pipelines.
- `StableDiffusion3ImageGenerationPipelineDriver` for local text-to-image generation using a Stable Diffusion 3 pipeline.
- `StableDiffusion3Img2ImgImageGenerationPipelineDriver` for local image-to-image generation using a Stable Diffusion 3 pipeline.
- `StableDiffusion3ControlNetImageGenerationPipelineDriver` for local ControlNet image generation using a Stable Diffusion 3 pipeline.
- Optional `params` field to `WebSearch`'s `search` schema that the LLM can be steered into using.

### Changed
- **BREAKING**: `BaseVectorStoreDriver.upsert_text_artifacts` optional arguments are now keyword-only arguments.
- **BREAKING**: `BaseVectorStoreDriver.upsert_text_artifact` optional arguments are now keyword-only arguments.
- **BREAKING**: `BaseVectorStoreDriver.upsert_text` optional arguments are now keyword-only arguments.
- **BREAKING**: `BaseVectorStoreDriver.does_entry_exist` optional arguments are now keyword-only arguments.
- **BREAKING**: `BaseVectorStoreDriver.load_artifacts` optional arguments are now keyword-only arguments.
- **BREAKING**: `BaseVectorStoreDriver.upsert_vector` optional arguments are now keyword-only arguments.
- **BREAKING**: `BaseVectorStoreDriver.query` optional arguments are now keyword-only arguments.
- **BREAKING**: `EventListener.publish_event`'s `flush` argument is now a keyword-only argument.
- **BREAKING**: `BaseEventListenerDriver.publish_event`'s `flush` argument is now a keyword-only argument.
- **BREAKING**: Renamed `DummyException` to `DummyError` for pep8 naming compliance.
- **BREAKING**: Migrate to `sqlalchemy` 2.0.
- **BREAKING**: Make `sqlalchemy` an optional dependency.
- **BREAKING**: Renamed `drivers-sql-redshift` to `drivers-sql-amazon-redshift`
- **BREAKING**: Renamed `drivers-prompt-huggingface` extra to `drivers-prompt-huggingface-hub`.
- **BREAKING**: Renamed `drivers-vector-postgresql` extra to `drivers-vector-pgvector`.
- **BREAKING**: Update `marqo` dependency to `^3.7.0`.
- **BREAKING**: Removed `drivers-sql-postgresql` extra. Use `drivers-sql` extra and install necessary drivers (i.e. `psycopg2`) separately.
- **BREAKING**: `api_key` and `search_id` are now required fields in `GoogleWebSearchDriver`.
- **BREAKING**: `web_search_driver` is now required fields in the `WebSearch` Tool.
- `GoogleWebSearchDriver` and `DuckDuckGoWebSearchDriver` now use `kwargs` passed to the `run` method.
- Removed unnecessary `sqlalchemy-redshift` dependency in `drivers-sql-amazon-redshift` extra.
- Removed unnecessary `transformers` dependency in `drivers-prompt-huggingface` extra.
- Removed unnecessary `huggingface-hub` dependency in `drivers-prompt-huggingface-pipeline` extra.
- `CsvRowArtifact` now inherits from `BaseTextArtifact`.
- `TextArtifact` now inherits from `BaseTextArtifact`.

### Fixed
- Parameter `count` for `QdrantVectorStoreDriver.query` now optional as per documentation.
- Path issues on Windows with `LocalFileManagerDriver` and `AmazonS3FileManagerDriver`.

## [0.28.2] - 2024-07-12
### Fixed
- Conversation Memory being incorrectly inserted into the `PromptTask.prompt_stack` when no system content is present.

## [0.28.1] - 2024-07-10

### Fixed
- Sending empty system content in `PromptTask`.
- Throttling issues with `DuckDuckGoWebSearchDriver`.

## [0.28.0] - 2024-07-09
### Added
- `RagEngine` is an abstraction for implementing modular RAG pipelines.
  - `RagContext` is a container object for passing around RAG context. 
  - RAG stages:
    - `QueryRagStage` for parsing and expanding queries.
    - `RetrievalRagStage` for retrieving content.
    - `ResponseRagStage` for augmenting and generating outputs.
  - RAG modules:
    - Retrieval:
      - `VectorStoreRetrievalRagModule` for retrieving text chunks from vector stores.
      - `TextLoaderRetrievalRagModule` for retrieving data with text loaders in real time.
      - `TextChunksRerankRagModule` for re-ranking retrieved results.
    - Response:
      - `MetadataBeforeResponseRagModule` for appending metadata.
      - `RulesetsBeforeResponseRagModule` for appending rulesets.
      - `PromptResponseRagModule` for generating responses based on retrieved text chunks.
      - `TextChunksResponseRagModule` for responding with retrieved text chunks.
      - `FootnotePromptResponseRagModule` for responding with automatic footnotes from text chunk references.
- `RagClient` tool for exposing `RagEngines` to LLM agents.
- `RagTask` task for including `RagEngines` in any structure.
- Rerank drivers:
  - `CohereRerankDriver` for using the Cohere rerank API.
- `utils.execute_futures_list()` for executing a list of futures.
- `LocalVectorStoreDriver.persist_file` for persisting vectors and chunks in a text file.
- `Entry.to_artifact()` for easy vector store entry conversions into Griptape artifacts.
- `BaseVectorStoreDriver.does_entry_exist()` to check if an entry exists in the vector store.
- `GoogleWebSearchDriver` to web search with the Google Customsearch API.
- `DuckDuckGoWebSearchDriver` to web search with the DuckDuckGo search SDK.
- `ProxyWebScraperDriver` to web scrape using proxies.
- Parameter `session` on `AmazonBedrockStructureConfig`.
- Parameter `meta` on `TextArtifact`.
- `VectorStoreClient` improvements:
  - `VectorStoreClient.query_params` dict for custom query params.
  - `VectorStoreClient.process_query_output_fn` for custom query output processing logic.
- Parameter `fail_fast` to `Structure`.
- `BooleanArtifact` for handling boolean values.
- `typos` to dev dependencies to catch typos in code/docs.
- `Message` for storing messages in a `PromptStack`. Messages consist of a role, content, and usage.
- `DeltaMessage` for storing partial messages in a `PromptStack`. Multiple `DeltaMessage` can be combined to form a `Message`.
- `TextMessageContent` for storing textual content in a `Message`.
- `ImageMessageContent` for storing image content in a `Message`.
- Support for adding `TextArtifact`s, `ImageArtifact`s, and `ListArtifact`s to `PromptStack`.
- Support for image inputs to `OpenAiChatPromptDriver`, `AzureOpenAiChatPromptDriver`, `AmazonBedrockPromptDriver`, `AnthropicPromptDriver`, and `GooglePromptDriver`.
- Input/output token usage metrics to all Prompt Drivers. 
- `FinishPromptEvent.input_token_count` and `FinishPromptEvent.output_token_count`.
- Support for storing Artifacts as inputs/outputs in Conversation Memory Runs.
- `Agent.input` for passing Artifacts as input.
- Support for `PromptTask`s to take `TextArtifact`s, `ImageArtifact`s, and `ListArtifact`s as input.
- Parameters `sort_key` and `sort_key_value` on `AmazonDynamoDbConversationMemoryDriver` for tables with sort keys.
- `Reference` for supporting artifact citations in loaders and RAG engine modules.

### Changed
- **BREAKING**: Moved/renamed `griptape.utils.PromptStack` to `griptape.common.PromptStack`.
- **BREAKING**: Renamed `PromptStack.inputs` to `PromptStack.messages`.
- **BREAKING**: Moved `PromptStack.USER_ROLE`, `PromptStack.ASSISTANT_ROLE`, and `PromptStack.SYSTEM_ROLE` to `Message`.
- **BREAKING**: Updated return type of `PromptDriver.try_run` from `TextArtifact` to `Message`.
- **BREAKING**: Updated return type of `PromptDriver.try_stream` from `Iterator[TextArtifact]` to `Iterator[DeltaMessage]`.
- **BREAKING**: Removed `BasePromptEvent.token_count` in favor of `FinishPromptEvent.input_token_count` and `FinishPromptEvent.output_token_count`.
- **BREAKING**: Removed `StartPromptEvent.prompt`. Use `StartPromptEvent.prompt_stack` instead.
- **BREAKING**: Removed `Agent.input_template` in favor of `Agent.input`.
- **BREAKING**: `BasePromptDriver.run` now returns a `Message` instead of a `TextArtifact`. For compatibility, `Message.value` contains the Message's Artifact value
- **BREAKING**: `BaseVectorStoreDriver.upsert_text_artifact()` and `BaseVectorStoreDriver.upsert_text()` use artifact/string values to generate `vector_id` if it wasn't implicitly passed. This change ensures that we don't generate embeddings for the same content every time.
- **BREAKING**: Removed `VectorQueryEngine` in favor of `RagEngine`.
- **BREAKING**: Removed `TextQueryTask` in favor of `RagTask`.
- **BREAKING**: `TextArtifactStorage` now requires `vector_store_driver` and `rag_engine` in place of `vector_query_engine`.
- **BREAKING**: Moved `load_artifacts()` from `BaseQueryEngine` to `BaseVectorStoreDriver`.
- **BREAKING**: Merged `BaseVectorStoreDriver.QueryResult` into `BaseVectorStoreDriver.Entry`.
- **BREAKING**: Replaced `query_engine` with `vector_store_driver` in `VectorStoreClient`.
- **BREAKING**: removed parameters `google_api_lang`, `google_api_key`, `google_api_search_id`, `google_api_country` on `WebSearch` in favor of `web_search_driver`.
- **BREAKING**: removed `VectorStoreClient.top_n` and `VectorStoreClient.namespace` in favor of `VectorStoreClient.query_params`.
- **BREAKING**: All `futures_executor` fields renamed to `futures_executor_fn` and now accept callables instead of futures; wrapped all future `submit` calls with the `with` block to address future executor shutdown issues.
- `GriptapeCloudKnowledgeBaseClient` migrated to `/search` api.
- Default Prompt Driver model in `GoogleStructureConfig` to `gemini-1.5-pro`.

### Fixed
- `CoherePromptDriver` to properly handle empty history.
- `StructureVisualizer.to_url()` by wrapping task IDs in single quotes. 

## [0.27.2] - 2024-06-27

### Fixed
- Avoid adding duplicate Tokenizer stop sequences in a `ToolkitTask`.
- Fixed token count calculation in `VectorQueryEngine`.

## [0.27.1] - 2024-06-20

### Added
- Support for Claude 3.5 Sonnet in `AnthropicPromptDriver` and `AmazonBedrockPromptDriver`.

### Changed
- Base Tool schema so that `input` is optional when no Tool Activity schema is set.
- Tool Task system prompt for better results with lower-end models. 
- Default Prompt Driver model to Claude 3.5 Sonnet in `AnthropicStructureConfig` and `AmazonBedrockStructureConfig.`

## [0.27.0] - 2024-06-19

### Added
- `BaseTask.add_child()` to add a child task to a parent task.
- `BaseTask.add_children()` to add multiple child tasks to a parent task.
- `BaseTask.add_parent()` to add a parent task to a child task.
- `BaseTask.add_parents()` to add multiple parent tasks to a child task.
- `Structure.resolve_relationships()` to resolve asymmetrically defined parent/child relationships. In other words, if a parent declares a child, but the child does not declare the parent, the parent will automatically be added as a parent of the child when running this method. The method is invoked automatically by `Structure.before_run()`.
- `CohereEmbeddingDriver` for using Cohere's embeddings API.
- `CohereStructureConfig` for providing Structures with quick Cohere configuration.
- `AmazonSageMakerJumpstartPromptDriver.inference_component_name` for setting the `InferenceComponentName` parameter when invoking an endpoint.
- `AmazonSageMakerJumpstartEmbeddingDriver.inference_component_name` for setting the `InferenceComponentName` parameter when invoking an endpoint.
- `AmazonSageMakerJumpstartEmbeddingDriver.custom_attributes` for setting custom attributes when invoking an endpoint.
- `ToolkitTask.response_stop_sequence` for overriding the default Chain of Thought stop sequence.
- `griptape.utils.StructureVisualizer` for visualizing Workflow structures with Mermaid.js
- `BaseTask.parents_outputs` to get the textual output of all parent tasks. 
- `BaseTask.parents_output_text` to get a concatenated string of all parent tasks' outputs.
- `parents_output_text` to Workflow context.
- `OllamaPromptModelDriver` for using models with Ollama.
- Parameter `output` on `Structure` as a convenience for `output_task.output`

### Changed
- **BREAKING**: `Workflow` no longer modifies task relationships when adding tasks via `tasks` init param, `add_tasks()` or `add_task()`. Previously, adding a task would automatically add the previously added task as its parent. Existing code that relies on this behavior will need to be updated to explicitly add parent/child relationships using the API offered by `BaseTask`.
- **BREAKING**: Removed `AmazonBedrockPromptDriver.prompt_model_driver` as it is no longer needed with the `AmazonBedrockPromptDriver` Converse API implementation.
- **BREAKING**: Removed `BedrockClaudePromptModelDriver`.
- **BREAKING**: Removed `BedrockJurassicPromptModelDriver`.
- **BREAKING**: Removed `BedrockLlamaPromptModelDriver`.
- **BREAKING**: Removed `BedrockTitanPromptModelDriver`.
- **BREAKING**: Removed `BedrockClaudeTokenizer`, use `SimpleTokenizer` instead.
- **BREAKING**: Removed `BedrockJurassicTokenizer`, use `SimpleTokenizer` instead.
- **BREAKING**: Removed `BedrockLlamaTokenizer`, use `SimpleTokenizer` instead.
- **BREAKING**: Removed `BedrockTitanTokenizer`, use `SimpleTokenizer` instead.
- **BREAKING**: Removed `OpenAiChatCompletionPromptDriver` as it uses the legacy [OpenAi Completions API](https://platform.openai.com/docs/api-reference/completions).
- **BREAKING**: Removed `BasePromptDriver.count_tokens()`.
- **BREAKING**: Removed `BasePromptDriver.max_output_tokens()`.
- **BREAKING**: Moved/renamed `PromptStack.add_to_conversation_memory` to `BaseConversationMemory.add_to_prompt_stack`.
- **BREAKING**: Moved `griptape.constants.RESPONSE_STOP_SEQUENCE` to `ToolkitTask`.
- **BREAKING**: Renamed `AmazonSagemakerPromptDriver` to `AmazonSageMakerJumpstartPromptDriver`.
- **BREAKING**: Removed `SagemakerFalconPromptModelDriver`, use `AmazonSageMakerJumpstartPromptDriver` instead.
- **BREAKING**: Removed `SagemakerLlamaPromptModelDriver`, use `AmazonSageMakerJumpstartPromptDriver` instead.
- **BREAKING**: Renamed `AmazonSagemakerEmbeddingDriver` to `AmazonSageMakerJumpstartEmbeddingDriver`.
- **BREAKING**: Removed `SagemakerHuggingfaceEmbeddingModelDriver`, use `AmazonSageMakerJumpstartEmbeddingDriver` instead.
- **BREAKING**: Removed `SagemakerTensorflowHubEmbeddingModelDriver`, use `AmazonSageMakerJumpstartEmbeddingDriver` instead.
- **BREAKING**: `AmazonSageMakerJumpstartPromptDriver.model` parameter, which gets passed to `SageMakerRuntime.Client.invoke_endpoint` as `EndpointName`, is now renamed to `AmazonSageMakerPromptDriver.endpoint`.
- **BREAKING**: Removed parameter `template_generator` on `PromptSummaryEngine` and added parameters `system_template_generator` and `user_template_generator`.
- **BREAKING**: Removed template `engines/summary/prompt_summary.j2` and added templates `engines/summary/system.j2` and `engines/summary/user.j2`.
- `ToolkitTask.RESPONSE_STOP_SEQUENCE` is now only added when using `ToolkitTask`.
- Updated Prompt Drivers to use `BasePromptDriver.max_tokens` instead of using `BasePromptDriver.max_output_tokens()`.
- Improved error message when `GriptapeCloudKnowledgeBaseClient` does not have a description set.
- Updated `AmazonBedrockPromptDriver` to use [Converse API](https://docs.aws.amazon.com/bedrock/latest/userguide/conversation-inference.html).
- `Structure.before_run()` now automatically resolves asymmetrically defined parent/child relationships using the new `Structure.resolve_relationships()`.
- Updated `HuggingFaceHubPromptDriver` to use `transformers`'s `apply_chat_template`.
- Updated `HuggingFacePipelinePromptDriver` to use chat features of `transformers.TextGenerationPipeline`.
- Updated `CoherePromptDriver` to use Cohere's latest SDK.
- Moved Task reset logic for all Structures to `Structure.before_run`.
- Updated default prompt templates for `PromptSummaryEngine`.
- Updated template `templates/tasks/tool_task/system.j2`.

### Fixed
- `Workflow.insert_task()` no longer inserts duplicate tasks when given multiple parent tasks.
- Performance issue in `OpenAiChatPromptDriver` when extracting unused rate-limiting headers.
- Streaming not working when using deprecated `Structure.stream` field.
- Raw Tool output being lost when being executed by ActionsSubtask.
- Re-order Workflow tasks on every task execution wave.
- `Workflow.insert_task()` enumerates by parent id equality, opposed to object equality.
- Web Loader to catch Exceptions and properly return an ErrorArtifact.
- Conversation Memory entry only added if `output_task.output` is not `None` on all `Structures`
- `TextArtifacts` contained in `ListArtifact` returned by `WebSearch.search` to properly formatted stringified JSON.
- Structure run args not being set immediately.
- Input and output logging in BaseAudioInputTasks and BaseAudioGenerationTasks
- Validation of `max_tokens` < 0 on `BaseChunker`

## [0.26.0] - 2024-06-04

### Added
- `AzureOpenAiStructureConfig` for providing Structures with all Azure OpenAI Driver configuration.
- `AzureOpenAiVisionImageQueryDriver` to support queries on images using Azure's OpenAI Vision models.
- `AudioLoader` for loading audio content into an `AudioArtifact`.
- `AudioTranscriptionTask` and `AudioTranscriptionClient` for transcribing audio content in Structures.
- `OpenAiAudioTranscriptionDriver` for integration with OpenAI's speech-to-text models, including Whisper.
- Parameter `env` to `BaseStructureRunDriver` to set environment variables for a Structure Run.
- `PusherEventListenerDriver` to enable sending of framework events over a Pusher WebSocket.

### Changed
- **BREAKING**: Updated OpenAI-based image query drivers to remove Vision from the name.
- **BREAKING**: `off_prompt` now defaults to `False` on all Tools, making Task Memory something that must be explicitly opted into.
- **BREAKING**: Removed `StructureConfig.global_drivers`. Pass Drivers directly to the Structure Config instead. 
- **BREAKING**: Removed `StructureConfig.task_memory` in favor of configuring directly on the Structure.  
- **BREAKING**: Updated OpenAI-based image query drivers to remove Vision from the name.
- **BREAKING**: `off_prompt` now defaults to `False` on all Tools, making Task Memory something that must be explicitly opted into.
- **BREAKING**: `AmazonSageMakerPromptDriver.model` parameter, which gets passed to `SageMakerRuntime.Client.invoke_endpoint` as `EndpointName`, is now renamed to `AmazonSageMakerPromptDriver.endpoint`.
- **BREAKING**: `AmazonSageMakerPromptDriver.model` parameter is now optional being passed to `SageMakerRuntime.Client.invoke_endpoint` as `InferenceComponentName` (instead of `EndpointName`).
- **BREAKING**: `SageMakerLlamaPromptModelDriver` modified to exclusively support the Llama 3 Instruct model deployed via SageMaker JumpStart. (Support for Llama 2 models has been removed.)
- Simplified custom Task Memory configurations by making several `TextArtifactStorage` Engines optional.
- Default the value of `azure_deployment` on all Azure Drivers to the model the Driver is using.
- Field `azure_ad_token` on all Azure Drivers is no longer serializable.
- Default standard OpenAI and Azure OpenAI image query model to `gpt-4o`.
- Error message to be more helpful when importing optional dependencies.

### Fixed
- Extra fields being excluded when using `SerializableMixin.from_dict`.
- Validation of `max_tokens` < 0 on `BaseChunker`

## [0.25.1] - 2024-05-15

### Fixed
- Honor `namespace` in `RedisVectorStoreDriver.query()`.
- Correctly set the `meta`, `score`, and `vector` fields of query result returned from `RedisVectorStoreDriver.query()`.
- Standardize behavior between omitted and empty actions list when initializing `ActionsSubtask`.

### Added
- Optional event batching on Event Listener Drivers.
- `id` field to all events.

### Changed
- Default behavior of Event Listener Drivers to batch events.
- Default behavior of OpenAiStructureConfig to utilize `gpt-4o` for prompt_driver.

## [0.25.0] - 2024-05-06

### Added
- `list_files_from_disk` activity to `FileManager` Tool.
- Support for Drivers in `EventListener`.
- `AmazonSqsEventListenerDriver` for sending events to an Amazon SQS queue.
- `AwsIotCoreEventListenerDriver` for sending events to a topic on AWS IoT Core.
- `GriptapeCloudEventListenerDriver` for sending events to Griptape Cloud.
- `WebhookEventListenerDriver` for sending events to a webhook.
- `BaseFileManagerDriver` to abstract file management operations.
- `LocalFileManagerDriver` for managing files on the local file system.
- Optional `BaseLoader.encoding` field.
- `BlobLoader` for loading arbitrary binary data as a `BlobArtifact`.
- `model` field to `StartPromptEvent` and `FinishPromptEvent`.
- `input_task_input` and `input_task_output` fields to `StartStructureRunEvent`.
- `output_task_input` and `output_task_output` fields to `FinishStructureRunEvent`.
- `AmazonS3FileManagerDriver` for managing files on Amazon S3.
- `MediaArtifact` as a base class for `ImageArtifact` and future media Artifacts.
- Optional `exception` field to `ErrorArtifact`.
- `StructureRunClient` for running other Structures via a Tool.
- `StructureRunTask` for running Structures as a Task from within another Structure.
- `GriptapeCloudStructureRunDriver` for running Structures in Griptape Cloud.
- `LocalStructureRunDriver` for running Structures in the same run-time environment as the code that is running the Structure.

### Changed
- **BREAKING**: Secret fields (ex: api_key) removed from serialized Drivers.
- **BREAKING**: Remove `FileLoader`.
- **BREAKING**: `CsvLoader` no longer accepts `str` file paths as a source. It will now accept the content of the CSV file as a `str` or `bytes` object.
- **BREAKING**: `PdfLoader` no longer accepts `str` file content, `Path` file paths or `IO` objects as sources. Instead, it will only accept the content of the PDF file as a `bytes` object.
- **BREAKING**: `TextLoader` no longer accepts `Path` file paths as a source. It will now accept the content of the text file as a `str` or `bytes` object.
- **BREAKING**: `FileManager.default_loader` is now `None` by default.
- **BREAKING** Bumped `pinecone` from `^2` to `^3`.
- **BREAKING**: Removed `workdir`, `loaders`, `default_loader`, and `save_file_encoding` fields from `FileManager` and added `file_manager_driver`.
- **BREAKING**: Removed `mime_type` field from `ImageArtifact`. `mime_type` is now a property constructed using the Artifact type and `format` field.
- Improved RAG performance in `VectorQueryEngine`.
- Moved [Griptape Docs](https://github.com/griptape-ai/griptape-docs) to this repository.
- Updated `EventListener.handler`'s behavior so that the return value will be passed to the `EventListenerDriver.try_publish_event_payload`'s `event_payload` parameter.

### Fixed
- Type hint for parameter `azure_ad_token_provider` on Azure OpenAI drivers to `Optional[Callable[[], str]]`.
- Missing parameters `azure_ad_token` and `azure_ad_token_provider` on the default client for `AzureOpenAiCompletionPromptDriver`.

## [0.24.2] - 2024-04-04

- Fixed FileManager.load_files_from_disk schema.

## [0.24.1] - 2024-03-28

### Fixed 

- Fixed boto3 type-checking stub dependency.

### Changed

- Use `schema` instead of `jsonschema` for JSON validation.

## [0.24.0] - 2024-03-27

### Added
- Every subtask in `ToolkitTask` can now execute multiple actions in parallel.
- Added `BaseActionSubtaskEvent.subtask_actions`.
- Support for `text-embedding-3-small` and `text-embedding-3-large` models.
- `GooglePromptDriver` and `GoogleTokenizer` for use with `gemini-pro`. 
- `GoogleEmbeddingDriver` for use with `embedding-001`. 
- `GoogleStructureConfig` for providing Structures with Google Prompt and Embedding Driver configuration.
- Support for `claude-3-opus`, `claude-3-sonnet`, and `claude-3-haiku` in `AnthropicPromptDriver`.
- Support for `anthropic.claude-3-sonnet-20240229-v1:0` and `anthropic.claude-3-haiku-20240307-v1:0` in `BedrockClaudePromptModelDriver`.
- `top_k` and `top_p` parameters in `AnthropicPromptDriver`.
- Added `AnthropicImageQueryDriver` for Claude-3 multi-modal models
- Added `AmazonBedrockImageQueryDriver` along with `BedrockClaudeImageQueryDriverModel` for Claude-3 in Bedrock support
- `BaseWebScraperDriver` allowing multiple web scraping implementations.
- `TrafilaturaWebScraperDriver` for scraping text from web pages using trafilatura.
- `MarkdownifyWebScraperDriver` for scraping text from web pages using playwright and converting to markdown using markdownify.
- `VoyageAiEmbeddingDriver` for use with VoyageAi's embedding models. 
- `AnthropicStructureConfig` for providing Structures with Anthropic Prompt and VoyageAi Embedding Driver configuration.
- `QdrantVectorStoreDriver` to integrate with Qdrant vector databases.

### Fixed
- Improved system prompt in `ToolTask` to support more use cases.

### Changed
- **BREAKING**: `ActionSubtask` was renamed to `ActionsSubtask`.
- **BREAKING**: Removed `subtask_action_name`, `subtask_action_path`, and `subtask_action_input` in `BaseActionSubtaskEvent`.
- **BREAKING**: `OpenAiVisionImageQueryDriver` field `model` no longer defaults to `gpt-4-vision-preview` and must be specified
- Default model of `OpenAiEmbeddingDriver` to `text-embedding-3-small`.
- Default model of `OpenAiStructureConfig` to `text-embedding-3-small`.
- `BaseTextLoader` to accept a `BaseChunker`.
- Default model of `AmazonBedrockStructureConfig` to `anthropic.claude-3-sonnet-20240229-v1:0`.
- `AnthropicPromptDriver` and `BedrockClaudePromptModelDriver` to use Anthropic's Messages API.
- `OpenAiVisionImageQueryDriver` now has a required field `max_tokens` that defaults to 256
- `GriptapeCloudStructureRunDriver` now outputs a `BaseArtifact` instead of a `TextArtifact`

## [0.23.2] - 2024-03-15

### Fixed
- Deprecation warnings not displaying for `Structure.prompt_driver`, `Structure.embedding_driver`, and `Structure.stream`.
- `DummyException` error message not fully displaying.
- `StructureConfig.task_memory` not defaulting to using `StructureConfig.global_drivers` by default.

## [0.23.1] - 2024-03-07

### Fixed
- Action Subtask incorrectly raising an exception for actions without an input. 
- Incorrect `GriptapeCloudKnowledgeBaseClient`'s API URLs. 
- Issue with Tool Task system prompt causing the LLM to generate an invalid action.

## [0.23.0] - 2024-02-26

### Added 
- Image-to-image generation support for OpenAi Dall-E 2 model.
- Image tools support loading artifacts from memory.
- `AzureMongoDbVectorStoreDriver` for using CosmosDB with MongoDB vCore API.
- `vector_path` field on `MongoDbAtlasVectorStoreDriver`.
- `LeonardoImageGenerationDriver` supports image to image generation.
- `OpenAiStructureConfig` for providing Structures with all OpenAi Driver configuration. 
- `AmazonBedrockStructureConfig` for providing Structures with all Amazon Bedrock Driver configuration. 
- `StructureConfig` for building your own Structure configuration.
- `JsonExtractionTask` for convenience over using `ExtractionTask` with a `JsonExtractionEngine`.
- `CsvExtractionTask` for convenience over using `ExtractionTask` with a `CsvExtractionEngine`.
- `OpenAiVisionImageQueryDriver` to support queries on images using OpenAI's Vision model.
- `ImageQueryClient` allowing an Agent to make queries on images on disk or in Task Memory.
- `ImageQueryTask` and `ImageQueryEngine`.

### Fixed 
- `BedrockStableDiffusionImageGenerationModelDriver` request parameters for SDXLv1 (`stability.stable-diffusion-xl-v1`).
- `BedrockStableDiffusionImageGenerationModelDriver` correctly handles the CONTENT_FILTERED response case.

### Changed
- **BREAKING**: Make `index_name` on `MongoDbAtlasVectorStoreDriver` a required field.
- **BREAKING**: Remove `create_index()` from `MarqoVectorStoreDriver`, `OpenSearchVectorStoreDriver`, `PineconeVectorStoreDriver`, `RedisVectorStoreDriver`.
- **BREAKING**: `ImageLoader().load()` now accepts image bytes instead of a file path.
- **BREAKING**: Request parameters for `BedrockStableDiffusionImageGenerationModelDriver` have been updated for `stability.stable-diffusion-xl-v1`. Use this over the now deprecated `stability.stable-diffusion-xl-v0`.
- Deprecated `Structure.prompt_driver` in favor of `Structure.config.global_drivers.prompt_driver`.
- Deprecated `Structure.embedding_driver` in favor of `Structure.config.global_drivers.embedding_driver`.
- Deprecated `Structure.stream` in favor of `Structure.config.global_drivers.prompt_driver.stream`.
- `TextSummaryTask.summary_engine` now defaults to a `PromptSummaryEngine` with a Prompt Driver default of `Structure.config.global_drivers.prompt_driver`.
- `TextQueryTask.query_engine` now defaults to a `VectorQueryEngine` with a Prompt Driver default of `Structure.config.global_drivers.prompt_driver` and Vector Store Driver default of `Structure.config.global_drivers.vector_store_driver`.
- `PromptImageGenerationTask.image_generation_engine` now defaults to a `PromptImageGenerationEngine` with an Image Generation Driver default of `Structure.config.global_drivers.image_generation_driver`.
- `VariationImageGenerationTask.image_generation_engine` now defaults to a `VariationImageGenerationEngine` with an Image Generation Driver default of `Structure.config.global_drivers.image_generation_driver`.
- `InpaintingImageGenerationTask.image_generation_engine` now defaults to an `InpaintingImageGenerationEngine` with an Image Generation Driver default of `Structure.config.global_drivers.image_generation_driver`.
- `OutpaintingImageGenerationTask.image_generation_engine` now defaults to an `OutpaintingImageGenerationEngine` with an Image Generation Driver default of `Structure.config.global_drivers.image_generation_driver`.

## [0.22.3] - 2024-01-22

### Fixed
- `ToolkitTask`'s user subtask prompt occasionally causing the Task to end prematurely.

## [0.22.2] - 2024-01-18

### Fixed
- `ToolkitTask`'s user subtask prompt occasionally causing a loop with Chain of Thought.

### Security
- Updated stale dependencies [CVE-2023-50447, CVE-2024-22195, and CVE-2023-36464]

## [0.22.1] - 2024-01-12

### Fixed
- Action Subtasks incorrectly outputting the Task input after failing to follow the ReAct prompt.

## [0.22.0] - 2024-01-11

### Added
- `PromptImageGenerationEngine` for generating images from text prompts. 
- `VariationImageGenerationEngine` for generating variations of an input image according to a text prompt.
- `InpaintingImageGenerationEngine` for modifying an input image according to a text prompt within the bounds of a mask defined by a mask image. 
- `OutpaintingImageGenerationEngine` for modifying an input image according to a text prompt outside the bounds of a mask defined by a mask image.

- `PromptImageGenerationClient` for enabling an LLM to use the `PromptImageGenerationEngine`.
- `VariationImageGenerationClient` for enabling an LLM to use the `VariationImageGenerationEngine`.
- `InpaintingImageGenerationClient` for enabling an LLM to use the `InpaintingImageGenerationEngine`.
- `OutpaintingImageGenerationClient` for enabling an LLM to use the `OutpaintingImageGenerationEngine`.

- `OpenAiImageGenerationDriver` for use with OpenAI's image generation models.
- `LeonardoImageGenerationDriver` for use with Leonoaro AI's image generation models.
- `AmazonBedrockImageGenerationDriver` for use with Amazon Bedrock's image generation models; requires a Image Generation Model Driver.
- `BedrockTitanImageGenerationModelDriver` for use with Amazon Bedrock's Titan image generation.

- `ImageArtifact` for storing image data; used heavily by the image Engines, Tasks, and Drivers.
- `ImageLoader` for loading images files into `ImageArtifact`s.

- Support for all Tokenizers in `OpenAiChatPromptDriver`, enabling OpenAI drop-in clients such as Together AI.
- `AmazonSageMakerJumpstartEmbeddingDriver` for using Amazon SageMaker to generate embeddings. Thanks @KaushikIyer16!
- Claude 2.1 support in `AnthropicPromptDriver` and `AmazonBedrockPromptDriver` via `BedrockClaudePromptModelDriver`.
- `CodeExecutionTask` for executing code as a Task without the need for an LLM.
- `BedrockLlamaPromptModelDriver` for using Llama models on Amazon Bedrock.


### Fixed
- `MongoDbAtlasVectorStore` namespace not being used properly when querying. 
- Miscellaneous type errors throughout the codebase.
- Remove unused section from `ToolTask` system prompt template.
- Structure execution args being cleared after run, preventing inspection of the Structure's `input_task`'s `input`.
- Unhandled `SqlClient` exception. Thanks @michal-repo!

### Changed
- **BREAKING**: Rename `input_template` field to `input` in Tasks that take a text input.
- **BREAKING**: Rename `BedrockTitanEmbeddingDriver` to `AmazonBedrockTitanEmbeddingDriver`.
- **BREAKING**: Rename `AmazonBedrockStableDiffusionImageGenerationModelDriver` to `BedrockStableDiffusionImageGenerationModelDriver`.
- **BREAKING**: Rename `AmazonBedrockTitanImageGenerationModelDriver` to `BedrockTitanImageGenerationModelDriver`.
- **BREAKING**: Rename `ImageGenerationTask` to `PromptImageGenerationTask`.
- **BREAKING**: Rename `ImageGenerationEngine` to `PromptImageGenerationEngine`.
- **BREAKING**: Rename `ImageGenerationTool` to `PromptImageGenerationClient`.
- Improve system prompt generation with Claude 2.0.
- Improve integration test coverage.
- `BaseTextInputTask` to accept a `str`, `TextArtifact` or callable returning a `TextArtifact`.<|MERGE_RESOLUTION|>--- conflicted
+++ resolved
@@ -6,7 +6,6 @@
 
 ## Unreleased
 
-<<<<<<< HEAD
 ### Added
 - `AstraDbVectorStoreDriver` to support DataStax Astra DB as a vector store.
 - Ability to set custom schema properties on Tool Activities via `extra_schema_properties`.
@@ -23,7 +22,7 @@
 - **BREAKING**: Removed before and after response modules from `ResponseRagStage`.
 - **BREAKING**: Moved ruleset and metadata ingestion from standalone modules to `PromptResponseRagModule`.
 - `BaseTask.add_parent/child` will now call `self.structure.add_task` if possible.
-=======
+
 ## [0.29.1] - 2024-08-02
 
 ### Changed
@@ -31,7 +30,6 @@
 
 ### Fixed
 - Missing extra for `drivers-text-to-speech-elevenlabs`.
->>>>>>> 43f25d31
 
 ## [0.29.0] - 2024-07-30
 
