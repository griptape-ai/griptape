# Changelog
All notable changes to this project will be documented in this file.

The format is based on [Keep a Changelog](https://keepachangelog.com/en/1.1.0/),
and this project adheres to [Semantic Versioning](https://semver.org/spec/v2.0.0.html).

## Unreleased

### Added
<<<<<<< HEAD
- Every subtask in `ToolkitTask` can now execute multiple actions in parallel.
- Added `BaseActionSubtaskEvent.subtask_actions`.

### Fixed
- Improved system prompt in`ToolTask` to support more use cases.

### Changed
- **BREAKING**: `ActionSubtask` was renamed to `ActionsSubtask`.
- **BREAKING**: Removed `subtask_action_name`, `subtask_action_path`, and `subtask_action_input` in `BaseActionSubtaskEvent`.
=======
- Support for `text-embedding-3-small` and `text-embedding-3-large` models.

### Changed
- Default embedding model of `OpenAiEmbeddingDriver` to `text-embedding-3-small`.
- Default embedding model of `OpenAiStructureConfig` to `text-embedding-3-small`.
- `BaseTextLoader` to accept a `BaseChunker`.
>>>>>>> 661bf458

## [0.23.1] - 2024-03-07

### Fixed
- Action Subtask incorrectly raising an exception for actions without an input. 
- Incorrect `GriptapeCloudKnowledgeBaseClient`'s API URLs. 
- Issue with Tool Task system prompt causing the LLM to generate an invalid action.

## [0.23.0] - 2024-02-26

### Added 
- Image-to-image generation support for OpenAi Dall-E 2 model.
- Image tools support loading artifacts from memory.
- `AzureMongoDbVectorStoreDriver` for using CosmosDB with MongoDB vCore API.
- `vector_path` field on `MongoDbAtlasVectorStoreDriver`.
- `LeonardoImageGenerationDriver` supports image to image generation.
- `OpenAiStructureConfig` for providing Structures with all OpenAi Driver configuration. 
- `AmazonBedrockStructureConfig` for providing Structures with all Amazon Bedrock Driver configuration. 
- `StructureConfig` for building your own Structure configuration.
- `JsonExtractionTask` for convenience over using `ExtractionTask` with a `JsonExtractionEngine`.
- `CsvExtractionTask` for convenience over using `ExtractionTask` with a `CsvExtractionEngine`.
- `OpenAiVisionImageQueryDriver` to support queries on images using OpenAI's Vision model.
- `ImageQueryClient` allowing an Agent to make queries on images on disk or in Task Memory.
- `ImageQueryTask` and `ImageQueryEngine`.

### Fixed 
- `BedrockStableDiffusionImageGenerationModelDriver` request parameters for SDXLv1.
- `BedrockStableDiffusionImageGenerationModelDriver` correctly handles the CONTENT_FILTERED response case.

### Changed
- **BREAKING**: Make `index_name` on `MongoDbAtlasVectorStoreDriver` a required field.
- **BREAKING**: Remove `create_index()` from `MarqoVectorStoreDriver`, `OpenSearchVectorStoreDriver`, `PineconeVectorStoreDriver`, `RedisVectorStoreDriver`.
- **BREAKING**: `ImageLoader().load()` now accepts image bytes instead of a file path.
- Deprecated `Structure.prompt_driver` in favor of `Structure.config.global_drivers.prompt_driver`.
- Deprecated `Structure.embedding_driver` in favor of `Structure.config.global_drivers.embedding_driver`.
- Deprecated `Structure.stream` in favor of `Structure.config.global_drivers.prompt_driver.stream`.
- `TextSummaryTask.summary_engine` now defaults to a `PromptSummaryEngine` with a Prompt Driver default of `Structure.config.global_drivers.prompt_driver`.
- `TextQueryTask.query_engine` now defaults to a `VectorQueryEngine` with a Prompt Driver default of `Structure.config.global_drivers.prompt_driver` and Vector Store Driver default of `Structure.config.global_drivers.vector_store_driver`.
- `PromptImageGenerationTask.image_generation_engine` now defaults to a `PromptImageGenerationEngine` with an Image Generation Driver default of `Structure.config.global_drivers.image_generation_driver`.
- `VariationImageGenerationTask.image_generation_engine` now defaults to a `VariationImageGenerationEngine` with an Image Generation Driver default of `Structure.config.global_drivers.image_generation_driver`.
- `InpaintingImageGenerationTask.image_generation_engine` now defaults to an `InpaintingImageGenerationEngine` with an Image Generation Driver default of `Structure.config.global_drivers.image_generation_driver`.
- `OutpaintingImageGenerationTask.image_generation_engine` now defaults to an `OutpaintingImageGenerationEngine` with an Image Generation Driver default of `Structure.config.global_drivers.image_generation_driver`.

## [0.22.3] - 2024-01-22

### Fixed
- `ToolkitTask`'s user subtask prompt occasionally causing the Task to end prematurely.

## [0.22.2] - 2024-01-18

### Fixed
- `ToolkitTask`'s user subtask prompt occassionally causing a loop with Chain of Thought.

### Security
- Updated stale dependencies [CVE-2023-50447, CVE-2024-22195, and CVE-2023-36464]

## [0.22.1] - 2024-01-12

### Fixed
- Action Subtasks incorrectly outputting the Task input after failing to follow the ReAct prompt.

## [0.22.0] - 2024-01-11

### Added
- `PromptImageGenerationEngine` for generating images from text prompts. 
- `VariationImageGenerationEngine` for generating variations of an input image according to a text prompt.
- `InpaintingImageGenerationEngine` for modifying an input image according to a text prompt within the bounds of a mask defined by a mask image. 
- `OutpaintingImageGenerationEngine` for modifying an input image according to a text prompt outside the bounds of a mask defined by a mask image.

- `PromptImageGenerationClient` for enabling an LLM to use the `PromptImageGenerationEngine`.
- `VariationImageGenerationClient` for enabling an LLM to use the `VariationImageGenerationEngine`.
- `InpaintingImageGenerationClient` for enabling an LLM to use the `InpaintingImageGenerationEngine`.
- `OutpaintingImageGenerationClient` for enabling an LLM to use the `OutpaintingImageGenerationEngine`.

- `OpenAiImageGenerationDriver` for use with OpenAI's image generation models.
- `LeonardoImageGenerationDriver` for use with Leonoaro AI's image generation models.
- `AmazonBedrockImageGenerationDriver` for use with Amazon Bedrock's image generation models; requires a Image Generation Model Driver.
- `BedrockTitanImageGenerationModelDriver` for use with Amazon Bedrock's Titan image generation.

- `ImageArtifact` for storing image data; used heavily by the image Engines, Tasks, and Drivers.
- `ImageLoader` for loading images files into `ImageArtifact`s.

- Support for all Tokenizers in `OpenAiChatPromptDriver`, enabling OpenAI drop-in clients such as Together AI.
- `AmazonSageMakerEmbeddingDriver` for using Amazon SageMaker to generate embeddings. Thanks @KaushikIyer16!
- Claude 2.1 support in `AnthropicPromptDriver` and `AmazonBedrockPromptDriver` via `BedrockClaudePromptModelDriver`.
- `CodeExecutionTask` for executing code as a Task without the need for an LLM.
- `BedrockLlamaPromptModelDriver` for using Llama models on Amazon Bedrock.


### Fixed
- `MongoDbAtlasVectorStore` namespace not being used properly when querying. 
- Miscellaneous type errors throughout the codebase.
- Remove unused section from `ToolTask` system prompt template.
- Structure execution args being cleared after run, preventing inspection of the Structure's `input_task`'s `input`.
- Unhandled `SqlClient` exception. Thanks @michal-repo!

### Changed
- **BREAKING**: Rename `input_template` field to `input` in Tasks that take a text input.
- **BREAKING**: Rename `BedrockTitanEmbeddingDriver` to `AmazonBedrockTitanEmbeddingDriver`.
- **BREAKING**: Rename `AmazonBedrockStableDiffusionImageGenerationModelDriver` to `BedrockStableDiffusionImageGenerationModelDriver`.
- **BREAKING**: Rename `AmazonBedrockTitanImageGenerationModelDriver` to `BedrockTitanImageGenerationModelDriver`.
- **BREAKING**: Rename `ImageGenerationTask` to `PromptImageGenerationTask`.
- **BREAKING**: Rename `ImageGenerationEngine` to `PromptImageGenerationEngine`.
- **BREAKING**: Rename `ImageGenerationTool` to `PromptImageGenerationClient`.
- Improve system prompt generation with Claude 2.0.
- Improve integration test coverage.
- `BaseTextInputTask` to accept a `str`, `TextArtifact` or callable returning a `TextArtifact`.<|MERGE_RESOLUTION|>--- conflicted
+++ resolved
@@ -7,24 +7,19 @@
 ## Unreleased
 
 ### Added
-<<<<<<< HEAD
 - Every subtask in `ToolkitTask` can now execute multiple actions in parallel.
 - Added `BaseActionSubtaskEvent.subtask_actions`.
+- Support for `text-embedding-3-small` and `text-embedding-3-large` models.
 
 ### Fixed
-- Improved system prompt in`ToolTask` to support more use cases.
+- Improved system prompt in `ToolTask` to support more use cases.
 
 ### Changed
 - **BREAKING**: `ActionSubtask` was renamed to `ActionsSubtask`.
 - **BREAKING**: Removed `subtask_action_name`, `subtask_action_path`, and `subtask_action_input` in `BaseActionSubtaskEvent`.
-=======
-- Support for `text-embedding-3-small` and `text-embedding-3-large` models.
-
-### Changed
 - Default embedding model of `OpenAiEmbeddingDriver` to `text-embedding-3-small`.
 - Default embedding model of `OpenAiStructureConfig` to `text-embedding-3-small`.
 - `BaseTextLoader` to accept a `BaseChunker`.
->>>>>>> 661bf458
 
 ## [0.23.1] - 2024-03-07
 
