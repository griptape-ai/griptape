--- conflicted
+++ resolved
@@ -10,15 +10,12 @@
 - Every subtask in `ToolkitTask` can now execute multiple actions in parallel.
 - Added `BaseActionSubtaskEvent.subtask_actions`.
 - Support for `text-embedding-3-small` and `text-embedding-3-large` models.
-<<<<<<< HEAD
 - Support for `claude-3-opus`, `claude-3-sonnet`, and `claude-3-haiku` in `AnthropicPromptDriver`.
 - Support for `anthropic.claude-3-sonnet-20240229-v1:0` and `anthropic.claude-3-haiku-20240307-v1:0` in `BedrockClaudePromptModelDriver`.
 - `top_k` and `top_p` parameters in `AnthropicPromptDriver`.
-=======
 - `BaseWebScraperDriver` allowing multiple web scraping implementations.
 - `TrafilaturaWebScraperDriver` for scraping text from web pages using trafilatura.
 - `MarkdownifyWebScraperDriver` for scraping text from web pages using playwright and converting to markdown using markdownify.
->>>>>>> 11314fe3
 
 ### Fixed
 - Improved system prompt in `ToolTask` to support more use cases.
