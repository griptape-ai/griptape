--- conflicted
+++ resolved
@@ -5,14 +5,7 @@
 and this project adheres to [Semantic Versioning](https://semver.org/spec/v2.0.0.html).
 
 ## Unreleased
-
-## [0.32.0] - 2024-09-17
-
-### Added
-- `BaseArtifact.to_bytes()` method to convert an Artifact's value to bytes.
-- `BlobArtifact.base64` property for converting a `BlobArtifact`'s value to a base64 string.
-- `CsvLoader`/`SqlLoader`/`DataframeLoader` `formatter_fn` field for customizing how SQL results are formatted into `TextArtifact`s.
-<<<<<<< HEAD
+### Added
 - `BaseFileLoader` for Loaders that load from a path.
 - `BaseLoader.fetch()` method for fetching data from a source.
 - `BaseLoader.parse()` method for parsing fetched data.
@@ -20,27 +13,8 @@
 - `BaseWebScraperDriver.extract_page()` method for extracting data from an already scraped web page.
 - `TextLoaderRetrievalRagModule.chunker` for specifying the chunking strategy.
 - `file_utils.get_mime_type` utility for getting the MIME type of a file.
-=======
-- `AzureOpenAiTextToSpeechDriver`.
-- `JsonSchemaRule` for instructing the LLM to output a JSON object that conforms to a schema.
-- Ability to use Event Listeners as Context Managers for temporarily setting the Event Bus listeners.
-- Ability to use Drivers Configs as Context Managers for temporarily setting the default Drivers.
-- Generic type support to `ListArtifact`.
-- Iteration support to `ListArtifact`.
-
->>>>>>> 9e9c3041
-
-### Changed
-- **BREAKING**: Removed `CsvRowArtifact`. Use `TextArtifact` instead.
-- **BREAKING**: Removed `DataframeLoader`.
-- **BREAKING**: Removed `MediaArtifact`, use `ImageArtifact` or `AudioArtifact` instead.
-- **BREAKING**: `CsvLoader` and `SqlLoader` now return `ListArtifact[TextArtifact]`.
-- **BREAKING**: Removed `ImageArtifact.media_type`.
-- **BREAKING**: Removed `AudioArtifact.media_type`.
-- **BREAKING**: Removed `BlobArtifact.dir_name`.
-- **BREAKING**: Moved `ImageArtifact.prompt` and `ImageArtifact.model` into `ImageArtifact.meta`.
-- **BREAKING**: `ImageArtifact.format` is now required.
-<<<<<<< HEAD
+
+### Changed
 - **BREAKING**: Removed `BaseFileManager.default_loader` and `BaseFileManager.loaders`.
 - **BREAKING**: Loaders no longer chunk data, use a Chunker to chunk the data.
 - **BREAKING**: Removed `fileutils.load_file` and `fileutils.load_files`.
@@ -51,9 +25,32 @@
 - `filetype` is now a core dependency.
 - `FileManagerTool` now uses `filetype` for more accurate file type detection.
 - `BaseFileLoader.load_file()` will now either return a `TextArtifact` or a `BlobArtifact` depending on whether `BaseFileManager.encoding` is set.
-=======
+
+## [0.32.0] - 2024-09-17
+
+### Added
+- `BaseArtifact.to_bytes()` method to convert an Artifact's value to bytes.
+- `BlobArtifact.base64` property for converting a `BlobArtifact`'s value to a base64 string.
+- `CsvLoader`/`SqlLoader`/`DataframeLoader` `formatter_fn` field for customizing how SQL results are formatted into `TextArtifact`s.
+- `AzureOpenAiTextToSpeechDriver`.
+- `JsonSchemaRule` for instructing the LLM to output a JSON object that conforms to a schema.
+- Ability to use Event Listeners as Context Managers for temporarily setting the Event Bus listeners.
+- Ability to use Drivers Configs as Context Managers for temporarily setting the default Drivers.
+- Generic type support to `ListArtifact`.
+- Iteration support to `ListArtifact`.
+
+
+### Changed
+- **BREAKING**: Removed `CsvRowArtifact`. Use `TextArtifact` instead.
+- **BREAKING**: Removed `DataframeLoader`.
+- **BREAKING**: Removed `MediaArtifact`, use `ImageArtifact` or `AudioArtifact` instead.
+- **BREAKING**: `CsvLoader` and `SqlLoader` now return `ListArtifact[TextArtifact]`.
+- **BREAKING**: Removed `ImageArtifact.media_type`.
+- **BREAKING**: Removed `AudioArtifact.media_type`.
+- **BREAKING**: Removed `BlobArtifact.dir_name`.
+- **BREAKING**: Moved `ImageArtifact.prompt` and `ImageArtifact.model` into `ImageArtifact.meta`.
+- **BREAKING**: `ImageArtifact.format` is now required.
 - **BREAKING**: Removed the `__all__` declaration from the `griptape.mixins` module.
->>>>>>> 9e9c3041
 - Updated `JsonArtifact` value converter to properly handle more types. 
 - `AudioArtifact` now subclasses `BlobArtifact` instead of `MediaArtifact`.
 - `ImageArtifact` now subclasses `BlobArtifact` instead of `MediaArtifact`.
