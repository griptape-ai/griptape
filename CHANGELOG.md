# Changelog
All notable changes to this project will be documented in this file.

The format is based on [Keep a Changelog](https://keepachangelog.com/en/1.1.0/),
and this project adheres to [Semantic Versioning](https://semver.org/spec/v2.0.0.html).

## Unreleased

## Added
- Parameter `pipeline_task` on `HuggingFacePipelinePromptDriver` for creating different types of `Pipeline`s.
- `TavilyWebSearchDriver` to integrate Tavily's web search capabilities.
<<<<<<< HEAD
- `ExaWebSearchDriver` to integrate Exa's web search capabilities.
=======
>>>>>>> 1c7c1b3a

### Changed
- **BREAKING**: Renamed parameters on several classes to `client`:
  - `bedrock_client` on `AmazonBedrockCohereEmbeddingDriver`.
  - `bedrock_client` on `AmazonBedrockCohereEmbeddingDriver`.
  - `bedrock_client` on `AmazonBedrockTitanEmbeddingDriver`.
  - `bedrock_client` on `AmazonBedrockImageGenerationDriver`.
  - `bedrock_client` on `AmazonBedrockImageQueryDriver`.
  - `bedrock_client` on `AmazonBedrockPromptDriver`.
  - `sagemaker_client` on `AmazonSageMakerJumpstartEmbeddingDriver`.
  - `sagemaker_client` on `AmazonSageMakerJumpstartPromptDriver`.
  - `sqs_client` on `AmazonSqsEventListenerDriver`.
  - `iotdata_client` on `AwsIotCoreEventListenerDriver`.
  - `s3_client` on `AmazonS3FileManagerDriver`.
  - `s3_client` on `AwsS3Tool`.
  - `iam_client` on `AwsIamTool`.
  - `pusher_client` on `PusherEventListenerDriver`.
  - `mq` on `MarqoVectorStoreDriver`.
  - `model_client` on `GooglePromptDriver`.
  - `model_client` on `GoogleTokenizer`.
- **BREAKING**: Renamed parameter `pipe` on `HuggingFacePipelinePromptDriver` to `pipeline`.
- Several places where API clients are initialized are now lazy loaded.

## [0.32.0] - 2024-09-17

### Added
- `BaseArtifact.to_bytes()` method to convert an Artifact's value to bytes.
- `BlobArtifact.base64` property for converting a `BlobArtifact`'s value to a base64 string.
- `CsvLoader`/`SqlLoader`/`DataframeLoader` `formatter_fn` field for customizing how SQL results are formatted into `TextArtifact`s.
- `AzureOpenAiTextToSpeechDriver`.
- `JsonSchemaRule` for instructing the LLM to output a JSON object that conforms to a schema.
- Ability to use Event Listeners as Context Managers for temporarily setting the Event Bus listeners.
- Ability to use Drivers Configs as Context Managers for temporarily setting the default Drivers.
- Generic type support to `ListArtifact`.
- Iteration support to `ListArtifact`.


### Changed
- **BREAKING**: Removed `CsvRowArtifact`. Use `TextArtifact` instead.
- **BREAKING**: Removed `MediaArtifact`, use `ImageArtifact` or `AudioArtifact` instead.
- **BREAKING**: `CsvLoader`, `DataframeLoader`, and `SqlLoader` now return `list[TextArtifact]`.
- **BREAKING**: Removed `ImageArtifact.media_type`.
- **BREAKING**: Removed `AudioArtifact.media_type`.
- **BREAKING**: Removed `BlobArtifact.dir_name`.
- **BREAKING**: Moved `ImageArtifact.prompt` and `ImageArtifact.model` into `ImageArtifact.meta`.
- **BREAKING**: `ImageArtifact.format` is now required.
- **BREAKING**: Removed the `__all__` declaration from the `griptape.mixins` module.
- Updated `JsonArtifact` value converter to properly handle more types. 
- `AudioArtifact` now subclasses `BlobArtifact` instead of `MediaArtifact`.
- `ImageArtifact` now subclasses `BlobArtifact` instead of `MediaArtifact`.
- Removed `__add__` method from `BaseArtifact`, implemented it where necessary.

### Fixed
- Crash when passing "empty" Artifacts or no Artifacts to `CohereRerankDriver`.

## [0.31.0] - 2024-09-03

**Note**: This release includes breaking changes. Please refer to the [Migration Guide](./MIGRATION.md#030x-to-031x) for details.

### Added
- Parameter `meta: dict` on `BaseEvent`.
- `AzureOpenAiTextToSpeechDriver`.
- Ability to use Event Listeners as Context Managers for temporarily setting the Event Bus listeners.
- `JsonSchemaRule` for instructing the LLM to output a JSON object that conforms to a schema.
- Ability to use Drivers Configs as Context Managers for temporarily setting the default Drivers.

### Changed
- **BREAKING**: Drivers, Loaders, and Engines now raise exceptions rather than returning `ErrorArtifacts`.
- **BREAKING**: Parameter `driver` on `BaseConversationMemory` renamed to `conversation_memory_driver`.
- **BREAKING**: `BaseConversationMemory.add_to_prompt_stack` now takes a `prompt_driver` parameter.
- **BREAKING**: `BaseConversationMemoryDriver.load` now returns `tuple[list[Run], dict]`. This represents the runs and metadata.
- **BREAKING**: `BaseConversationMemoryDriver.store` now takes `runs: list[Run]` and `metadata: dict` as input.
- **BREAKING**: Parameter `file_path` on `LocalConversationMemoryDriver` renamed to `persist_file` and is now type `Optional[str]`.
- **BREAKING**: Removed the `__all__` declaration from the `griptape.mixins` module. 
- `Defaults.drivers_config.conversation_memory_driver` now defaults to `LocalConversationMemoryDriver` instead of `None`.
- `CsvRowArtifact.to_text()` now includes the header.

### Fixed
- Parsing streaming response with some OpenAI compatible services.
- Issue in `PromptSummaryEngine` if there are no artifacts during recursive summarization.
- Issue in `GooglePromptDriver` using Tools with no schema.
- Missing `maxTokens` inference parameter in `AmazonBedrockPromptDriver`.
- Incorrect model in `OpenAiDriverConfig`'s `text_to_speech_driver`.
- Crash when using `CohereRerankDriver` with `CsvRowArtifact`s.
- Crash when passing "empty" Artifacts or no Artifacts to `CohereRerankDriver`.


## [0.30.2] - 2024-08-26

### Fixed
- Ensure thread safety when publishing events by adding a thread lock to batch operations in `BaseEventListenerDriver`. 
- `FileManagerTool` failing to save Artifacts created by `ExtractionTool` with a `CsvExtractionEngine`.

## [0.30.1] - 2024-08-21

### Fixed
- `CsvExtractionEngine` not using provided `Ruleset`s.
- Docs examples for Extraction Engines not properly passing in schemas.

## [0.30.0] - 2024-08-20

### Added
- `AstraDbVectorStoreDriver` to support DataStax Astra DB as a vector store.
- Ability to set custom schema properties on Tool Activities via `extra_schema_properties`.
- Parameter `structure` to `BaseTask`.
- Method `try_find_task` to `Structure`.
- `TranslateQueryRagModule` `RagEngine` module for translating input queries.
- Global event bus, `griptape.events.EventBus`, for publishing and subscribing to events.
- Global object, `griptape.configs.Defaults`, for setting default values throughout the framework.
- Unique name generation for all `RagEngine` modules.
- `ExtractionTool` for having the LLM extract structured data from text.
- `PromptSummaryTool` for having the LLM summarize text.
- `QueryTool` for having the LLM query text.
- Support for bitshift composition in `BaseTask` for adding parent/child tasks.
- `JsonArtifact` for handling de/seralization of values.
- `Chat.logger_level` for setting what the `Chat` utility sets the logger level to. 
- `FuturesExecutorMixin` to DRY up and optimize concurrent code across multiple classes.
- `utils.execute_futures_list_dict` for executing a dict of lists of futures.
- `GriptapeCloudConversationMemoryDriver` to store conversation history in Griptape Cloud.
- `griptape.utils.decorators.lazy_property` for creating lazy properties.

### Changed
- **BREAKING**: Removed all uses of `EventPublisherMixin` in favor of `EventBus`.
- **BREAKING**: Removed `EventPublisherMixin`.
- **BREAKING**: Removed `Pipeline.prompt_driver` and `Workflow.prompt_driver`. Set this via `griptape.configs.Defaults.drivers.prompt_driver` instead. `Agent.prompt_driver` has not been removed.
- **BREAKING**: Removed `Pipeline.stream` and `Workflow.stream`. Set this via `griptape.configs.Defaults.drivers.prompt_driver.stream` instead. `Agent.stream` has not been removed.
- **BREAKING**: Removed `Structure.embedding_driver`, set this via `griptape.configs.Defaults.drivers.embedding_driver` instead.
- **BREAKING**: Removed `Structure.custom_logger` and `Structure.logger_level`, set these via `logging.getLogger(griptape.configs.Defaults.logger_name)` instead.
- **BREAKING**: Removed `BaseStructureConfig.merge_config`.
- **BREAKING**: Renamed `StructureConfig` to `DriversConfig`, moved to `griptape.configs.drivers` and renamed fields accordingly.
- **BREAKING**: `RagContext.output` was changed to `RagContext.outputs` to support multiple outputs. All relevant RAG modules were adjusted accordingly.
- **BREAKING**: Removed before and after response modules from `ResponseRagStage`.
- **BREAKING**: Moved ruleset and metadata ingestion from standalone modules to `PromptResponseRagModule`.
- **BREAKING**: Dropped `Client` from all Tool names for better naming consistency. 
- **BREAKING**: Dropped `_client` suffix from all Tool packages. 
- **BREAKING**: Added `Tool` suffix to all Tool names for better naming consistency. 
- **BREAKING**: Removed `TextArtifactStorage.query` and `TextArtifactStorage.summarize`. 
- **BREAKING**: Removed `TextArtifactStorage.rag_engine`, and `TextArtifactStorage.retrieval_rag_module_name`.
- **BREAKING**: Removed `TextArtifactStorage.summary_engine`, `TextArtifactStorage.csv_extraction_engine`, and `TextArtifactStorage.json_extraction_engine`.
- **BREAKING**: Removed `TaskMemory.summarize_namespace` and `TaskMemory.query_namespace`.
- **BREAKING**: Removed `Structure.rag_engine`.
- **BREAKING**: Split `JsonExtractionEngine.template_generator` into `JsonExtractionEngine.system_template_generator` and `JsonExtractionEngine.user_template_generator`.
- **BREAKING**: Split `CsvExtractionEngine.template_generator` into `CsvExtractionEngine.system_template_generator` and `CsvExtractionEngine.user_template_generator`.
- **BREAKING**: Changed `JsonExtractionEngine.template_schema` from a `run` argument to a class attribute. 
- **BREAKING**: Changed `CsvExtractionEngine.column_names` from a `run` argument to a class attribute. 
- **BREAKING**: Removed `JsonExtractionTask`, and `CsvExtractionTask` use `ExtractionTask` instead.
- **BREAKING**: Removed `TaskMemoryClient`, use `QueryClient`, `ExtractionTool`, or `PromptSummaryTool` instead.
- **BREAKING**: `BaseTask.add_parent/child` now take a `BaseTask` instead of `str | BaseTask`.
- Engines that previously required Drivers now pull from `griptape.configs.Defaults.drivers_config` by default.
- `BaseTask.add_parent/child` will now call `self.structure.add_task` if possible.
- `BaseTask.add_parent/child` now returns `self`, allowing for chaining.
- `Chat` now sets the `griptape` logger level to `logging.ERROR`, suppressing all logs except for errors.

### Fixed
- `JsonExtractionEngine` failing to parse json when the LLM outputs more than just the json.
- Exception when adding `ErrorArtifact`'s to the Prompt Stack.
- Concurrency bug in `BaseVectorStoreDriver.upsert_text_artifacts`.
- Schema issues with Tools that use lists.
- Issue with native Tool calling and streaming with `GooglePromptDriver`.
- Description not being used properly in `StructureRunTool`.

## [0.29.2] - 2024-08-16

### Fixed
- `Workflow` threads not being properly cleaned up after completion.
- Crash when `ToolAction`s were missing output due to an `ActionsSubtask` exception.

## [0.29.1] - 2024-08-02

### Changed
- Remove `BaseTextArtifact`, revert `CsvRowArtifact` to subclass `TextArtifact`.

### Fixed
- Missing extra for `drivers-text-to-speech-elevenlabs`.

## [0.29.0] - 2024-07-30

### Added
- Native function calling support to `OpenAiChatPromptDriver`, `AzureOpenAiChatPromptDriver`, `AnthropicPromptDriver`, `AmazonBedrockPromptDriver`, `GooglePromptDriver`, `OllamaPromptDriver`, and `CoherePromptDriver`.
- `OllamaEmbeddingDriver` for generating embeddings with Ollama.
- `GriptapeCloudKnowledgeBaseVectorStoreDriver` to query Griptape Cloud Knowledge Bases.
- `GriptapeCloudEventListenerDriver.api_key` defaults to the value in the `GT_CLOUD_API_KEY` environment variable.
- `BaseObservabilityDriver` as the base class for all Observability Drivers.
- `DummyObservabilityDriver` as a no-op Observability Driver.
- `OpenTelemetryObservabilityDriver` for sending observability data to an open telemetry collector or vendor.
- `GriptapeCloudObservabilityDriver` for sending observability data to Griptape Cloud.
- `DatadogObservabilityDriver` for sending observability data to a Datadog Agent.
- `Observability` context manager for enabling observability and configuring which Observability Driver to use.
- `@observable` decorator for selecting which functions/methods to provide observability for.
- `GenericArtifact` for storing any data.
- `BaseTextArtifact` for text-based Artifacts to subclass.
- `HuggingFacePipelineImageGenerationDriver` for generating images locally with HuggingFace pipelines.
- `BaseImageGenerationPipelineDriver` as the base class for drivers interfacing with HuggingFace image generation pipelines.
- `StableDiffusion3ImageGenerationPipelineDriver` for local text-to-image generation using a Stable Diffusion 3 pipeline.
- `StableDiffusion3Img2ImgImageGenerationPipelineDriver` for local image-to-image generation using a Stable Diffusion 3 pipeline.
- `StableDiffusion3ControlNetImageGenerationPipelineDriver` for local ControlNet image generation using a Stable Diffusion 3 pipeline.
- Optional `params` field to `WebSearch`'s `search` schema that the LLM can be steered into using.

### Changed
- **BREAKING**: `BaseVectorStoreDriver.upsert_text_artifacts` optional arguments are now keyword-only arguments.
- **BREAKING**: `BaseVectorStoreDriver.upsert_text_artifact` optional arguments are now keyword-only arguments.
- **BREAKING**: `BaseVectorStoreDriver.upsert_text` optional arguments are now keyword-only arguments.
- **BREAKING**: `BaseVectorStoreDriver.does_entry_exist` optional arguments are now keyword-only arguments.
- **BREAKING**: `BaseVectorStoreDriver.load_artifacts` optional arguments are now keyword-only arguments.
- **BREAKING**: `BaseVectorStoreDriver.upsert_vector` optional arguments are now keyword-only arguments.
- **BREAKING**: `BaseVectorStoreDriver.query` optional arguments are now keyword-only arguments.
- **BREAKING**: `EventListener.publish_event`'s `flush` argument is now a keyword-only argument.
- **BREAKING**: `BaseEventListenerDriver.publish_event`'s `flush` argument is now a keyword-only argument.
- **BREAKING**: Renamed `DummyException` to `DummyError` for pep8 naming compliance.
- **BREAKING**: Migrate to `sqlalchemy` 2.0.
- **BREAKING**: Make `sqlalchemy` an optional dependency.
- **BREAKING**: Renamed `drivers-sql-redshift` to `drivers-sql-amazon-redshift`
- **BREAKING**: Renamed `drivers-prompt-huggingface` extra to `drivers-prompt-huggingface-hub`.
- **BREAKING**: Renamed `drivers-vector-postgresql` extra to `drivers-vector-pgvector`.
- **BREAKING**: Update `marqo` dependency to `^3.7.0`.
- **BREAKING**: Removed `drivers-sql-postgresql` extra. Use `drivers-sql` extra and install necessary drivers (i.e. `psycopg2`) separately.
- **BREAKING**: `api_key` and `search_id` are now required fields in `GoogleWebSearchDriver`.
- **BREAKING**: `web_search_driver` is now required fields in the `WebSearch` Tool.
- `GoogleWebSearchDriver` and `DuckDuckGoWebSearchDriver` now use `kwargs` passed to the `run` method.
- Removed unnecessary `sqlalchemy-redshift` dependency in `drivers-sql-amazon-redshift` extra.
- Removed unnecessary `transformers` dependency in `drivers-prompt-huggingface` extra.
- Removed unnecessary `huggingface-hub` dependency in `drivers-prompt-huggingface-pipeline` extra.
- `CsvRowArtifact` now inherits from `BaseTextArtifact`.
- `TextArtifact` now inherits from `BaseTextArtifact`.

### Fixed
- Parameter `count` for `QdrantVectorStoreDriver.query` now optional as per documentation.
- Path issues on Windows with `LocalFileManagerDriver` and `AmazonS3FileManagerDriver`.

## [0.28.2] - 2024-07-12
### Fixed
- Conversation Memory being incorrectly inserted into the `PromptTask.prompt_stack` when no system content is present.

## [0.28.1] - 2024-07-10

### Fixed
- Sending empty system content in `PromptTask`.
- Throttling issues with `DuckDuckGoWebSearchDriver`.

## [0.28.0] - 2024-07-09
### Added
- `RagEngine` is an abstraction for implementing modular RAG pipelines.
  - `RagContext` is a container object for passing around RAG context. 
  - RAG stages:
    - `QueryRagStage` for parsing and expanding queries.
    - `RetrievalRagStage` for retrieving content.
    - `ResponseRagStage` for augmenting and generating outputs.
  - RAG modules:
    - Retrieval:
      - `VectorStoreRetrievalRagModule` for retrieving text chunks from vector stores.
      - `TextLoaderRetrievalRagModule` for retrieving data with text loaders in real time.
      - `TextChunksRerankRagModule` for re-ranking retrieved results.
    - Response:
      - `MetadataBeforeResponseRagModule` for appending metadata.
      - `RulesetsBeforeResponseRagModule` for appending rulesets.
      - `PromptResponseRagModule` for generating responses based on retrieved text chunks.
      - `TextChunksResponseRagModule` for responding with retrieved text chunks.
      - `FootnotePromptResponseRagModule` for responding with automatic footnotes from text chunk references.
- `RagClient` tool for exposing `RagEngines` to LLM agents.
- `RagTask` task for including `RagEngines` in any structure.
- Rerank drivers:
  - `CohereRerankDriver` for using the Cohere rerank API.
- `utils.execute_futures_list()` for executing a list of futures.
- `LocalVectorStoreDriver.persist_file` for persisting vectors and chunks in a text file.
- `Entry.to_artifact()` for easy vector store entry conversions into Griptape artifacts.
- `BaseVectorStoreDriver.does_entry_exist()` to check if an entry exists in the vector store.
- `GoogleWebSearchDriver` to web search with the Google Customsearch API.
- `DuckDuckGoWebSearchDriver` to web search with the DuckDuckGo search SDK.
- `ProxyWebScraperDriver` to web scrape using proxies.
- Parameter `session` on `AmazonBedrockStructureConfig`.
- Parameter `meta` on `TextArtifact`.
- `VectorStoreClient` improvements:
  - `VectorStoreClient.query_params` dict for custom query params.
  - `VectorStoreClient.process_query_output_fn` for custom query output processing logic.
- Parameter `fail_fast` to `Structure`.
- `BooleanArtifact` for handling boolean values.
- `typos` to dev dependencies to catch typos in code/docs.
- `Message` for storing messages in a `PromptStack`. Messages consist of a role, content, and usage.
- `DeltaMessage` for storing partial messages in a `PromptStack`. Multiple `DeltaMessage` can be combined to form a `Message`.
- `TextMessageContent` for storing textual content in a `Message`.
- `ImageMessageContent` for storing image content in a `Message`.
- Support for adding `TextArtifact`s, `ImageArtifact`s, and `ListArtifact`s to `PromptStack`.
- Support for image inputs to `OpenAiChatPromptDriver`, `AzureOpenAiChatPromptDriver`, `AmazonBedrockPromptDriver`, `AnthropicPromptDriver`, and `GooglePromptDriver`.
- Input/output token usage metrics to all Prompt Drivers. 
- `FinishPromptEvent.input_token_count` and `FinishPromptEvent.output_token_count`.
- Support for storing Artifacts as inputs/outputs in Conversation Memory Runs.
- `Agent.input` for passing Artifacts as input.
- Support for `PromptTask`s to take `TextArtifact`s, `ImageArtifact`s, and `ListArtifact`s as input.
- Parameters `sort_key` and `sort_key_value` on `AmazonDynamoDbConversationMemoryDriver` for tables with sort keys.
- `Reference` for supporting artifact citations in loaders and RAG engine modules.

### Changed
- **BREAKING**: Moved/renamed `griptape.utils.PromptStack` to `griptape.common.PromptStack`.
- **BREAKING**: Renamed `PromptStack.inputs` to `PromptStack.messages`.
- **BREAKING**: Moved `PromptStack.USER_ROLE`, `PromptStack.ASSISTANT_ROLE`, and `PromptStack.SYSTEM_ROLE` to `Message`.
- **BREAKING**: Updated return type of `PromptDriver.try_run` from `TextArtifact` to `Message`.
- **BREAKING**: Updated return type of `PromptDriver.try_stream` from `Iterator[TextArtifact]` to `Iterator[DeltaMessage]`.
- **BREAKING**: Removed `BasePromptEvent.token_count` in favor of `FinishPromptEvent.input_token_count` and `FinishPromptEvent.output_token_count`.
- **BREAKING**: Removed `StartPromptEvent.prompt`. Use `StartPromptEvent.prompt_stack` instead.
- **BREAKING**: Removed `Agent.input_template` in favor of `Agent.input`.
- **BREAKING**: `BasePromptDriver.run` now returns a `Message` instead of a `TextArtifact`. For compatibility, `Message.value` contains the Message's Artifact value
- **BREAKING**: `BaseVectorStoreDriver.upsert_text_artifact()` and `BaseVectorStoreDriver.upsert_text()` use artifact/string values to generate `vector_id` if it wasn't implicitly passed. This change ensures that we don't generate embeddings for the same content every time.
- **BREAKING**: Removed `VectorQueryEngine` in favor of `RagEngine`.
- **BREAKING**: Removed `TextQueryTask` in favor of `RagTask`.
- **BREAKING**: `TextArtifactStorage` now requires `vector_store_driver` and `rag_engine` in place of `vector_query_engine`.
- **BREAKING**: Moved `load_artifacts()` from `BaseQueryEngine` to `BaseVectorStoreDriver`.
- **BREAKING**: Merged `BaseVectorStoreDriver.QueryResult` into `BaseVectorStoreDriver.Entry`.
- **BREAKING**: Replaced `query_engine` with `vector_store_driver` in `VectorStoreClient`.
- **BREAKING**: removed parameters `google_api_lang`, `google_api_key`, `google_api_search_id`, `google_api_country` on `WebSearch` in favor of `web_search_driver`.
- **BREAKING**: removed `VectorStoreClient.top_n` and `VectorStoreClient.namespace` in favor of `VectorStoreClient.query_params`.
- **BREAKING**: All `futures_executor` fields renamed to `futures_executor_fn` and now accept callables instead of futures; wrapped all future `submit` calls with the `with` block to address future executor shutdown issues.
- `GriptapeCloudKnowledgeBaseClient` migrated to `/search` api.
- Default Prompt Driver model in `GoogleStructureConfig` to `gemini-1.5-pro`.

### Fixed
- `CoherePromptDriver` to properly handle empty history.
- `StructureVisualizer.to_url()` by wrapping task IDs in single quotes. 

## [0.27.2] - 2024-06-27

### Fixed
- Avoid adding duplicate Tokenizer stop sequences in a `ToolkitTask`.
- Fixed token count calculation in `VectorQueryEngine`.

## [0.27.1] - 2024-06-20

### Added
- Support for Claude 3.5 Sonnet in `AnthropicPromptDriver` and `AmazonBedrockPromptDriver`.

### Changed
- Base Tool schema so that `input` is optional when no Tool Activity schema is set.
- Tool Task system prompt for better results with lower-end models. 
- Default Prompt Driver model to Claude 3.5 Sonnet in `AnthropicStructureConfig` and `AmazonBedrockStructureConfig.`

## [0.27.0] - 2024-06-19

### Added
- `BaseTask.add_child()` to add a child task to a parent task.
- `BaseTask.add_children()` to add multiple child tasks to a parent task.
- `BaseTask.add_parent()` to add a parent task to a child task.
- `BaseTask.add_parents()` to add multiple parent tasks to a child task.
- `Structure.resolve_relationships()` to resolve asymmetrically defined parent/child relationships. In other words, if a parent declares a child, but the child does not declare the parent, the parent will automatically be added as a parent of the child when running this method. The method is invoked automatically by `Structure.before_run()`.
- `CohereEmbeddingDriver` for using Cohere's embeddings API.
- `CohereStructureConfig` for providing Structures with quick Cohere configuration.
- `AmazonSageMakerJumpstartPromptDriver.inference_component_name` for setting the `InferenceComponentName` parameter when invoking an endpoint.
- `AmazonSageMakerJumpstartEmbeddingDriver.inference_component_name` for setting the `InferenceComponentName` parameter when invoking an endpoint.
- `AmazonSageMakerJumpstartEmbeddingDriver.custom_attributes` for setting custom attributes when invoking an endpoint.
- `ToolkitTask.response_stop_sequence` for overriding the default Chain of Thought stop sequence.
- `griptape.utils.StructureVisualizer` for visualizing Workflow structures with Mermaid.js
- `BaseTask.parents_outputs` to get the textual output of all parent tasks. 
- `BaseTask.parents_output_text` to get a concatenated string of all parent tasks' outputs.
- `parents_output_text` to Workflow context.
- `OllamaPromptModelDriver` for using models with Ollama.
- Parameter `output` on `Structure` as a convenience for `output_task.output`

### Changed
- **BREAKING**: `Workflow` no longer modifies task relationships when adding tasks via `tasks` init param, `add_tasks()` or `add_task()`. Previously, adding a task would automatically add the previously added task as its parent. Existing code that relies on this behavior will need to be updated to explicitly add parent/child relationships using the API offered by `BaseTask`.
- **BREAKING**: Removed `AmazonBedrockPromptDriver.prompt_model_driver` as it is no longer needed with the `AmazonBedrockPromptDriver` Converse API implementation.
- **BREAKING**: Removed `BedrockClaudePromptModelDriver`.
- **BREAKING**: Removed `BedrockJurassicPromptModelDriver`.
- **BREAKING**: Removed `BedrockLlamaPromptModelDriver`.
- **BREAKING**: Removed `BedrockTitanPromptModelDriver`.
- **BREAKING**: Removed `BedrockClaudeTokenizer`, use `SimpleTokenizer` instead.
- **BREAKING**: Removed `BedrockJurassicTokenizer`, use `SimpleTokenizer` instead.
- **BREAKING**: Removed `BedrockLlamaTokenizer`, use `SimpleTokenizer` instead.
- **BREAKING**: Removed `BedrockTitanTokenizer`, use `SimpleTokenizer` instead.
- **BREAKING**: Removed `OpenAiChatCompletionPromptDriver` as it uses the legacy [OpenAi Completions API](https://platform.openai.com/docs/api-reference/completions).
- **BREAKING**: Removed `BasePromptDriver.count_tokens()`.
- **BREAKING**: Removed `BasePromptDriver.max_output_tokens()`.
- **BREAKING**: Moved/renamed `PromptStack.add_to_conversation_memory` to `BaseConversationMemory.add_to_prompt_stack`.
- **BREAKING**: Moved `griptape.constants.RESPONSE_STOP_SEQUENCE` to `ToolkitTask`.
- **BREAKING**: Renamed `AmazonSagemakerPromptDriver` to `AmazonSageMakerJumpstartPromptDriver`.
- **BREAKING**: Removed `SagemakerFalconPromptModelDriver`, use `AmazonSageMakerJumpstartPromptDriver` instead.
- **BREAKING**: Removed `SagemakerLlamaPromptModelDriver`, use `AmazonSageMakerJumpstartPromptDriver` instead.
- **BREAKING**: Renamed `AmazonSagemakerEmbeddingDriver` to `AmazonSageMakerJumpstartEmbeddingDriver`.
- **BREAKING**: Removed `SagemakerHuggingfaceEmbeddingModelDriver`, use `AmazonSageMakerJumpstartEmbeddingDriver` instead.
- **BREAKING**: Removed `SagemakerTensorflowHubEmbeddingModelDriver`, use `AmazonSageMakerJumpstartEmbeddingDriver` instead.
- **BREAKING**: `AmazonSageMakerJumpstartPromptDriver.model` parameter, which gets passed to `SageMakerRuntime.Client.invoke_endpoint` as `EndpointName`, is now renamed to `AmazonSageMakerPromptDriver.endpoint`.
- **BREAKING**: Removed parameter `template_generator` on `PromptSummaryEngine` and added parameters `system_template_generator` and `user_template_generator`.
- **BREAKING**: Removed template `engines/summary/prompt_summary.j2` and added templates `engines/summary/system.j2` and `engines/summary/user.j2`.
- `ToolkitTask.RESPONSE_STOP_SEQUENCE` is now only added when using `ToolkitTask`.
- Updated Prompt Drivers to use `BasePromptDriver.max_tokens` instead of using `BasePromptDriver.max_output_tokens()`.
- Improved error message when `GriptapeCloudKnowledgeBaseClient` does not have a description set.
- Updated `AmazonBedrockPromptDriver` to use [Converse API](https://docs.aws.amazon.com/bedrock/latest/userguide/conversation-inference.html).
- `Structure.before_run()` now automatically resolves asymmetrically defined parent/child relationships using the new `Structure.resolve_relationships()`.
- Updated `HuggingFaceHubPromptDriver` to use `transformers`'s `apply_chat_template`.
- Updated `HuggingFacePipelinePromptDriver` to use chat features of `transformers.TextGenerationPipeline`.
- Updated `CoherePromptDriver` to use Cohere's latest SDK.
- Moved Task reset logic for all Structures to `Structure.before_run`.
- Updated default prompt templates for `PromptSummaryEngine`.
- Updated template `templates/tasks/tool_task/system.j2`.

### Fixed
- `Workflow.insert_task()` no longer inserts duplicate tasks when given multiple parent tasks.
- Performance issue in `OpenAiChatPromptDriver` when extracting unused rate-limiting headers.
- Streaming not working when using deprecated `Structure.stream` field.
- Raw Tool output being lost when being executed by ActionsSubtask.
- Re-order Workflow tasks on every task execution wave.
- `Workflow.insert_task()` enumerates by parent id equality, opposed to object equality.
- Web Loader to catch Exceptions and properly return an ErrorArtifact.
- Conversation Memory entry only added if `output_task.output` is not `None` on all `Structures`
- `TextArtifacts` contained in `ListArtifact` returned by `WebSearch.search` to properly formatted stringified JSON.
- Structure run args not being set immediately.
- Input and output logging in BaseAudioInputTasks and BaseAudioGenerationTasks
- Validation of `max_tokens` < 0 on `BaseChunker`

## [0.26.0] - 2024-06-04

### Added
- `AzureOpenAiStructureConfig` for providing Structures with all Azure OpenAI Driver configuration.
- `AzureOpenAiVisionImageQueryDriver` to support queries on images using Azure's OpenAI Vision models.
- `AudioLoader` for loading audio content into an `AudioArtifact`.
- `AudioTranscriptionTask` and `AudioTranscriptionClient` for transcribing audio content in Structures.
- `OpenAiAudioTranscriptionDriver` for integration with OpenAI's speech-to-text models, including Whisper.
- Parameter `env` to `BaseStructureRunDriver` to set environment variables for a Structure Run.
- `PusherEventListenerDriver` to enable sending of framework events over a Pusher WebSocket.

### Changed
- **BREAKING**: Updated OpenAI-based image query drivers to remove Vision from the name.
- **BREAKING**: `off_prompt` now defaults to `False` on all Tools, making Task Memory something that must be explicitly opted into.
- **BREAKING**: Removed `StructureConfig.global_drivers`. Pass Drivers directly to the Structure Config instead. 
- **BREAKING**: Removed `StructureConfig.task_memory` in favor of configuring directly on the Structure.  
- **BREAKING**: Updated OpenAI-based image query drivers to remove Vision from the name.
- **BREAKING**: `off_prompt` now defaults to `False` on all Tools, making Task Memory something that must be explicitly opted into.
- **BREAKING**: `AmazonSageMakerPromptDriver.model` parameter, which gets passed to `SageMakerRuntime.Client.invoke_endpoint` as `EndpointName`, is now renamed to `AmazonSageMakerPromptDriver.endpoint`.
- **BREAKING**: `AmazonSageMakerPromptDriver.model` parameter is now optional being passed to `SageMakerRuntime.Client.invoke_endpoint` as `InferenceComponentName` (instead of `EndpointName`).
- **BREAKING**: `SageMakerLlamaPromptModelDriver` modified to exclusively support the Llama 3 Instruct model deployed via SageMaker JumpStart. (Support for Llama 2 models has been removed.)
- Simplified custom Task Memory configurations by making several `TextArtifactStorage` Engines optional.
- Default the value of `azure_deployment` on all Azure Drivers to the model the Driver is using.
- Field `azure_ad_token` on all Azure Drivers is no longer serializable.
- Default standard OpenAI and Azure OpenAI image query model to `gpt-4o`.
- Error message to be more helpful when importing optional dependencies.

### Fixed
- Extra fields being excluded when using `SerializableMixin.from_dict`.
- Validation of `max_tokens` < 0 on `BaseChunker`

## [0.25.1] - 2024-05-15

### Fixed
- Honor `namespace` in `RedisVectorStoreDriver.query()`.
- Correctly set the `meta`, `score`, and `vector` fields of query result returned from `RedisVectorStoreDriver.query()`.
- Standardize behavior between omitted and empty actions list when initializing `ActionsSubtask`.

### Added
- Optional event batching on Event Listener Drivers.
- `id` field to all events.

### Changed
- Default behavior of Event Listener Drivers to batch events.
- Default behavior of OpenAiStructureConfig to utilize `gpt-4o` for prompt_driver.

## [0.25.0] - 2024-05-06

### Added
- `list_files_from_disk` activity to `FileManager` Tool.
- Support for Drivers in `EventListener`.
- `AmazonSqsEventListenerDriver` for sending events to an Amazon SQS queue.
- `AwsIotCoreEventListenerDriver` for sending events to a topic on AWS IoT Core.
- `GriptapeCloudEventListenerDriver` for sending events to Griptape Cloud.
- `WebhookEventListenerDriver` for sending events to a webhook.
- `BaseFileManagerDriver` to abstract file management operations.
- `LocalFileManagerDriver` for managing files on the local file system.
- Optional `BaseLoader.encoding` field.
- `BlobLoader` for loading arbitrary binary data as a `BlobArtifact`.
- `model` field to `StartPromptEvent` and `FinishPromptEvent`.
- `input_task_input` and `input_task_output` fields to `StartStructureRunEvent`.
- `output_task_input` and `output_task_output` fields to `FinishStructureRunEvent`.
- `AmazonS3FileManagerDriver` for managing files on Amazon S3.
- `MediaArtifact` as a base class for `ImageArtifact` and future media Artifacts.
- Optional `exception` field to `ErrorArtifact`.
- `StructureRunClient` for running other Structures via a Tool.
- `StructureRunTask` for running Structures as a Task from within another Structure.
- `GriptapeCloudStructureRunDriver` for running Structures in Griptape Cloud.
- `LocalStructureRunDriver` for running Structures in the same run-time environment as the code that is running the Structure.

### Changed
- **BREAKING**: Secret fields (ex: api_key) removed from serialized Drivers.
- **BREAKING**: Remove `FileLoader`.
- **BREAKING**: `CsvLoader` no longer accepts `str` file paths as a source. It will now accept the content of the CSV file as a `str` or `bytes` object.
- **BREAKING**: `PdfLoader` no longer accepts `str` file content, `Path` file paths or `IO` objects as sources. Instead, it will only accept the content of the PDF file as a `bytes` object.
- **BREAKING**: `TextLoader` no longer accepts `Path` file paths as a source. It will now accept the content of the text file as a `str` or `bytes` object.
- **BREAKING**: `FileManager.default_loader` is now `None` by default.
- **BREAKING** Bumped `pinecone` from `^2` to `^3`.
- **BREAKING**: Removed `workdir`, `loaders`, `default_loader`, and `save_file_encoding` fields from `FileManager` and added `file_manager_driver`.
- **BREAKING**: Removed `mime_type` field from `ImageArtifact`. `mime_type` is now a property constructed using the Artifact type and `format` field.
- Improved RAG performance in `VectorQueryEngine`.
- Moved [Griptape Docs](https://github.com/griptape-ai/griptape-docs) to this repository.
- Updated `EventListener.handler`'s behavior so that the return value will be passed to the `EventListenerDriver.try_publish_event_payload`'s `event_payload` parameter.

### Fixed
- Type hint for parameter `azure_ad_token_provider` on Azure OpenAI drivers to `Optional[Callable[[], str]]`.
- Missing parameters `azure_ad_token` and `azure_ad_token_provider` on the default client for `AzureOpenAiCompletionPromptDriver`.

## [0.24.2] - 2024-04-04

- Fixed FileManager.load_files_from_disk schema.

## [0.24.1] - 2024-03-28

### Fixed 

- Fixed boto3 type-checking stub dependency.

### Changed

- Use `schema` instead of `jsonschema` for JSON validation.

## [0.24.0] - 2024-03-27

### Added
- Every subtask in `ToolkitTask` can now execute multiple actions in parallel.
- Added `BaseActionSubtaskEvent.subtask_actions`.
- Support for `text-embedding-3-small` and `text-embedding-3-large` models.
- `GooglePromptDriver` and `GoogleTokenizer` for use with `gemini-pro`. 
- `GoogleEmbeddingDriver` for use with `embedding-001`. 
- `GoogleStructureConfig` for providing Structures with Google Prompt and Embedding Driver configuration.
- Support for `claude-3-opus`, `claude-3-sonnet`, and `claude-3-haiku` in `AnthropicPromptDriver`.
- Support for `anthropic.claude-3-sonnet-20240229-v1:0` and `anthropic.claude-3-haiku-20240307-v1:0` in `BedrockClaudePromptModelDriver`.
- `top_k` and `top_p` parameters in `AnthropicPromptDriver`.
- Added `AnthropicImageQueryDriver` for Claude-3 multi-modal models
- Added `AmazonBedrockImageQueryDriver` along with `BedrockClaudeImageQueryDriverModel` for Claude-3 in Bedrock support
- `BaseWebScraperDriver` allowing multiple web scraping implementations.
- `TrafilaturaWebScraperDriver` for scraping text from web pages using trafilatura.
- `MarkdownifyWebScraperDriver` for scraping text from web pages using playwright and converting to markdown using markdownify.
- `VoyageAiEmbeddingDriver` for use with VoyageAi's embedding models. 
- `AnthropicStructureConfig` for providing Structures with Anthropic Prompt and VoyageAi Embedding Driver configuration.
- `QdrantVectorStoreDriver` to integrate with Qdrant vector databases.

### Fixed
- Improved system prompt in `ToolTask` to support more use cases.

### Changed
- **BREAKING**: `ActionSubtask` was renamed to `ActionsSubtask`.
- **BREAKING**: Removed `subtask_action_name`, `subtask_action_path`, and `subtask_action_input` in `BaseActionSubtaskEvent`.
- **BREAKING**: `OpenAiVisionImageQueryDriver` field `model` no longer defaults to `gpt-4-vision-preview` and must be specified
- Default model of `OpenAiEmbeddingDriver` to `text-embedding-3-small`.
- Default model of `OpenAiStructureConfig` to `text-embedding-3-small`.
- `BaseTextLoader` to accept a `BaseChunker`.
- Default model of `AmazonBedrockStructureConfig` to `anthropic.claude-3-sonnet-20240229-v1:0`.
- `AnthropicPromptDriver` and `BedrockClaudePromptModelDriver` to use Anthropic's Messages API.
- `OpenAiVisionImageQueryDriver` now has a required field `max_tokens` that defaults to 256
- `GriptapeCloudStructureRunDriver` now outputs a `BaseArtifact` instead of a `TextArtifact`

## [0.23.2] - 2024-03-15

### Fixed
- Deprecation warnings not displaying for `Structure.prompt_driver`, `Structure.embedding_driver`, and `Structure.stream`.
- `DummyException` error message not fully displaying.
- `StructureConfig.task_memory` not defaulting to using `StructureConfig.global_drivers` by default.

## [0.23.1] - 2024-03-07

### Fixed
- Action Subtask incorrectly raising an exception for actions without an input. 
- Incorrect `GriptapeCloudKnowledgeBaseClient`'s API URLs. 
- Issue with Tool Task system prompt causing the LLM to generate an invalid action.

## [0.23.0] - 2024-02-26

### Added 
- Image-to-image generation support for OpenAi Dall-E 2 model.
- Image tools support loading artifacts from memory.
- `AzureMongoDbVectorStoreDriver` for using CosmosDB with MongoDB vCore API.
- `vector_path` field on `MongoDbAtlasVectorStoreDriver`.
- `LeonardoImageGenerationDriver` supports image to image generation.
- `OpenAiStructureConfig` for providing Structures with all OpenAi Driver configuration. 
- `AmazonBedrockStructureConfig` for providing Structures with all Amazon Bedrock Driver configuration. 
- `StructureConfig` for building your own Structure configuration.
- `JsonExtractionTask` for convenience over using `ExtractionTask` with a `JsonExtractionEngine`.
- `CsvExtractionTask` for convenience over using `ExtractionTask` with a `CsvExtractionEngine`.
- `OpenAiVisionImageQueryDriver` to support queries on images using OpenAI's Vision model.
- `ImageQueryTool` allowing an Agent to make queries on images on disk or in Task Memory.
- `ImageQueryTask` and `ImageQueryEngine`.

### Fixed 
- `BedrockStableDiffusionImageGenerationModelDriver` request parameters for SDXLv1 (`stability.stable-diffusion-xl-v1`).
- `BedrockStableDiffusionImageGenerationModelDriver` correctly handles the CONTENT_FILTERED response case.

### Changed
- **BREAKING**: Make `index_name` on `MongoDbAtlasVectorStoreDriver` a required field.
- **BREAKING**: Remove `create_index()` from `MarqoVectorStoreDriver`, `OpenSearchVectorStoreDriver`, `PineconeVectorStoreDriver`, `RedisVectorStoreDriver`.
- **BREAKING**: `ImageLoader().load()` now accepts image bytes instead of a file path.
- **BREAKING**: Request parameters for `BedrockStableDiffusionImageGenerationModelDriver` have been updated for `stability.stable-diffusion-xl-v1`. Use this over the now deprecated `stability.stable-diffusion-xl-v0`.
- Deprecated `Structure.prompt_driver` in favor of `Structure.config.global_drivers.prompt_driver`.
- Deprecated `Structure.embedding_driver` in favor of `Structure.config.global_drivers.embedding_driver`.
- Deprecated `Structure.stream` in favor of `Structure.config.global_drivers.prompt_driver.stream`.
- `TextSummaryTask.summary_engine` now defaults to a `PromptSummaryEngine` with a Prompt Driver default of `Structure.config.global_drivers.prompt_driver`.
- `TextQueryTask.query_engine` now defaults to a `VectorQueryEngine` with a Prompt Driver default of `Structure.config.global_drivers.prompt_driver` and Vector Store Driver default of `Structure.config.global_drivers.vector_store_driver`.
- `PromptImageGenerationTask.image_generation_engine` now defaults to a `PromptImageGenerationEngine` with an Image Generation Driver default of `Structure.config.global_drivers.image_generation_driver`.
- `VariationImageGenerationTask.image_generation_engine` now defaults to a `VariationImageGenerationEngine` with an Image Generation Driver default of `Structure.config.global_drivers.image_generation_driver`.
- `InpaintingImageGenerationTask.image_generation_engine` now defaults to an `InpaintingImageGenerationEngine` with an Image Generation Driver default of `Structure.config.global_drivers.image_generation_driver`.
- `OutpaintingImageGenerationTask.image_generation_engine` now defaults to an `OutpaintingImageGenerationEngine` with an Image Generation Driver default of `Structure.config.global_drivers.image_generation_driver`.

## [0.22.3] - 2024-01-22

### Fixed
- `ToolkitTask`'s user subtask prompt occasionally causing the Task to end prematurely.

## [0.22.2] - 2024-01-18

### Fixed
- `ToolkitTask`'s user subtask prompt occasionally causing a loop with Chain of Thought.

### Security
- Updated stale dependencies [CVE-2023-50447, CVE-2024-22195, and CVE-2023-36464]

## [0.22.1] - 2024-01-12

### Fixed
- Action Subtasks incorrectly outputting the Task input after failing to follow the ReAct prompt.

## [0.22.0] - 2024-01-11

### Added
- `PromptImageGenerationEngine` for generating images from text prompts. 
- `VariationImageGenerationEngine` for generating variations of an input image according to a text prompt.
- `InpaintingImageGenerationEngine` for modifying an input image according to a text prompt within the bounds of a mask defined by a mask image. 
- `OutpaintingImageGenerationEngine` for modifying an input image according to a text prompt outside the bounds of a mask defined by a mask image.

- `PromptImageGenerationClient` for enabling an LLM to use the `PromptImageGenerationEngine`.
- `VariationImageGenerationClient` for enabling an LLM to use the `VariationImageGenerationEngine`.
- `InpaintingImageGenerationClient` for enabling an LLM to use the `InpaintingImageGenerationEngine`.
- `OutpaintingImageGenerationClient` for enabling an LLM to use the `OutpaintingImageGenerationEngine`.

- `OpenAiImageGenerationDriver` for use with OpenAI's image generation models.
- `LeonardoImageGenerationDriver` for use with Leonoaro AI's image generation models.
- `AmazonBedrockImageGenerationDriver` for use with Amazon Bedrock's image generation models; requires a Image Generation Model Driver.
- `BedrockTitanImageGenerationModelDriver` for use with Amazon Bedrock's Titan image generation.

- `ImageArtifact` for storing image data; used heavily by the image Engines, Tasks, and Drivers.
- `ImageLoader` for loading images files into `ImageArtifact`s.

- Support for all Tokenizers in `OpenAiChatPromptDriver`, enabling OpenAI drop-in clients such as Together AI.
- `AmazonSageMakerJumpstartEmbeddingDriver` for using Amazon SageMaker to generate embeddings. Thanks @KaushikIyer16!
- Claude 2.1 support in `AnthropicPromptDriver` and `AmazonBedrockPromptDriver` via `BedrockClaudePromptModelDriver`.
- `CodeExecutionTask` for executing code as a Task without the need for an LLM.
- `BedrockLlamaPromptModelDriver` for using Llama models on Amazon Bedrock.


### Fixed
- `MongoDbAtlasVectorStore` namespace not being used properly when querying. 
- Miscellaneous type errors throughout the codebase.
- Remove unused section from `ToolTask` system prompt template.
- Structure execution args being cleared after run, preventing inspection of the Structure's `input_task`'s `input`.
- Unhandled `SqlClient` exception. Thanks @michal-repo!

### Changed
- **BREAKING**: Rename `input_template` field to `input` in Tasks that take a text input.
- **BREAKING**: Rename `BedrockTitanEmbeddingDriver` to `AmazonBedrockTitanEmbeddingDriver`.
- **BREAKING**: Rename `AmazonBedrockStableDiffusionImageGenerationModelDriver` to `BedrockStableDiffusionImageGenerationModelDriver`.
- **BREAKING**: Rename `AmazonBedrockTitanImageGenerationModelDriver` to `BedrockTitanImageGenerationModelDriver`.
- **BREAKING**: Rename `ImageGenerationTask` to `PromptImageGenerationTask`.
- **BREAKING**: Rename `ImageGenerationEngine` to `PromptImageGenerationEngine`.
- **BREAKING**: Rename `ImageGenerationTool` to `PromptImageGenerationClient`.
- Improve system prompt generation with Claude 2.0.
- Improve integration test coverage.
- `BaseTextInputTask` to accept a `str`, `TextArtifact` or callable returning a `TextArtifact`.<|MERGE_RESOLUTION|>--- conflicted
+++ resolved
@@ -9,10 +9,7 @@
 ## Added
 - Parameter `pipeline_task` on `HuggingFacePipelinePromptDriver` for creating different types of `Pipeline`s.
 - `TavilyWebSearchDriver` to integrate Tavily's web search capabilities.
-<<<<<<< HEAD
 - `ExaWebSearchDriver` to integrate Exa's web search capabilities.
-=======
->>>>>>> 1c7c1b3a
 
 ### Changed
 - **BREAKING**: Renamed parameters on several classes to `client`:
