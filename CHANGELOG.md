--- conflicted
+++ resolved
@@ -38,6 +38,12 @@
 - **BREAKING**: Update `pypdf` dependency to `^5.0.1`.
 - **BREAKING**: Update `redis` dependency to `^5.1.0`.
 - `MarkdownifyWebScraperDriver.DEFAULT_EXCLUDE_TAGS` now includes media/blob-like HTML tags
+- **BREAKING**: Split `BaseExtractionEngine.extract` into `extract_text` and `extract_artifacts` for consistency with `BaseSummaryEngine`.
+- **BREAKING**: `BaseExtractionEngine` no longer catches exceptions and returns `ErrorArtifact`s.
+- **BREAKING**: `JsonExtractionEngine.template_schema` is now required.
+- **BREAKING**: `CsvExtractionEngine.column_names` is now required.
+- `JsonExtractionEngine.extract_artifacts` now returns a `ListArtifact[JsonArtifact]`.
+- `CsvExtractionEngine.extract_artifacts` now returns a `ListArtifact[CsvRowArtifact]`.
 
 ### Fixed
 - Anthropic native Tool calling
@@ -79,19 +85,6 @@
 **Note**: This release includes breaking changes. Please refer to the [Migration Guide](./MIGRATION.md#030x-to-031x) for details.
 
 ### Added
-<<<<<<< HEAD
-- `BaseConversationMemory.prompt_driver` for use with autopruning. 
-- Generic type support to `ListArtifact`.
-- Iteration support to `ListArtifact`.
-
-### Changed
-- **BREAKING**: Split `BaseExtractionEngine.extract` into `extract_text` and `extract_artifacts` for consistency with `BaseSummaryEngine`.
-- **BREAKING**: `BaseExtractionEngine` no longer catches exceptions and returns `ErrorArtifact`s.
-- **BREAKING**: `JsonExtractionEngine.template_schema` is now required.
-- **BREAKING**: `CsvExtractionEngine.column_names` is now required.
-- `JsonExtractionEngine.extract_artifacts` now returns a `ListArtifact[JsonArtifact]`.
-- `CsvExtractionEngine.extract_artifacts` now returns a `ListArtifact[CsvRowArtifact]`.
-=======
 - Parameter `meta: dict` on `BaseEvent`.
 - `AzureOpenAiTextToSpeechDriver`.
 - Ability to use Event Listeners as Context Managers for temporarily setting the Event Bus listeners.
@@ -120,7 +113,6 @@
 
 
 ## [0.30.2] - 2024-08-26
->>>>>>> e4133c3d
 
 ### Fixed
 - Ensure thread safety when publishing events by adding a thread lock to batch operations in `BaseEventListenerDriver`. 
