--- conflicted
+++ resolved
@@ -67,11 +67,8 @@
   - `VectorStoreClient.process_query_output_fn` for custom query output processing logic.
 - Parameter `fail_fast` to `Structure`.
 - `BooleanArtifact` for handling boolean values.
-<<<<<<< HEAD
+- `typos` to dev dependencies to catch typos in code/docs.
 - `GriptapeCloudKnowledgeBaseVectorStoreDriver` to query Griptape Cloud Knowledge Bases.
-=======
-- `typos` to dev dependencies to catch typos in code/docs.
->>>>>>> ef46d1e2
 
 ### Changed
 - **BREAKING**: `BaseVectorStoreDriver.upsert_text_artifact()` and `BaseVectorStoreDriver.upsert_text()` use artifact/string values to generate `vector_id` if it wasn't implicitly passed. This change ensures that we don't generate embeddings for the same content every time.
