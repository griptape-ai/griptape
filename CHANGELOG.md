--- conflicted
+++ resolved
@@ -11,22 +11,16 @@
 - Ability to set custom schema properties on Tool Activities via `extra_schema_properties`.
 - Parameter `structure` to `BaseTask`.
 - Method `try_find_task` to `Structure`.
-<<<<<<< HEAD
 - Global event bus, `griptape.events.event_bus`, for publishing and subscribing to events.
 - Global config, `griptape.config.config`, for setting global configuration defaults.
-=======
 - `TranslateQueryRagModule` `RagEngine` module for translating input queries.
 - Global event bus, `griptape.events.event_bus`, for publishing and subscribing to events.
->>>>>>> 863bcde1
 
 ### Changed
 - **BREAKING**: Removed all uses of `EventPublisherMixin` in favor of `event_bus`.
 - **BREAKING**: Removed `EventPublisherMixin`.
-<<<<<<< HEAD
 - **BREAKING**: Removed `Workflow.prompt_driver` and `Workflow.prompt_driver`. `Agent.prompt_driver` has not been removed.
 - **BREAKING**: Removed `Structure.embedding_driver`, set this via `griptape.config.config.drivers.embedding` instead.
-=======
->>>>>>> 863bcde1
 - `BaseTask.add_parent/child` will now call `self.structure.add_task` if possible.
 
 ## [0.29.0] - 2024-07-30
