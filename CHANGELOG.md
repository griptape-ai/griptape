# Changelog
All notable changes to this project will be documented in this file.

The format is based on [Keep a Changelog](https://keepachangelog.com/en/1.1.0/),
and this project adheres to [Semantic Versioning](https://semver.org/spec/v2.0.0.html).

## Unreleased

## [0.27.2] - 2024-06-27
<<<<<<< HEAD
- Fixed token count calculation in `VectorQueryEngine`.
=======

### Fixed
- Avoid adding duplicate Tokenizer stop sequences in a ToolkitTask
>>>>>>> 716ae044

## [0.27.1] - 2024-06-20

### Added
- Support for Claude 3.5 Sonnet in `AnthropicPromptDriver` and `AmazonBedrockPromptDriver`.

### Changed
- Base Tool schema so that `input` is optional when no Tool Activity schema is set.
- Tool Task system prompt for better results with lower-end models. 
- Default Prompt Driver model to Claude 3.5 Sonnet in `AnthropicStructureConfig` and `AmazonBedrockStructureConfig.`

## [0.27.0] - 2024-06-19

### Added
- `BaseTask.add_child()` to add a child task to a parent task.
- `BaseTask.add_children()` to add multiple child tasks to a parent task.
- `BaseTask.add_parent()` to add a parent task to a child task.
- `BaseTask.add_parents()` to add multiple parent tasks to a child task.
- `Structure.resolve_relationships()` to resolve asymmetrically defined parent/child relationships. In other words, if a parent declares a child, but the child does not declare the parent, the parent will automatically be added as a parent of the child when running this method. The method is invoked automatically by `Structure.before_run()`.
- `CohereEmbeddingDriver` for using Cohere's embeddings API.
- `CohereStructureConfig` for providing Structures with quick Cohere configuration.
- `AmazonSageMakerJumpstartPromptDriver.inference_component_name` for setting the `InferenceComponentName` parameter when invoking an endpoint.
- `AmazonSageMakerJumpstartEmbeddingDriver.inference_component_name` for setting the `InferenceComponentName` parameter when invoking an endpoint.
- `AmazonSageMakerJumpstartEmbeddingDriver.custom_attributes` for setting custom attributes when invoking an endpoint.
- `ToolkitTask.response_stop_sequence` for overriding the default Chain of Thought stop sequence.
- `griptape.utils.StructureVisualizer` for visualizing Workflow structures with Mermaid.js
- `BaseTask.parents_outputs` to get the textual output of all parent tasks. 
- `BaseTask.parents_output_text` to get a concatenated string of all parent tasks' outputs.
- `parents_output_text` to Workflow context.
- `OllamaPromptModelDriver` for using models with Ollama.
- Parameter `output` on `Structure` as a convenience for `output_task.output`

### Changed
- **BREAKING**: `Workflow` no longer modifies task relationships when adding tasks via `tasks` init param, `add_tasks()` or `add_task()`. Previously, adding a task would automatically add the previously added task as its parent. Existing code that relies on this behavior will need to be updated to explicitly add parent/child relationships using the API offered by `BaseTask`.
- **BREAKING**: Removed `AmazonBedrockPromptDriver.prompt_model_driver` as it is no longer needed with the `AmazonBedrockPromptDriver` Converse API implementation.
- **BREAKING**: Removed `BedrockClaudePromptModelDriver`.
- **BREAKING**: Removed `BedrockJurassicPromptModelDriver`.
- **BREAKING**: Removed `BedrockLlamaPromptModelDriver`.
- **BREAKING**: Removed `BedrockTitanPromptModelDriver`.
- **BREAKING**: Removed `BedrockClaudeTokenizer`, use `SimpleTokenizer` instead.
- **BREAKING**: Removed `BedrockJurassicTokenizer`, use `SimpleTokenizer` instead.
- **BREAKING**: Removed `BedrockLlamaTokenizer`, use `SimpleTokenizer` instead.
- **BREAKING**: Removed `BedrockTitanTokenizer`, use `SimpleTokenizer` instead.
- **BREAKING**: Removed `OpenAiChatCompletionPromptDriver` as it uses the legacy [OpenAi Completions API](https://platform.openai.com/docs/api-reference/completions).
- **BREAKING**: Removed `BasePromptDriver.count_tokens()`.
- **BREAKING**: Removed `BasePromptDriver.max_output_tokens()`.
- **BREAKING**: Moved/renamed `PromptStack.add_to_conversation_memory` to `BaseConversationMemory.add_to_prompt_stack`.
- **BREAKING**: Moved `griptape.constants.RESPONSE_STOP_SEQUENCE` to `ToolkitTask`.
- **BREAKING**: Renamed `AmazonSagemakerPromptDriver` to `AmazonSageMakerJumpstartPromptDriver`.
- **BREAKING**: Removed `SagemakerFalconPromptModelDriver`, use `AmazonSageMakerJumpstartPromptDriver` instead.
- **BREAKING**: Removed `SagemakerLlamaPromptModelDriver`, use `AmazonSageMakerJumpstartPromptDriver` instead.
- **BREAKING**: Renamed `AmazonSagemakerEmbeddingDriver` to `AmazonSageMakerJumpstartEmbeddingDriver`.
- **BREAKING**: Removed `SagemakerHuggingfaceEmbeddingModelDriver`, use `AmazonSageMakerJumpstartEmbeddingDriver` instead.
- **BREAKING**: Removed `SagemakerTensorflowHubEmbeddingModelDriver`, use `AmazonSageMakerJumpstartEmbeddingDriver` instead.
- **BREAKING**: `AmazonSageMakerJumpstartPromptDriver.model` parameter, which gets passed to `SageMakerRuntime.Client.invoke_endpoint` as `EndpointName`, is now renamed to `AmazonSageMakerPromptDriver.endpoint`.
- **BREAKING**: Removed parameter `template_generator` on `PromptSummaryEngine` and added parameters `system_template_generator` and `user_template_generator`.
- **BREAKING**: Removed template `engines/summary/prompt_summary.j2` and added templates `engines/summary/system.j2` and `engines/summary/user.j2`.
- `ToolkitTask.RESPONSE_STOP_SEQUENCE` is now only added when using `ToolkitTask`.
- Updated Prompt Drivers to use `BasePromptDriver.max_tokens` instead of using `BasePromptDriver.max_output_tokens()`.
- Improved error message when `GriptapeCloudKnowledgeBaseClient` does not have a description set.
- Updated `AmazonBedrockPromptDriver` to use [Converse API](https://docs.aws.amazon.com/bedrock/latest/userguide/conversation-inference.html).
- `Structure.before_run()` now automatically resolves asymmetrically defined parent/child relationships using the new `Structure.resolve_relationships()`.
- Updated `HuggingFaceHubPromptDriver` to use `transformers`'s `apply_chat_template`.
- Updated `HuggingFacePipelinePromptDriver` to use chat features of `transformers.TextGenerationPipeline`.
- Updated `CoherePromptDriver` to use Cohere's latest SDK.
- Moved Task reset logic for all Structures to `Structure.before_run`.
- Updated default prompt templates for `PromptSummaryEngine`.
- Updated template `templates/tasks/tool_task/system.j2`.

### Fixed
- `Workflow.insert_task()` no longer inserts duplicate tasks when given multiple parent tasks.
- Performance issue in `OpenAiChatPromptDriver` when extracting unused rate-limiting headers.
- Streaming not working when using deprecated `Structure.stream` field.
- Raw Tool output being lost when being executed by ActionsSubtask.
- Re-order Workflow tasks on every task execution wave.
- Web Loader to catch Exceptions and properly return an ErrorArtifact.
- Conversation Memory entry only added if `output_task.output` is not `None` on all `Structures`
- `TextArtifacts` contained in `ListArtifact` returned by `WebSearch.search` to properly formatted stringified JSON.
- Structure run args not being set immediately.
- Input and output logging in BaseAudioInputTasks and BaseAudioGenerationTasks
- Validation of `max_tokens` < 0 on `BaseChunker`

## [0.26.0] - 2024-06-04

### Added
- `AzureOpenAiStructureConfig` for providing Structures with all Azure OpenAI Driver configuration.
- `AzureOpenAiVisionImageQueryDriver` to support queries on images using Azure's OpenAI Vision models.
- `AudioLoader` for loading audio content into an `AudioArtifact`.
- `AudioTranscriptionTask` and `AudioTranscriptionClient` for transcribing audio content in Structures.
- `OpenAiAudioTranscriptionDriver` for integration with OpenAI's speech-to-text models, including Whisper.
- Parameter `env` to `BaseStructureRunDriver` to set environment variables for a Structure Run.
- `PusherEventListenerDriver` to enable sending of framework events over a Pusher WebSocket.

### Changed
- **BREAKING**: Removed `StructureConfig.global_drivers`. Pass Drivers directly to the Structure Config instead. 
- **BREAKING**: Removed `StructureConfig.task_memory` in favor of configuring directly on the Structure.  
- **BREAKING**: Updated OpenAI-based image query drivers to remove Vision from the name.
- **BREAKING**: `off_prompt` now defaults to `False` on all Tools, making Task Memory something that must be explicitly opted into.
- **BREAKING**: `AmazonSageMakerPromptDriver.model` parameter, which gets passed to `SageMakerRuntime.Client.invoke_endpoint` as `EndpointName`, is now renamed to `AmazonSageMakerPromptDriver.endpoint`.
- **BREAKING**: `AmazonSageMakerPromptDriver.model` parameter is now optional being passed to `SageMakerRuntime.Client.invoke_endpoint` as `InferenceComponentName` (instead of `EndpointName`).
- **BREAKING**: `SageMakerLlamaPromptModelDriver` modified to exclusively support the Llama 3 Instruct model deployed via SageMaker JumpStart. (Support for Llama 2 models has been removed.)
- Simplified custom Task Memory configurations by making several `TextArtifactStorage` Engines optional.
- Default the value of `azure_deployment` on all Azure Drivers to the model the Driver is using.
- Field `azure_ad_token` on all Azure Drivers is no longer serializable.
- Default standard OpenAI and Azure OpenAI image query model to `gpt-4o`.
- Error message to be more helpful when importing optional dependencies.

### Fixed
- Extra fields being excluded when using `SerializableMixin.from_dict`.

## [0.25.1] - 2024-05-15

### Fixed
- Honor `namespace` in `RedisVectorStoreDriver.query()`.
- Correctly set the `meta`, `score`, and `vector` fields of query result returned from `RedisVectorStoreDriver.query()`.
- Standardize behavior between omitted and empty actions list when initializing `ActionsSubtask`.

### Added
- Optional event batching on Event Listener Drivers.
- `id` field to all events.

### Changed
- Default behavior of Event Listener Drivers to batch events.
- Default behavior of OpenAiStructureConfig to utilize `gpt-4o` for prompt_driver.

## [0.25.0] - 2024-05-06

### Added
- `list_files_from_disk` activity to `FileManager` Tool.
- Support for Drivers in `EventListener`.
- `AmazonSqsEventListenerDriver` for sending events to an Amazon SQS queue.
- `AwsIotCoreEventListenerDriver` for sending events to a topic on AWS IoT Core.
- `GriptapeCloudEventListenerDriver` for sending events to Griptape Cloud.
- `WebhookEventListenerDriver` for sending events to a webhook.
- `BaseFileManagerDriver` to abstract file management operations.
- `LocalFileManagerDriver` for managing files on the local file system.
- Optional `BaseLoader.encoding` field.
- `BlobLoader` for loading arbitrary binary data as a `BlobArtifact`.
- `model` field to `StartPromptEvent` and `FinishPromptEvent`.
- `input_task_input` and `input_task_output` fields to `StartStructureRunEvent`.
- `output_task_input` and `output_task_output` fields to `FinishStructureRunEvent`.
- `AmazonS3FileManagerDriver` for managing files on Amazon S3.
- `MediaArtifact` as a base class for `ImageArtifact` and future media Artifacts.
- Optional `exception` field to `ErrorArtifact`.
- `StructureRunClient` for running other Structures via a Tool.
- `StructureRunTask` for running Structures as a Task from within another Structure.
- `GriptapeCloudStructureRunDriver` for running Structures in Griptape Cloud.
- `LocalStructureRunDriver` for running Structures in the same run-time environment as the code that is running the Structure.

### Changed
- **BREAKING**: Secret fields (ex: api_key) removed from serialized Drivers.
- **BREAKING**: Remove `FileLoader`.
- **BREAKING**: `CsvLoader` no longer accepts `str` file paths as a source. It will now accept the content of the CSV file as a `str` or `bytes` object.
- **BREAKING**: `PdfLoader` no longer accepts `str` file content, `Path` file paths or `IO` objects as sources. Instead, it will only accept the content of the PDF file as a `bytes` object.
- **BREAKING**: `TextLoader` no longer accepts `Path` file paths as a source. It will now accept the content of the text file as a `str` or `bytes` object.
- **BREAKING**: `FileManager.default_loader` is now `None` by default.
- **BREAKING** Bumped `pinecone` from `^2` to `^3`.
- **BREAKING**: Removed `workdir`, `loaders`, `default_loader`, and `save_file_encoding` fields from `FileManager` and added `file_manager_driver`.
- **BREAKING**: Removed `mime_type` field from `ImageArtifact`. `mime_type` is now a property constructed using the Artifact type and `format` field.
- Improved RAG performance in `VectorQueryEngine`.
- Moved [Griptape Docs](https://github.com/griptape-ai/griptape-docs) to this repository.
- Updated `EventListener.handler`'s behavior so that the return value will be passed to the `EventListenerDriver.try_publish_event_payload`'s `event_payload` parameter.

### Fixed
- Type hint for parameter `azure_ad_token_provider` on Azure OpenAI drivers to `Optional[Callable[[], str]]`.
- Missing parameters `azure_ad_token` and `azure_ad_token_provider` on the default client for `AzureOpenAiCompletionPromptDriver`.

## [0.24.2] - 2024-04-04

- Fixed FileManager.load_files_from_disk schema.

## [0.24.1] - 2024-03-28

### Fixed 

- Fixed boto3 type-checking stub dependency.

### Changed

- Use `schema` instead of `jsonschema` for JSON validation.

## [0.24.0] - 2024-03-27

### Added
- Every subtask in `ToolkitTask` can now execute multiple actions in parallel.
- Added `BaseActionSubtaskEvent.subtask_actions`.
- Support for `text-embedding-3-small` and `text-embedding-3-large` models.
- `GooglePromptDriver` and `GoogleTokenizer` for use with `gemini-pro`. 
- `GoogleEmbeddingDriver` for use with `embedding-001`. 
- `GoogleStructureConfig` for providing Structures with Google Prompt and Embedding Driver configuration.
- Support for `claude-3-opus`, `claude-3-sonnet`, and `claude-3-haiku` in `AnthropicPromptDriver`.
- Support for `anthropic.claude-3-sonnet-20240229-v1:0` and `anthropic.claude-3-haiku-20240307-v1:0` in `BedrockClaudePromptModelDriver`.
- `top_k` and `top_p` parameters in `AnthropicPromptDriver`.
- Added `AnthropicImageQueryDriver` for Claude-3 multi-modal models
- Added `AmazonBedrockImageQueryDriver` along with `BedrockClaudeImageQueryDriverModel` for Claude-3 in Bedrock support
- `BaseWebScraperDriver` allowing multiple web scraping implementations.
- `TrafilaturaWebScraperDriver` for scraping text from web pages using trafilatura.
- `MarkdownifyWebScraperDriver` for scraping text from web pages using playwright and converting to markdown using markdownify.
- `VoyageAiEmbeddingDriver` for use with VoyageAi's embedding models. 
- `AnthropicStructureConfig` for providing Structures with Anthropic Prompt and VoyageAi Embedding Driver configuration.

### Fixed
- Improved system prompt in `ToolTask` to support more use cases.

### Changed
- **BREAKING**: `ActionSubtask` was renamed to `ActionsSubtask`.
- **BREAKING**: Removed `subtask_action_name`, `subtask_action_path`, and `subtask_action_input` in `BaseActionSubtaskEvent`.
- **BREAKING**: `OpenAiVisionImageQueryDriver` field `model` no longer defaults to `gpt-4-vision-preview` and must be specified
- Default model of `OpenAiEmbeddingDriver` to `text-embedding-3-small`.
- Default model of `OpenAiStructureConfig` to `text-embedding-3-small`.
- `BaseTextLoader` to accept a `BaseChunker`.
- Default model of `AmazonBedrockStructureConfig` to `anthropic.claude-3-sonnet-20240229-v1:0`.
- `AnthropicPromptDriver` and `BedrockClaudePromptModelDriver` to use Anthropic's Messages API.
- `OpenAiVisionImageQueryDriver` now has a required field `max_tokens` that defaults to 256

## [0.23.2] - 2024-03-15

### Fixed
- Deprecation warnings not displaying for `Structure.prompt_driver`, `Structure.embedding_driver`, and `Structure.stream`.
- `DummyException` error message not fully displaying.
- `StructureConfig.task_memory` not defaulting to using `StructureConfig.global_drivers` by default.

## [0.23.1] - 2024-03-07

### Fixed
- Action Subtask incorrectly raising an exception for actions without an input. 
- Incorrect `GriptapeCloudKnowledgeBaseClient`'s API URLs. 
- Issue with Tool Task system prompt causing the LLM to generate an invalid action.

## [0.23.0] - 2024-02-26

### Added 
- Image-to-image generation support for OpenAi Dall-E 2 model.
- Image tools support loading artifacts from memory.
- `AzureMongoDbVectorStoreDriver` for using CosmosDB with MongoDB vCore API.
- `vector_path` field on `MongoDbAtlasVectorStoreDriver`.
- `LeonardoImageGenerationDriver` supports image to image generation.
- `OpenAiStructureConfig` for providing Structures with all OpenAi Driver configuration. 
- `AmazonBedrockStructureConfig` for providing Structures with all Amazon Bedrock Driver configuration. 
- `StructureConfig` for building your own Structure configuration.
- `JsonExtractionTask` for convenience over using `ExtractionTask` with a `JsonExtractionEngine`.
- `CsvExtractionTask` for convenience over using `ExtractionTask` with a `CsvExtractionEngine`.
- `OpenAiVisionImageQueryDriver` to support queries on images using OpenAI's Vision model.
- `ImageQueryClient` allowing an Agent to make queries on images on disk or in Task Memory.
- `ImageQueryTask` and `ImageQueryEngine`.

### Fixed 
- `BedrockStableDiffusionImageGenerationModelDriver` request parameters for SDXLv1 (`stability.stable-diffusion-xl-v1`).
- `BedrockStableDiffusionImageGenerationModelDriver` correctly handles the CONTENT_FILTERED response case.

### Changed
- **BREAKING**: Make `index_name` on `MongoDbAtlasVectorStoreDriver` a required field.
- **BREAKING**: Remove `create_index()` from `MarqoVectorStoreDriver`, `OpenSearchVectorStoreDriver`, `PineconeVectorStoreDriver`, `RedisVectorStoreDriver`.
- **BREAKING**: `ImageLoader().load()` now accepts image bytes instead of a file path.
- **BREAKING**: Request parameters for `BedrockStableDiffusionImageGenerationModelDriver` have been updated for `stability.stable-diffusion-xl-v1`. Use this over the now deprecated `stability.stable-diffusion-xl-v0`.
- Deprecated `Structure.prompt_driver` in favor of `Structure.config.global_drivers.prompt_driver`.
- Deprecated `Structure.embedding_driver` in favor of `Structure.config.global_drivers.embedding_driver`.
- Deprecated `Structure.stream` in favor of `Structure.config.global_drivers.prompt_driver.stream`.
- `TextSummaryTask.summary_engine` now defaults to a `PromptSummaryEngine` with a Prompt Driver default of `Structure.config.global_drivers.prompt_driver`.
- `TextQueryTask.query_engine` now defaults to a `VectorQueryEngine` with a Prompt Driver default of `Structure.config.global_drivers.prompt_driver` and Vector Store Driver default of `Structure.config.global_drivers.vector_store_driver`.
- `PromptImageGenerationTask.image_generation_engine` now defaults to a `PromptImageGenerationEngine` with an Image Generation Driver default of `Structure.config.global_drivers.image_generation_driver`.
- `VariationImageGenerationTask.image_generation_engine` now defaults to a `VariationImageGenerationEngine` with an Image Generation Driver default of `Structure.config.global_drivers.image_generation_driver`.
- `InpaintingImageGenerationTask.image_generation_engine` now defaults to an `InpaintingImageGenerationEngine` with an Image Generation Driver default of `Structure.config.global_drivers.image_generation_driver`.
- `OutpaintingImageGenerationTask.image_generation_engine` now defaults to an `OutpaintingImageGenerationEngine` with an Image Generation Driver default of `Structure.config.global_drivers.image_generation_driver`.

## [0.22.3] - 2024-01-22

### Fixed
- `ToolkitTask`'s user subtask prompt occasionally causing the Task to end prematurely.

## [0.22.2] - 2024-01-18

### Fixed
- `ToolkitTask`'s user subtask prompt occasionally causing a loop with Chain of Thought.

### Security
- Updated stale dependencies [CVE-2023-50447, CVE-2024-22195, and CVE-2023-36464]

## [0.22.1] - 2024-01-12

### Fixed
- Action Subtasks incorrectly outputting the Task input after failing to follow the ReAct prompt.

## [0.22.0] - 2024-01-11

### Added
- `PromptImageGenerationEngine` for generating images from text prompts. 
- `VariationImageGenerationEngine` for generating variations of an input image according to a text prompt.
- `InpaintingImageGenerationEngine` for modifying an input image according to a text prompt within the bounds of a mask defined by a mask image. 
- `OutpaintingImageGenerationEngine` for modifying an input image according to a text prompt outside the bounds of a mask defined by a mask image.

- `PromptImageGenerationClient` for enabling an LLM to use the `PromptImageGenerationEngine`.
- `VariationImageGenerationClient` for enabling an LLM to use the `VariationImageGenerationEngine`.
- `InpaintingImageGenerationClient` for enabling an LLM to use the `InpaintingImageGenerationEngine`.
- `OutpaintingImageGenerationClient` for enabling an LLM to use the `OutpaintingImageGenerationEngine`.

- `OpenAiImageGenerationDriver` for use with OpenAI's image generation models.
- `LeonardoImageGenerationDriver` for use with Leonoaro AI's image generation models.
- `AmazonBedrockImageGenerationDriver` for use with Amazon Bedrock's image generation models; requires a Image Generation Model Driver.
- `BedrockTitanImageGenerationModelDriver` for use with Amazon Bedrock's Titan image generation.

- `ImageArtifact` for storing image data; used heavily by the image Engines, Tasks, and Drivers.
- `ImageLoader` for loading images files into `ImageArtifact`s.

- Support for all Tokenizers in `OpenAiChatPromptDriver`, enabling OpenAI drop-in clients such as Together AI.
- `AmazonSageMakerEmbeddingDriver` for using Amazon SageMaker to generate embeddings. Thanks @KaushikIyer16!
- Claude 2.1 support in `AnthropicPromptDriver` and `AmazonBedrockPromptDriver` via `BedrockClaudePromptModelDriver`.
- `CodeExecutionTask` for executing code as a Task without the need for an LLM.
- `BedrockLlamaPromptModelDriver` for using Llama models on Amazon Bedrock.


### Fixed
- `MongoDbAtlasVectorStore` namespace not being used properly when querying. 
- Miscellaneous type errors throughout the codebase.
- Remove unused section from `ToolTask` system prompt template.
- Structure execution args being cleared after run, preventing inspection of the Structure's `input_task`'s `input`.
- Unhandled `SqlClient` exception. Thanks @michal-repo!

### Changed
- **BREAKING**: Rename `input_template` field to `input` in Tasks that take a text input.
- **BREAKING**: Rename `BedrockTitanEmbeddingDriver` to `AmazonBedrockTitanEmbeddingDriver`.
- **BREAKING**: Rename `AmazonBedrockStableDiffusionImageGenerationModelDriver` to `BedrockStableDiffusionImageGenerationModelDriver`.
- **BREAKING**: Rename `AmazonBedrockTitanImageGenerationModelDriver` to `BedrockTitanImageGenerationModelDriver`.
- **BREAKING**: Rename `ImageGenerationTask` to `PromptImageGenerationTask`.
- **BREAKING**: Rename `ImageGenerationEngine` to `PromptImageGenerationEngine`.
- **BREAKING**: Rename `ImageGenerationTool` to `PromptImageGenerationClient`.
- Improve system prompt generation with Claude 2.0.
- Improve integration test coverage.
- `BaseTextInputTask` to accept a `str`, `TextArtifact` or callable returning a `TextArtifact`.<|MERGE_RESOLUTION|>--- conflicted
+++ resolved
@@ -7,13 +7,10 @@
 ## Unreleased
 
 ## [0.27.2] - 2024-06-27
-<<<<<<< HEAD
+
+### Fixed
+- Avoid adding duplicate Tokenizer stop sequences in a `ToolkitTask`.
 - Fixed token count calculation in `VectorQueryEngine`.
-=======
-
-### Fixed
-- Avoid adding duplicate Tokenizer stop sequences in a ToolkitTask
->>>>>>> 716ae044
 
 ## [0.27.1] - 2024-06-20
 
