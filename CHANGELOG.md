--- conflicted
+++ resolved
@@ -5,14 +5,10 @@
 and this project adheres to [Semantic Versioning](https://semver.org/spec/v2.0.0.html).
 
 ## Unreleased
-<<<<<<< HEAD
-### Added
-- `TavilyWebSearchDriver` to integrate Tavily's web search capabilities.
-=======
 
 ## Added
 - Parameter `pipeline_task` on `HuggingFacePipelinePromptDriver` for creating different types of `Pipeline`s.
-
+- `TavilyWebSearchDriver` to integrate Tavily's web search capabilities.
 ### Changed
 - **BREAKING**: Renamed parameters on several classes to `client`:
   - `bedrock_client` on `AmazonBedrockCohereEmbeddingDriver`.
@@ -34,9 +30,6 @@
   - `model_client` on `GoogleTokenizer`.
 - **BREAKING**: Renamed parameter `pipe` on `HuggingFacePipelinePromptDriver` to `pipeline`.
 - Several places where API clients are initialized are now lazy loaded.
-
-
->>>>>>> e94422f3
 ## [0.32.0] - 2024-09-17
 
 ### Added
