--- conflicted
+++ resolved
@@ -36,13 +36,10 @@
 - `ProxyWebScraperDriver` to web scrape using proxies.
 - Parameter `session` on `AmazonBedrockStructureConfig`.
 - Parameter `meta` on `TextArtifact`.
-<<<<<<< HEAD
-- `GriptapeCloudKnowledgeBaseVectorStoreDriver` to query Griptape Cloud Knowledge Bases.
-=======
 - `VectorStoreClient` improvements:
   - `VectorStoreClient.query_params` dict for custom query params.
   - `VectorStoreClient.process_query_output_fn` for custom query output processing logic.
->>>>>>> 80c27cb1
+- `GriptapeCloudKnowledgeBaseVectorStoreDriver` to query Griptape Cloud Knowledge Bases.
 
 ### Changed
 - **BREAKING**: `BaseVectorStoreDriver.upsert_text_artifact()` and `BaseVectorStoreDriver.upsert_text()` use artifact/string values to generate `vector_id` if it wasn't implicitly passed. This change ensures that we don't generate embeddings for the same content every time.
