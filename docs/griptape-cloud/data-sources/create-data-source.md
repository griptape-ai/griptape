--- conflicted
+++ resolved
@@ -27,15 +27,11 @@
 
 You can connect to your personal or company Confluence by providing a URL, [Atlassian API Token](https://id.atlassian.com/manage-profile/security/api-tokens), and the email address for the token holder's account. Each Confluence Data Source can be limited to a single Space in Confluence by specifying the [specific URL for that Space](https://support.atlassian.com/confluence-cloud/docs/use-spaces-to-organize-your-work/).
 
-<<<<<<< HEAD
-### Custom Data Sourcses via Structures (Experimental)
-=======
 ### Griptape Cloud Data Lake
 
 You can connect a [Bucket](../data-lakes/data-lakes.md#buckets) and a list of [Asset Paths](../data-lakes/data-lakes.md#asset-paths) as a Data Source. Supported file types include PDF, CSV, Markdown, and most text-based file types.
 
-### Custom Data Source
->>>>>>> 9c04d0e4
+### Custom Data Sourcses via Structures (Experimental)
 
 You can specify a [Structure](../structures/create-structure.md) to run as a Data Source as long as your Structure returns a [`TextArtifact` or `ListArtifact` from the Griptape Framework](../../griptape-framework/data/artifacts.md). You can use this as a way to build custom Data Sources.
 
