# RestApiClient

This tool enables LLMs to call REST APIs.

The [RestApiClient](../../reference/griptape/tools/rest_api_client/tool.md) tool uses the following parameters: 

### Example
The following example is built using [https://jsonplaceholder.typicode.com/guide/](https://jsonplaceholder.typicode.com/guide/).
  
```python
from json import dumps
from griptape.drivers import OpenAiChatPromptDriver
from griptape.memory.structure import ConversationMemory
from griptape.structures import Pipeline
from griptape.tasks import ToolkitTask
from griptape.tools import RestApiClient
from griptape.config import StructureConfig

posts_client = RestApiClient(
    base_url="https://jsonplaceholder.typicode.com",
    path="posts",
    description="Allows for creating, updating, deleting, patching, and getting posts.",
    off_prompt=False,
    request_body_schema=dumps(
        {
            "$schema": "https://json-schema.org/draft/2019-09/schema",
            "$id": "http://example.com/example.json",
            "type": "object",
            "default": {},
            "title": "Root Schema",
            "required": ["title", "body", "userId"],
            "properties": {
                "title": {
                    "type": "string",
                    "default": "",
                    "title": "The title Schema",
                },
                "body": {
                    "type": "string",
                    "default": "",
                    "title": "The body Schema",
                },
                "userId": {
                    "type": "integer",
                    "default": 0,
                    "title": "The userId Schema",
                },
            },
        }
    ),
    request_query_params_schema=dumps(
        {
            "$schema": "https://json-schema.org/draft/2019-09/schema",
            "$id": "http://example.com/example.json",
            "type": "object",
            "default": {},
            "title": "Root Schema",
            "required": ["userId"],
            "properties": {
                "userId": {
                    "type": "string",
                    "default": "",
                    "title": "The userId Schema",
                },
            },
        }
    ),
    request_path_params_schema=dumps(
        {
            "$schema": "https://json-schema.org/draft/2019-09/schema",
            "$id": "http://example.com/example.json",
            "type": "array",
            "default": [],
            "title": "Root Schema",
            "items": {
                "anyOf": [
                    {
                        "type": "string",
                        "title": "Post id",
                    },
                ]
            },
        }
    ),
    response_body_schema=dumps(
        {
            "$schema": "https://json-schema.org/draft/2019-09/schema",
            "$id": "http://example.com/example.json",
            "type": "object",
            "default": {},
            "title": "Root Schema",
            "required": ["id", "title", "body", "userId"],
            "properties": {
                "id": {
                    "type": "integer",
                    "default": 0,
                    "title": "The id Schema",
                },
                "title": {
                    "type": "string",
                    "default": "",
                    "title": "The title Schema",
                },
                "body": {
                    "type": "string",
                    "default": "",
                    "title": "The body Schema",
                },
                "userId": {
                    "type": "integer",
                    "default": 0,
                    "title": "The userId Schema",
                },
            },
        }
    ),
)

pipeline = Pipeline(
    conversation_memory=ConversationMemory(),
    config = StructureConfig(
        prompt_driver=OpenAiChatPromptDriver(
<<<<<<< HEAD
            model="gpt-4",
=======
            model="gpt-4o",
>>>>>>> 157186af
            temperature=0.1
        ),
    ),
)

pipeline.add_tasks(
    ToolkitTask(
        "Output the title of post 1.",
        tools=[posts_client],
    ),
    ToolkitTask(
        "Create a post for user 1 with title 'My First Post' and body 'Hello world!'.",
        tools=[posts_client],
    ),
    ToolkitTask(
        "Update post 1 with a new body: 'Hello universe!'.",
        tools=[posts_client],
    ),
    ToolkitTask(
        "Patch post 1 with a new title: 'My First Post, A Journey'.",
        tools=[posts_client],
    ),
    ToolkitTask(
        "Delete post 1.",
        tools=[posts_client],
    ),
    ToolkitTask(
        "Output the body of all the comments for post 1.",
        tools=[posts_client],
    ),
)

pipeline.run()
```<|MERGE_RESOLUTION|>--- conflicted
+++ resolved
@@ -120,11 +120,7 @@
     conversation_memory=ConversationMemory(),
     config = StructureConfig(
         prompt_driver=OpenAiChatPromptDriver(
-<<<<<<< HEAD
-            model="gpt-4",
-=======
             model="gpt-4o",
->>>>>>> 157186af
             temperature=0.1
         ),
     ),
