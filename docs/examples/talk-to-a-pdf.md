--- conflicted
+++ resolved
@@ -1,62 +1,5 @@
 This example demonstrates how to vectorize a PDF of the [Attention Is All You Need](https://arxiv.org/pdf/1706.03762.pdf) paper and setup a Griptape agent with rules and the [VectorStoreClient](../reference/griptape/tools/vector_store_client/tool.md) tool to use it during conversations.
 
 ```python
-<<<<<<< HEAD
-import requests
-from griptape.drivers import LocalVectorStoreDriver, OpenAiEmbeddingDriver, OpenAiChatPromptDriver
-from griptape.engines.rag import RagEngine
-from griptape.engines.rag.modules import VectorStoreRetrievalRagModule, PromptResponseRagModule
-from griptape.engines.rag.stages import RetrievalRagStage, ResponseRagStage
-from griptape.loaders import PdfLoader
-from griptape.structures import Agent
-from griptape.tools import RagClient
-from griptape.utils import Chat
-
-namespace = "attention"
-response = requests.get("https://arxiv.org/pdf/1706.03762.pdf")
-vector_store = LocalVectorStoreDriver(
-    embedding_driver=OpenAiEmbeddingDriver()
-)
-engine = RagEngine(
-    retrieval_stage=RetrievalRagStage(
-        retrieval_modules=[
-            VectorStoreRetrievalRagModule(
-                vector_store_driver=vector_store,
-                query_params={
-                    "namespace": namespace,
-                    "top_n": 20
-                    
-                }
-            )
-        ]
-    ),
-    response_stage=ResponseRagStage(
-        response_modules=[
-            PromptResponseRagModule(
-                prompt_driver=OpenAiChatPromptDriver(model="gpt-4o")
-            )
-        ]
-    )
-)
-vector_store_tool = RagClient(
-    description="Contains information about the Attention Is All You Need paper. "
-                "Use it to answer any related questions.",
-    rag_engine=engine
-)
-
-vector_store.upsert_text_artifacts(
-    {
-        namespace: PdfLoader().load(response.content)
-    }
-)
-
-agent = Agent(
-    tools=[vector_store_tool]
-)
-
-Chat(agent).start()
-
-=======
 --8<-- "docs/examples/src/talk_to_a_pdf_1.py"
->>>>>>> 4d71d3aa
 ```