--- conflicted
+++ resolved
@@ -1,76 +1,5 @@
 This example demonstrates how to vectorize a webpage and setup a Griptape agent with rules and the [RagClient](../reference/griptape/tools/rag_client/tool.md) tool to use it during conversations.
 
 ```python
-<<<<<<< HEAD
-from griptape.drivers import LocalVectorStoreDriver, OpenAiEmbeddingDriver, OpenAiChatPromptDriver
-from griptape.engines.rag import RagEngine
-from griptape.engines.rag.modules import VectorStoreRetrievalRagModule, PromptResponseRagModule
-from griptape.engines.rag.stages import RetrievalRagStage, ResponseRagStage
-from griptape.loaders import WebLoader
-from griptape.rules import Ruleset, Rule
-from griptape.structures import Agent
-from griptape.tools import RagClient
-from griptape.utils import Chat
-
-namespace = "physics-wiki"
-
-vector_store_driver = LocalVectorStoreDriver(embedding_driver=OpenAiEmbeddingDriver())
-
-engine = RagEngine(
-    retrieval_stage=RetrievalRagStage(
-        retrieval_modules=[
-            VectorStoreRetrievalRagModule(
-                vector_store_driver=vector_store_driver,
-                query_params={
-                    "namespace": namespace,
-                    "top_n": 20
-                    
-                }
-            )
-        ]
-    ),
-    response_stage=ResponseRagStage(
-        response_modules=[
-            PromptResponseRagModule(
-                prompt_driver=OpenAiChatPromptDriver(model="gpt-4o")
-            )
-        ]
-    )
-)
-
-artifacts = WebLoader().load(
-    "https://en.wikipedia.org/wiki/Physics"
-)
-
-vector_store_driver.upsert_text_artifacts(
-    {namespace: artifacts}
-)
-
-vector_store_tool = RagClient(
-    description="Contains information about physics. "
-                "Use it to answer any physics-related questions.",
-    rag_engine=engine
-)
-
-agent = Agent(
-    rulesets=[
-        Ruleset(
-            name="Physics Tutor",
-            rules=[
-                Rule(
-                    "Always introduce yourself as a physics tutor"
-                ),
-                Rule(
-                    "Be truthful. Only discuss physics."
-                )
-            ]
-        )
-    ],
-    tools=[vector_store_tool]
-)
-
-Chat(agent).start()
-=======
 --8<-- "docs/examples/src/talk_to_a_webpage_1.py"
->>>>>>> 4d71d3aa
 ```