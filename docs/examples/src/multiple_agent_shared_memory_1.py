import os

from griptape.config import AzureOpenAiDriverConfig, config
from griptape.drivers import AzureMongoDbVectorStoreDriver, AzureOpenAiEmbeddingDriver
from griptape.structures import Agent
<<<<<<< HEAD
from griptape.tools import QueryTool, WebScraper
=======
from griptape.tools import TaskMemoryTool, WebScraperTool
>>>>>>> 0574f0d9

AZURE_OPENAI_ENDPOINT_1 = os.environ["AZURE_OPENAI_ENDPOINT_1"]
AZURE_OPENAI_API_KEY_1 = os.environ["AZURE_OPENAI_API_KEY_1"]

MONGODB_HOST = os.environ["MONGODB_HOST"]
MONGODB_USERNAME = os.environ["MONGODB_USERNAME"]
MONGODB_PASSWORD = os.environ["MONGODB_PASSWORD"]
MONGODB_DATABASE_NAME = os.environ["MONGODB_DATABASE_NAME"]
MONGODB_COLLECTION_NAME = os.environ["MONGODB_COLLECTION_NAME"]
MONGODB_INDEX_NAME = os.environ["MONGODB_INDEX_NAME"]
MONGODB_VECTOR_PATH = os.environ["MONGODB_VECTOR_PATH"]
MONGODB_CONNECTION_STRING = f"mongodb+srv://{MONGODB_USERNAME}:{MONGODB_PASSWORD}@{MONGODB_HOST}/{MONGODB_DATABASE_NAME}?tls=true&authMechanism=SCRAM-SHA-256&retrywrites=false&maxIdleTimeMS=120000"


embedding_driver = AzureOpenAiEmbeddingDriver(
    model="text-embedding-ada-002",
    azure_endpoint=AZURE_OPENAI_ENDPOINT_1,
    api_key=AZURE_OPENAI_API_KEY_1,
)

mongo_driver = AzureMongoDbVectorStoreDriver(
    connection_string=MONGODB_CONNECTION_STRING,
    database_name=MONGODB_DATABASE_NAME,
    collection_name=MONGODB_COLLECTION_NAME,
    embedding_driver=embedding_driver,
    index_name=MONGODB_INDEX_NAME,
    vector_path=MONGODB_VECTOR_PATH,
)

config.drivers = AzureOpenAiDriverConfig(
    azure_endpoint=AZURE_OPENAI_ENDPOINT_1,
    vector_store=mongo_driver,
    embedding=embedding_driver,
)

loader = Agent(
    tools=[
        WebScraperTool(off_prompt=True),
    ],
)
asker = Agent(
    tools=[
<<<<<<< HEAD
        QueryTool(off_prompt=False),
=======
        TaskMemoryTool(off_prompt=False),
>>>>>>> 0574f0d9
    ],
    meta_memory=loader.meta_memory,
    task_memory=loader.task_memory,
)

if __name__ == "__main__":
    loader.run(
        "Load https://medium.com/enterprise-rag/a-first-intro-to-complex-rag-retrieval-augmented-generation-a8624d70090f"
    )
    asker.run("why is retrieval augmented generation useful?")<|MERGE_RESOLUTION|>--- conflicted
+++ resolved
@@ -3,11 +3,7 @@
 from griptape.config import AzureOpenAiDriverConfig, config
 from griptape.drivers import AzureMongoDbVectorStoreDriver, AzureOpenAiEmbeddingDriver
 from griptape.structures import Agent
-<<<<<<< HEAD
-from griptape.tools import QueryTool, WebScraper
-=======
-from griptape.tools import TaskMemoryTool, WebScraperTool
->>>>>>> 0574f0d9
+from griptape.tools import QueryTool, WebScraperTool
 
 AZURE_OPENAI_ENDPOINT_1 = os.environ["AZURE_OPENAI_ENDPOINT_1"]
 AZURE_OPENAI_API_KEY_1 = os.environ["AZURE_OPENAI_API_KEY_1"]
@@ -50,11 +46,7 @@
 )
 asker = Agent(
     tools=[
-<<<<<<< HEAD
         QueryTool(off_prompt=False),
-=======
-        TaskMemoryTool(off_prompt=False),
->>>>>>> 0574f0d9
     ],
     meta_memory=loader.meta_memory,
     task_memory=loader.task_memory,
