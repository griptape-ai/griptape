---
search:
  boost: 2 
---

## Overview

One of the most powerful features of Griptape is the ability to use tools that can interact with the outside world.
Many of our [Prompt Drivers](../drivers/prompt-drivers.md) leverage the native function calling built into the LLMs. 
For LLMs that don't support this, Griptape provides its own implementation using the [ReAct](https://arxiv.org/abs/2210.03629) technique. 

You can switch between the two strategies by setting `use_native_tools` to `True` (LLM-native tool calling) or `False` (Griptape tool calling) on your [Prompt Driver][../drivers/prompt-drivers.md].

## Tools
Here is an example of a Pipeline using Tools: 

```python
--8<-- "docs/griptape-framework/tools/src/index_1.py"
```

```
<<<<<<< HEAD
[08/12/24 15:18:19] INFO     ToolkitTask 48ac0486e5374e1ea53e8d2b955e511f
                             Input: Load https://www.griptape.ai, summarize it, and store it in griptape.txt
[08/12/24 15:18:20] INFO     Subtask 3b8365c077ae4a7e94087bfeff7a858c
                             Actions: [
                               {
                                 "tag": "call_P6vaURTXfiYBJZolTkUSRHRc",
                                 "name": "WebScraperTool",
                                 "path": "get_content",
                                 "input": {
                                   "values": {
                                     "url": "https://www.griptape.ai"
                                   }
                                 }
                               }
                             ]
                    INFO     Subtask 3b8365c077ae4a7e94087bfeff7a858c
                             Response: Output of "WebScraperTool.get_content" was stored in memory with memory_name "TaskMemory" and artifact_namespace
                             "301e546f4450489ea4680645297092a2"
[08/12/24 15:18:21] INFO     Subtask 930e9ca52e4140a48cce1e47368d45be
                             Actions: [
                               {
                                 "tag": "call_0VOTEvinRer7rG4oEirBYcow",
                                 "name": "PromptSummaryClient",
                                 "path": "summarize",
                                 "input": {
                                   "values": {
                                     "summary": {
                                       "memory_name": "TaskMemory",
                                       "artifact_namespace": "301e546f4450489ea4680645297092a2"
                                     }
                                   }
                                 }
                               }
                             ]
[08/12/24 15:18:24] INFO     Subtask 930e9ca52e4140a48cce1e47368d45be
                             Response: Griptape offers a comprehensive solution for building, deploying, and scaling AI applications in the cloud. It provides developers
                             with a framework and cloud services to create retrieval-driven AI-powered applications without needing extensive knowledge of AI or prompt
                             engineering. The Griptape Framework allows developers to build business logic using Python, ensuring better security, performance, and
                             cost-efficiency. Griptape Cloud handles infrastructure management, enabling seamless deployment and scaling of applications. Key features
                             include automated data preparation (ETL), retrieval as a service (RAG), and a structure runtime (RUN) for building AI agents, pipelines, and
                             workflows. Griptape also offers solutions for custom projects, turnkey SaaS offerings, and finished applications.
[08/12/24 15:18:27] INFO     Subtask d0f22504f576401f8d7e8ea78270a376
                             Actions: [
                               {
                                 "tag": "call_zdUe2vdR0DCfR6LKcxjI6ayb",
                                 "name": "FileManagerTool",
                                 "path": "save_content_to_file",
                                 "input": {
                                   "values": {
                                     "path": "griptape.txt",
                                     "content": "Griptape offers a comprehensive solution for building, deploying, and scaling AI applications in the cloud. It provides
                             developers with a framework and cloud services to create retrieval-driven AI-powered applications without needing extensive knowledge of AI or
                             prompt engineering. The Griptape Framework allows developers to build business logic using Python, ensuring better security, performance, and
                             cost-efficiency. Griptape Cloud handles infrastructure management, enabling seamless deployment and scaling of applications. Key features
                             include automated data preparation (ETL), retrieval as a service (RAG), and a structure runtime (RUN) for building AI agents, pipelines, and
                             workflows. Griptape also offers solutions for custom projects, turnkey SaaS offerings, and finished applications."
                                   }
                                 }
                               }
                             ]
                    INFO     Subtask d0f22504f576401f8d7e8ea78270a376
                             Response: Successfully saved file
[08/12/24 15:18:28] INFO     ToolkitTask 48ac0486e5374e1ea53e8d2b955e511f
                             Output: The content from https://www.griptape.ai has been summarized and stored in griptape.txt.
                    INFO     PromptTask 4a9c59b1c06d4c549373d243a12f1285
                             Input: Say the following in spanish: The content from https://www.griptape.ai has been summarized and stored in griptape.txt.
                    INFO     PromptTask 4a9c59b1c06d4c549373d243a12f1285
                             Output: El contenido de https://www.griptape.ai ha sido resumido y almacenado en griptape.txt.
=======
[09/08/23 10:53:56] INFO     ToolkitTask 979d99f68766423ea05b367e951281bc
                             Input: Load https://www.griptape.ai, summarize it, and store it in a file called griptape.txt
[09/08/23 10:54:02] INFO     Subtask 97bd154a71e14a1699f8152e50490a71
                             Thought: The first step is to load the content of the webpage. I can use the WebScraper tool with the get_content
                             activity for this.

                             Action: {"name": "WebScraper", "path": "get_content", "input": {"values": {"url":
                             "https://www.griptape.ai"}}}
[09/08/23 10:54:03] INFO     Subtask 97bd154a71e14a1699f8152e50490a71
                             Response: Output of "WebScraper.get_content" was stored in memory with memory_name "TaskMemory" and
                             artifact_namespace "9eb6f5828cf64356bf323f11d28be27e"
[09/08/23 10:54:09] INFO     Subtask 7ee08458ce154e3d970711b7d3ed79ba
                             Thought: Now that the webpage content is stored in memory, I can use the TaskMemory tool with the summarize
                             activity to summarize the content.
                             Action: {"name": "TaskMemoryTool", "path": "summarize", "input": {"values": {"memory_name": "TaskMemory", "artifact_namespace": "9eb6f5828cf64356bf323f11d28be27e"}}}
[09/08/23 10:54:12] INFO     Subtask 7ee08458ce154e3d970711b7d3ed79ba
                             Response: Griptape is an open source framework that allows developers to build and deploy AI applications
                             using large language models (LLMs). It provides the ability to create conversational and event-driven apps that
                             can access and manipulate data securely. Griptape enforces structures like sequential pipelines and workflows for
                             predictability, while also allowing for creativity by safely prompting LLMs with external APIs and data stores.
                             The framework can be used to create AI systems that operate across both predictability and creativity dimensions.
                             Griptape Cloud is a managed platform for deploying and managing AI apps.
[09/08/23 10:54:24] INFO     Subtask a024949a9a134f058f2e6b7c379c8713
                             Thought: Now that I have the summary, I can store it in a file called griptape.txt. I can use the FileManager
                             tool with the save_file_to_disk activity for this.
                             Action: {"name": "FileManager", "path": "save_file_to_disk", "input": {"values":
                             {"memory_name": "TaskMemory", "artifact_namespace": "9eb6f5828cf64356bf323f11d28be27e", "path":
                             "griptape.txt"}}}
                    INFO     Subtask a024949a9a134f058f2e6b7c379c8713
                             Response: saved successfully
[09/08/23 10:54:27] INFO     ToolkitTask 979d99f68766423ea05b367e951281bc
                             Output: The summary of the webpage https://www.griptape.ai has been successfully stored in a file called
                             griptape.txt.
>>>>>>> aea51bba
```<|MERGE_RESOLUTION|>--- conflicted
+++ resolved
@@ -19,7 +19,6 @@
 ```
 
 ```
-<<<<<<< HEAD
 [08/12/24 15:18:19] INFO     ToolkitTask 48ac0486e5374e1ea53e8d2b955e511f
                              Input: Load https://www.griptape.ai, summarize it, and store it in griptape.txt
 [08/12/24 15:18:20] INFO     Subtask 3b8365c077ae4a7e94087bfeff7a858c
@@ -42,7 +41,7 @@
                              Actions: [
                                {
                                  "tag": "call_0VOTEvinRer7rG4oEirBYcow",
-                                 "name": "PromptSummaryClient",
+                                 "name": "PromptSummaryTool",
                                  "path": "summarize",
                                  "input": {
                                    "values": {
@@ -88,39 +87,4 @@
                              Input: Say the following in spanish: The content from https://www.griptape.ai has been summarized and stored in griptape.txt.
                     INFO     PromptTask 4a9c59b1c06d4c549373d243a12f1285
                              Output: El contenido de https://www.griptape.ai ha sido resumido y almacenado en griptape.txt.
-=======
-[09/08/23 10:53:56] INFO     ToolkitTask 979d99f68766423ea05b367e951281bc
-                             Input: Load https://www.griptape.ai, summarize it, and store it in a file called griptape.txt
-[09/08/23 10:54:02] INFO     Subtask 97bd154a71e14a1699f8152e50490a71
-                             Thought: The first step is to load the content of the webpage. I can use the WebScraper tool with the get_content
-                             activity for this.
-
-                             Action: {"name": "WebScraper", "path": "get_content", "input": {"values": {"url":
-                             "https://www.griptape.ai"}}}
-[09/08/23 10:54:03] INFO     Subtask 97bd154a71e14a1699f8152e50490a71
-                             Response: Output of "WebScraper.get_content" was stored in memory with memory_name "TaskMemory" and
-                             artifact_namespace "9eb6f5828cf64356bf323f11d28be27e"
-[09/08/23 10:54:09] INFO     Subtask 7ee08458ce154e3d970711b7d3ed79ba
-                             Thought: Now that the webpage content is stored in memory, I can use the TaskMemory tool with the summarize
-                             activity to summarize the content.
-                             Action: {"name": "TaskMemoryTool", "path": "summarize", "input": {"values": {"memory_name": "TaskMemory", "artifact_namespace": "9eb6f5828cf64356bf323f11d28be27e"}}}
-[09/08/23 10:54:12] INFO     Subtask 7ee08458ce154e3d970711b7d3ed79ba
-                             Response: Griptape is an open source framework that allows developers to build and deploy AI applications
-                             using large language models (LLMs). It provides the ability to create conversational and event-driven apps that
-                             can access and manipulate data securely. Griptape enforces structures like sequential pipelines and workflows for
-                             predictability, while also allowing for creativity by safely prompting LLMs with external APIs and data stores.
-                             The framework can be used to create AI systems that operate across both predictability and creativity dimensions.
-                             Griptape Cloud is a managed platform for deploying and managing AI apps.
-[09/08/23 10:54:24] INFO     Subtask a024949a9a134f058f2e6b7c379c8713
-                             Thought: Now that I have the summary, I can store it in a file called griptape.txt. I can use the FileManager
-                             tool with the save_file_to_disk activity for this.
-                             Action: {"name": "FileManager", "path": "save_file_to_disk", "input": {"values":
-                             {"memory_name": "TaskMemory", "artifact_namespace": "9eb6f5828cf64356bf323f11d28be27e", "path":
-                             "griptape.txt"}}}
-                    INFO     Subtask a024949a9a134f058f2e6b7c379c8713
-                             Response: saved successfully
-[09/08/23 10:54:27] INFO     ToolkitTask 979d99f68766423ea05b367e951281bc
-                             Output: The summary of the webpage https://www.griptape.ai has been successfully stored in a file called
-                             griptape.txt.
->>>>>>> aea51bba
 ```