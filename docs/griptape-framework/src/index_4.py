from griptape.memory.structure import ConversationMemory
from griptape.structures import Pipeline
from griptape.tasks import PromptTask, ToolkitTask
<<<<<<< HEAD
from griptape.tools import FileManager, PromptSummaryTool, WebScraper
=======
from griptape.tools import FileManagerTool, TaskMemoryTool, WebScraperTool
>>>>>>> 0574f0d9

# Pipelines represent sequences of tasks.
pipeline = Pipeline(conversation_memory=ConversationMemory())

pipeline.add_tasks(
    # Load up the first argument from `pipeline.run`.
    ToolkitTask(
        "{{ args[0] }}",
        # Add tools for web scraping, and file management
<<<<<<< HEAD
        tools=[WebScraper(off_prompt=True), FileManager(off_prompt=True), PromptSummaryTool(off_prompt=False)],
=======
        tools=[WebScraperTool(off_prompt=True), FileManagerTool(off_prompt=True), TaskMemoryTool(off_prompt=False)],
>>>>>>> 0574f0d9
    ),
    # Augment `input` from the previous task.
    PromptTask("Say the following in spanish: {{ parent_output }}"),
)

pipeline.run("Load https://www.griptape.ai, summarize it, and store it in griptape.txt")<|MERGE_RESOLUTION|>--- conflicted
+++ resolved
@@ -1,11 +1,7 @@
 from griptape.memory.structure import ConversationMemory
 from griptape.structures import Pipeline
 from griptape.tasks import PromptTask, ToolkitTask
-<<<<<<< HEAD
-from griptape.tools import FileManager, PromptSummaryTool, WebScraper
-=======
-from griptape.tools import FileManagerTool, TaskMemoryTool, WebScraperTool
->>>>>>> 0574f0d9
+from griptape.tools import FileManagerTool, PromptSummaryTool, WebScraperTool
 
 # Pipelines represent sequences of tasks.
 pipeline = Pipeline(conversation_memory=ConversationMemory())
@@ -15,11 +11,7 @@
     ToolkitTask(
         "{{ args[0] }}",
         # Add tools for web scraping, and file management
-<<<<<<< HEAD
-        tools=[WebScraper(off_prompt=True), FileManager(off_prompt=True), PromptSummaryTool(off_prompt=False)],
-=======
-        tools=[WebScraperTool(off_prompt=True), FileManagerTool(off_prompt=True), TaskMemoryTool(off_prompt=False)],
->>>>>>> 0574f0d9
+        tools=[WebScraperTool(off_prompt=True), FileManagerTool(off_prompt=True), PromptSummaryTool(off_prompt=False)],
     ),
     # Augment `input` from the previous task.
     PromptTask("Say the following in spanish: {{ parent_output }}"),
