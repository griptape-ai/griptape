--- conflicted
+++ resolved
@@ -179,11 +179,7 @@
 agent = Agent(
     tools=[WebScraper(off_prompt=True), TaskMemoryClient(off_prompt=False)],
     config=StructureConfig(
-<<<<<<< HEAD
-        prompt_driver=OpenAiChatPromptDriver(model="gpt-4"),
-=======
         prompt_driver=OpenAiChatPromptDriver(model="gpt-4o"),
->>>>>>> 157186af
         embedding_driver=VoyageAiEmbeddingDriver(),
     ),
 )
