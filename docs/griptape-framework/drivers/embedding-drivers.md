---
search:
  boost: 2 
---

## Overview
Embeddings in Griptape are multidimensional representations of text data. Embeddings carry semantic information, which makes them useful for extracting relevant chunks from large bodies of text for search and querying.

Griptape provides a way to build Embedding Drivers that are reused in downstream framework components. Every Embedding Driver has two basic methods that can be used to generate embeddings:

* [embed_text_artifact()](../../reference/griptape/drivers/embedding/base_embedding_driver.md#griptape.drivers.embedding.base_embedding_driver.BaseEmbeddingDriver.embed_text_artifact) for [TextArtifact](../../reference/griptape/artifacts/text_artifact.md)s.
* [embed_string()](../../reference/griptape/drivers/embedding/base_embedding_driver.md#griptape.drivers.embedding.base_embedding_driver.BaseEmbeddingDriver.embed_string) for any string.

You can optionally provide a [Tokenizer](../misc/tokenizers.md) via the [tokenizer](../../reference/griptape/drivers/embedding/base_embedding_driver.md#griptape.drivers.embedding.base_embedding_driver.BaseEmbeddingDriver.tokenizer) field to have the Driver automatically chunk the input text to fit into the token limit.

## Embedding Drivers

### OpenAI

The [OpenAiEmbeddingDriver](../../reference/griptape/drivers/embedding/openai_embedding_driver.md) uses the [OpenAI Embeddings API](https://platform.openai.com/docs/guides/embeddings).


```python
--8<-- "docs/griptape-framework/drivers/src/embedding_drivers_1.py"
```
```
[0.0017853748286142945, 0.006118456833064556, -0.005811543669551611]
```

### OpenAI Compatible

Many services such as [LMStudio](https://lmstudio.ai/) and [OhMyGPT](https://www.ohmygpt.com/) provide OpenAI-compatible APIs. You can use the [OpenAiEmbeddingDriver](../../reference/griptape/drivers/embedding/openai_embedding_driver.md) to interact with these services.
Simply set the `base_url` to the service's API endpoint and the `model` to the model name. If the service requires an API key, you can set it in the `api_key` field.

```python
--8<-- "docs/griptape-framework/drivers/src/embedding_drivers_2.py"
```

!!! tip
    Make sure to include `v1` at the end of the `base_url` to match the OpenAI API endpoint.

### Azure OpenAI

The [AzureOpenAiEmbeddingDriver](../../reference/griptape/drivers/embedding/azure_openai_embedding_driver.md) uses the same parameters as [OpenAiEmbeddingDriver](../../reference/griptape/drivers/embedding/openai_embedding_driver.md)
with updated defaults.

### Bedrock Titan

!!! info
    This driver requires the `drivers-embedding-amazon-bedrock` [extra](../index.md#extras).

The [AmazonBedrockTitanEmbeddingDriver](../../reference/griptape/drivers/embedding/amazon_bedrock_titan_embedding_driver.md) uses the [Amazon Bedrock Embeddings API](https://docs.aws.amazon.com/bedrock/latest/userguide/embeddings.html).

```python
--8<-- "docs/griptape-framework/drivers/src/embedding_drivers_3.py"
```
```
[-0.234375, -0.024902344, -0.14941406]
```

### Google
!!! info
    This driver requires the `drivers-embedding-google` [extra](../index.md#extras).

The [GoogleEmbeddingDriver](../../reference/griptape/drivers/embedding/google_embedding_driver.md) uses the [Google Embeddings API](https://ai.google.dev/tutorials/python_quickstart#use_embeddings).

```python
--8<-- "docs/griptape-framework/drivers/src/embedding_drivers_4.py"
```
```
[0.0588633, 0.0033929371, -0.072810836]
```

### Hugging Face Hub

!!! info
    This driver requires the `drivers-embedding-huggingface` [extra](../index.md#extras).

The [HuggingFaceHubEmbeddingDriver](../../reference/griptape/drivers/embedding/huggingface_hub_embedding_driver.md) connects to the [Hugging Face Hub API](https://huggingface.co/docs/hub/api). It supports models with the following tasks:

- feature-extraction

```python
--8<-- "docs/griptape-framework/drivers/src/embedding_drivers_5.py"
```

### Ollama

!!! info
    This driver requires the `drivers-embedding-ollama` [extra](../index.md#extras).

The [OllamaEmbeddingDriver](../../reference/griptape/drivers/embedding/ollama_embedding_driver.md) uses the [Ollama Embeddings API](https://ollama.com/blog/embedding-models).

```python
--8<-- "docs/griptape-framework/drivers/src/embedding_drivers_6.py"
```

### Amazon SageMaker Jumpstart

The [AmazonSageMakerJumpstartEmbeddingDriver](../../reference/griptape/drivers/embedding/amazon_sagemaker_jumpstart_embedding_driver.md) uses the [Amazon SageMaker Endpoints](https://docs.aws.amazon.com/sagemaker/latest/dg/realtime-endpoints.html) to generate embeddings on AWS.

!!! info
    This driver requires the `drivers-embedding-amazon-sagemaker` [extra](../index.md#extras).

```python
--8<-- "docs/griptape-framework/drivers/src/embedding_drivers_7.py"
```

### VoyageAI
The [VoyageAiEmbeddingDriver](../../reference/griptape/drivers/embedding/voyageai_embedding_driver.md) uses the [VoyageAI Embeddings API](https://www.voyageai.com/).

!!! info
    This driver requires the `drivers-embedding-voyageai` [extra](../index.md#extras).

```python
--8<-- "docs/griptape-framework/drivers/src/embedding_drivers_8.py"
```

### Cohere

The [CohereEmbeddingDriver](../../reference/griptape/drivers/embedding/cohere_embedding_driver.md) uses the [Cohere Embeddings API](https://docs.cohere.com/docs/embeddings).

!!! info
    This driver requires the `drivers-embedding-cohere` [extra](../index.md#extras).

```python
--8<-- "docs/griptape-framework/drivers/src/embedding_drivers_9.py"
```

### Override Default Structure Embedding Driver
Here is how you can override the Embedding Driver that is used by default in Structures.

```python
<<<<<<< HEAD
from griptape.structures import Agent
from griptape.tools import WebScraper, TaskMemoryClient
from griptape.drivers import (
    OpenAiChatPromptDriver,
    VoyageAiEmbeddingDriver,
)
from griptape.config import DriverConfig, config

config.drivers = DriverConfig(
        prompt=OpenAiChatPromptDriver(model="gpt-4o"),
        embedding=VoyageAiEmbeddingDriver(),
)

agent = Agent(
    tools=[WebScraper(off_prompt=True), TaskMemoryClient(off_prompt=False)],
)

agent.run("based on https://www.griptape.ai/, tell me what Griptape is")
=======
--8<-- "docs/griptape-framework/drivers/src/embedding_drivers_10.py"
>>>>>>> 4d71d3aa
```<|MERGE_RESOLUTION|>--- conflicted
+++ resolved
@@ -131,26 +131,5 @@
 Here is how you can override the Embedding Driver that is used by default in Structures.
 
 ```python
-<<<<<<< HEAD
-from griptape.structures import Agent
-from griptape.tools import WebScraper, TaskMemoryClient
-from griptape.drivers import (
-    OpenAiChatPromptDriver,
-    VoyageAiEmbeddingDriver,
-)
-from griptape.config import DriverConfig, config
-
-config.drivers = DriverConfig(
-        prompt=OpenAiChatPromptDriver(model="gpt-4o"),
-        embedding=VoyageAiEmbeddingDriver(),
-)
-
-agent = Agent(
-    tools=[WebScraper(off_prompt=True), TaskMemoryClient(off_prompt=False)],
-)
-
-agent.run("based on https://www.griptape.ai/, tell me what Griptape is")
-=======
 --8<-- "docs/griptape-framework/drivers/src/embedding_drivers_10.py"
->>>>>>> 4d71d3aa
 ```