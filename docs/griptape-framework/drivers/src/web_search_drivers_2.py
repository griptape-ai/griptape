import os

from griptape.drivers import GoogleWebSearchDriver
from griptape.structures import Agent
<<<<<<< HEAD
from griptape.tools import PromptSummaryTool, WebSearch
=======
from griptape.tools import TaskMemoryTool, WebSearchTool
>>>>>>> 0574f0d9

agent = Agent(
    tools=[
        WebSearchTool(
            web_search_driver=GoogleWebSearchDriver(
                api_key=os.environ["GOOGLE_API_KEY"],
                search_id=os.environ["GOOGLE_API_SEARCH_ID"],
            ),
        ),
<<<<<<< HEAD
        PromptSummaryTool(off_prompt=False),
=======
        TaskMemoryTool(off_prompt=False),
>>>>>>> 0574f0d9
    ],
)
agent.run("Give me some websites with information about AI frameworks.")<|MERGE_RESOLUTION|>--- conflicted
+++ resolved
@@ -2,11 +2,7 @@
 
 from griptape.drivers import GoogleWebSearchDriver
 from griptape.structures import Agent
-<<<<<<< HEAD
-from griptape.tools import PromptSummaryTool, WebSearch
-=======
-from griptape.tools import TaskMemoryTool, WebSearchTool
->>>>>>> 0574f0d9
+from griptape.tools import PromptSummaryTool, WebSearchTool
 
 agent = Agent(
     tools=[
@@ -16,11 +12,7 @@
                 search_id=os.environ["GOOGLE_API_SEARCH_ID"],
             ),
         ),
-<<<<<<< HEAD
         PromptSummaryTool(off_prompt=False),
-=======
-        TaskMemoryTool(off_prompt=False),
->>>>>>> 0574f0d9
     ],
 )
 agent.run("Give me some websites with information about AI frameworks.")