--- conflicted
+++ resolved
@@ -1,22 +1,14 @@
 from griptape.drivers import MarkdownifyWebScraperDriver
 from griptape.loaders import WebLoader
 from griptape.structures import Agent
-<<<<<<< HEAD
-from griptape.tools import WebScraper
-=======
-from griptape.tools import TaskMemoryTool, WebScraperTool
->>>>>>> 0574f0d9
+from griptape.tools import WebScraperTool
 
 agent = Agent(
     tools=[
         WebScraperTool(
             web_loader=WebLoader(web_scraper_driver=MarkdownifyWebScraperDriver(timeout=1000)),
-            off_prompt=True,
+            off_prompt=False,
         ),
-<<<<<<< HEAD
-=======
-        TaskMemoryTool(off_prompt=False),
->>>>>>> 0574f0d9
     ],
 )
 agent.run("List all email addresses on griptape.ai in a flat numbered markdown list.")