from griptape.config import DriverConfig, config
from griptape.drivers import (
    OpenAiChatPromptDriver,
    VoyageAiEmbeddingDriver,
)
from griptape.structures import Agent
<<<<<<< HEAD
from griptape.tools import PromptSummaryTool, WebScraper

config.drivers = DriverConfig(
    prompt=OpenAiChatPromptDriver(model="gpt-4o"),
    embedding=VoyageAiEmbeddingDriver(),
)
=======
from griptape.tools import TaskMemoryTool, WebScraperTool
>>>>>>> 0574f0d9

config.drivers = DriverConfig(
    prompt=OpenAiChatPromptDriver(model="gpt-4o"),
    embedding=VoyageAiEmbeddingDriver(),
)

agent = Agent(
<<<<<<< HEAD
    tools=[WebScraper(off_prompt=True), PromptSummaryTool(off_prompt=False)],
=======
    tools=[WebScraperTool(off_prompt=True), TaskMemoryTool(off_prompt=False)],
>>>>>>> 0574f0d9
)

agent.run("based on https://www.griptape.ai/, tell me what Griptape is")<|MERGE_RESOLUTION|>--- conflicted
+++ resolved
@@ -4,16 +4,12 @@
     VoyageAiEmbeddingDriver,
 )
 from griptape.structures import Agent
-<<<<<<< HEAD
-from griptape.tools import PromptSummaryTool, WebScraper
+from griptape.tools import PromptSummaryTool, WebScraperTool
 
 config.drivers = DriverConfig(
     prompt=OpenAiChatPromptDriver(model="gpt-4o"),
     embedding=VoyageAiEmbeddingDriver(),
 )
-=======
-from griptape.tools import TaskMemoryTool, WebScraperTool
->>>>>>> 0574f0d9
 
 config.drivers = DriverConfig(
     prompt=OpenAiChatPromptDriver(model="gpt-4o"),
@@ -21,11 +17,7 @@
 )
 
 agent = Agent(
-<<<<<<< HEAD
-    tools=[WebScraper(off_prompt=True), PromptSummaryTool(off_prompt=False)],
-=======
-    tools=[WebScraperTool(off_prompt=True), TaskMemoryTool(off_prompt=False)],
->>>>>>> 0574f0d9
+    tools=[WebScraperTool(off_prompt=True), PromptSummaryTool(off_prompt=False)],
 )
 
 agent.run("based on https://www.griptape.ai/, tell me what Griptape is")