--- conflicted
+++ resolved
@@ -137,12 +137,11 @@
 from griptape.rules import Rule
 from griptape.structures import Agent
 
-<<<<<<< HEAD
 Config.drivers = DriverConfig(
-        prompt=OpenAiChatPromptDriver(
-            model="gpt-3.5-turbo", temperature=0.7
-        )
-=======
+    prompt=OpenAiChatPromptDriver(
+        model="gpt-3.5-turbo", temperature=0.7
+    )
+)
 event_bus.add_event_listeners(
     [
         EventListener(
@@ -153,7 +152,6 @@
             ),
         ),
     ]
->>>>>>> c391b145
 )
 
 agent = Agent(
@@ -162,23 +160,6 @@
             value="You will be provided with a text, and your task is to extract the airport codes from it."
         )
     ],
-<<<<<<< HEAD
-    event_listeners=[
-        EventListener(
-            event_types=[FinishStructureRunEvent],
-            driver=AwsIotCoreEventListenerDriver(
-                topic=os.environ["AWS_IOT_CORE_TOPIC"],
-                iot_endpoint=os.environ["AWS_IOT_CORE_ENDPOINT"],
-            ),
-        ),
-    ],
-=======
-    config=StructureConfig(
-        prompt_driver=OpenAiChatPromptDriver(
-            model="gpt-3.5-turbo", temperature=0.7
-        )
-    ),
->>>>>>> c391b145
 )
 
 agent.run("I want to fly from Orlando to Boston")
