---
search:
  boost: 2 
---

## Overview

Prompt Drivers are used by Griptape Structures to make API calls to the underlying LLMs. [OpenAi Chat](#openai-chat) is the default prompt driver used in all structures.

You can instantiate drivers and pass them to structures:

```python
<<<<<<< HEAD
from griptape.structures import Agent
from griptape.drivers import OpenAiChatPromptDriver
from griptape.rules import Rule
from griptape.config import DriverConfig

agent = Agent(
    config=DriverConfig(
        prompt=OpenAiChatPromptDriver(model="gpt-4o", temperature=0.3),
    ),
    input="You will be provided with a tweet, and your task is to classify its sentiment as positive, neutral, or negative. Tweet: {{ args[0] }}",
    rules=[
        Rule(
            value="Output only the sentiment."
        )
    ],
)

agent.run("I loved the new Batman movie!")
=======
--8<-- "docs/griptape-framework/drivers/src/prompt_drivers_1.py"
>>>>>>> 4d71d3aa
```

Or use them independently:

```python
--8<-- "docs/griptape-framework/drivers/src/prompt_drivers_2.py"
```

## Prompt Drivers

Griptape offers the following Prompt Drivers for interacting with LLMs.

### OpenAI Chat

The [OpenAiChatPromptDriver](../../reference/griptape/drivers/prompt/openai_chat_prompt_driver.md) connects to the [OpenAI Chat](https://platform.openai.com/docs/guides/chat) API.
This driver uses [OpenAi function calling](https://platform.openai.com/docs/guides/function-calling) when using [Tools](../tools/index.md).

```python
<<<<<<< HEAD
import os
from griptape.structures import Agent
from griptape.drivers import OpenAiChatPromptDriver
from griptape.rules import Rule
from griptape.config import DriverConfig

agent = Agent(
    config=DriverConfig(
        prompt=OpenAiChatPromptDriver(
            api_key=os.environ["OPENAI_API_KEY"],
            temperature=0.1,
            model="gpt-4o",
            response_format="json_object",
            seed=42,
        )
    ),
    input="You will be provided with a description of a mood, and your task is to generate the CSS code for a color that matches it. Description: {{ args[0] }}",
    rules=[
        Rule(
            value='Write your output in json with a single key called "css_code".'
        )
    ],
)

agent.run("Blue sky at dusk.")
=======
--8<-- "docs/griptape-framework/drivers/src/prompt_drivers_3.py"
>>>>>>> 4d71d3aa
```

!!! info
    `response_format` and `seed` are unique to the OpenAI Chat Prompt Driver and Azure OpenAi Chat Prompt Driver.

### OpenAI Compatible

Many services such as [LMStudio](https://lmstudio.ai/) and [OhMyGPT](https://www.ohmygpt.com/) provide OpenAI-compatible APIs. You can use the [OpenAiChatPromptDriver](../../reference/griptape/drivers/prompt/openai_chat_prompt_driver.md) to interact with these services.
Simply set the `base_url` to the service's API endpoint and the `model` to the model name. If the service requires an API key, you can set it in the `api_key` field.

<<<<<<< HEAD
```python title="PYTEST_IGNORE"
from griptape.structures import Agent
from griptape.drivers import OpenAiChatPromptDriver
from griptape.rules import Rule
from griptape.config import DriverConfig

agent = Agent(
    config=DriverConfig(
        prompt=OpenAiChatPromptDriver(
            base_url="http://127.0.0.1:1234/v1",
            model="lmstudio-community/Meta-Llama-3-8B-Instruct-GGUF", stream=True
        )
    ),
    rules=[Rule(value="You are a helpful coding assistant.")],
)

agent.run("How do I init and update a git submodule?")
=======
```python
--8<-- "docs/griptape-framework/drivers/src/prompt_drivers_4.py"
>>>>>>> 4d71d3aa
```

!!! tip
    Make sure to include `v1` at the end of the `base_url` to match the OpenAI API endpoint.

### Azure OpenAI Chat

The [AzureOpenAiChatPromptDriver](../../reference/griptape/drivers/prompt/azure_openai_chat_prompt_driver.md) connects to Azure OpenAI [Chat Completion](https://learn.microsoft.com/en-us/azure/cognitive-services/openai/reference) APIs.
This driver uses [Azure OpenAi function calling](https://learn.microsoft.com/en-us/azure/ai-services/openai/how-to/function-calling) when using [Tools](../tools/index.md).

```python
<<<<<<< HEAD
import os
from griptape.structures import Agent
from griptape.rules import Rule
from griptape.drivers import AzureOpenAiChatPromptDriver
from griptape.config import DriverConfig

agent = Agent(
    config=DriverConfig(
        prompt=AzureOpenAiChatPromptDriver(
            api_key=os.environ["AZURE_OPENAI_API_KEY_1"],
            model="gpt-3.5-turbo",
            azure_deployment=os.environ["AZURE_OPENAI_35_TURBO_DEPLOYMENT_ID"],
            azure_endpoint=os.environ["AZURE_OPENAI_ENDPOINT_1"],
        )
    ),
    rules=[
        Rule(
            value="You will be provided with text, and your task is to translate it into emojis. "
                  "Do not use any regular text. Do your best with emojis only."
        )
    ],
)

agent.run("Artificial intelligence is a technology with great promise.")
=======
--8<-- "docs/griptape-framework/drivers/src/prompt_drivers_5.py"
>>>>>>> 4d71d3aa
```

### Cohere

The [CoherePromptDriver](../../reference/griptape/drivers/prompt/cohere_prompt_driver.md) connects to the Cohere [Chat](https://docs.cohere.com/docs/chat-api) API.
This driver uses [Cohere tool use](https://docs.cohere.com/docs/tools) when using [Tools](../tools/index.md).

!!! info
    This driver requires the `drivers-prompt-cohere` [extra](../index.md#extras).

```python
<<<<<<< HEAD
import os
from griptape.structures import Agent
from griptape.drivers import CoherePromptDriver
from griptape.config import DriverConfig

agent = Agent(
    config=DriverConfig(
        prompt=CoherePromptDriver(
            model="command-r",
            api_key=os.environ['COHERE_API_KEY'],
        )
    )
)

agent.run('What is the sentiment of this review? Review: "I really enjoyed this movie!"')
=======
--8<-- "docs/griptape-framework/drivers/src/prompt_drivers_6.py"
>>>>>>> 4d71d3aa
```

### Anthropic

!!! info
    This driver requires the `drivers-prompt-anthropic` [extra](../index.md#extras).

The [AnthropicPromptDriver](../../reference/griptape/drivers/prompt/anthropic_prompt_driver.md) connects to the Anthropic [Messages](https://docs.anthropic.com/claude/reference/messages_post) API.
This driver uses [Anthropic tool use](https://docs.anthropic.com/en/docs/build-with-claude/tool-use) when using [Tools](../tools/index.md).

```python
<<<<<<< HEAD
import os
from griptape.structures import Agent
from griptape.drivers import AnthropicPromptDriver
from griptape.config import DriverConfig

agent = Agent(
    config=DriverConfig(
        prompt=AnthropicPromptDriver(
            model="claude-3-opus-20240229",
            api_key=os.environ['ANTHROPIC_API_KEY'],
        )
    )
)

agent.run('Where is the best place to see cherry blossums in Japan?')
=======
--8<-- "docs/griptape-framework/drivers/src/prompt_drivers_7.py"
>>>>>>> 4d71d3aa
```

### Google

!!! info
    This driver requires the `drivers-prompt-google` [extra](../index.md#extras).

The [GooglePromptDriver](../../reference/griptape/drivers/prompt/google_prompt_driver.md) connects to the [Google Generative AI](https://ai.google.dev/tutorials/python_quickstart#generate_text_from_text_inputs) API.
This driver uses [Gemini function calling](https://ai.google.dev/gemini-api/docs/function-calling) when using [Tools](../tools/index.md).

```python
<<<<<<< HEAD
import os
from griptape.structures import Agent
from griptape.drivers import GooglePromptDriver
from griptape.config import DriverConfig

agent = Agent(
    config=DriverConfig(
        prompt=GooglePromptDriver(
            model="gemini-pro",
            api_key=os.environ['GOOGLE_API_KEY'],
        )
    )
)

agent.run('Briefly explain how a computer works to a young child.')
=======
--8<-- "docs/griptape-framework/drivers/src/prompt_drivers_8.py"
>>>>>>> 4d71d3aa
```

### Amazon Bedrock

!!! info
    This driver requires the `drivers-prompt-amazon-bedrock` [extra](../index.md#extras).

The [AmazonBedrockPromptDriver](../../reference/griptape/drivers/prompt/amazon_bedrock_prompt_driver.md) uses [Amazon Bedrock](https://aws.amazon.com/bedrock/)'s [Converse API](https://docs.aws.amazon.com/bedrock/latest/userguide/conversation-inference.html).
This driver uses [Bedrock tool use](https://docs.aws.amazon.com/bedrock/latest/userguide/tool-use.html) when using [Tools](../tools/index.md).

All models supported by the Converse API are available for use with this driver.

```python
<<<<<<< HEAD
from griptape.structures import Agent
from griptape.drivers import AmazonBedrockPromptDriver
from griptape.rules import Rule
from griptape.config import DriverConfig

agent = Agent(
    config=DriverConfig(
        prompt=AmazonBedrockPromptDriver(
            model="anthropic.claude-3-sonnet-20240229-v1:0",
        )
    ),
    rules=[
        Rule(
            value="You are a customer service agent that is classifying emails by type. I want you to give your answer and then explain it."
        )
    ],
)
agent.run(
    """How would you categorize this email?
    <email>
    Can I use my Mixmaster 4000 to mix paint, or is it only meant for mixing food?
    </email>

    Categories are:
    (A) Pre-sale question
    (B) Broken or defective item
    (C) Billing question
    (D) Other (please explain)"""
)
=======
--8<-- "docs/griptape-framework/drivers/src/prompt_drivers_9.py"
>>>>>>> 4d71d3aa
```

### Ollama

!!! info
    This driver requires the `drivers-prompt-ollama` [extra](../index.md#extras).

The [OllamaPromptDriver](../../reference/griptape/drivers/prompt/ollama_prompt_driver.md) connects to the [Ollama Chat Completion API](https://github.com/ollama/ollama/blob/main/docs/api.md#generate-a-chat-completion).
This driver uses [Ollama tool calling](https://ollama.com/blog/tool-support) when using [Tools](../tools/index.md).

```python
<<<<<<< HEAD
from griptape.config import DriverConfig
from griptape.drivers import OllamaPromptDriver
from griptape.tools import Calculator
from griptape.structures import Agent

agent = Agent(
    config=DriverConfig(
        prompt=OllamaPromptDriver(
            model="llama3.1",
        ),
    ),
    tools=[Calculator()],
)
agent.run("What is (192 + 12) ^ 4")
=======
--8<-- "docs/griptape-framework/drivers/src/prompt_drivers_10.py"
>>>>>>> 4d71d3aa
```

### Hugging Face Hub

!!! info
    This driver requires the `drivers-prompt-huggingface` [extra](../index.md#extras).

The [HuggingFaceHubPromptDriver](../../reference/griptape/drivers/prompt/huggingface_hub_prompt_driver.md) connects to the [Hugging Face Hub API](https://huggingface.co/docs/hub/api).

!!! warning
    Not all models featured on the Hugging Face Hub are supported by this driver. Models that are not supported by
    [Hugging Face serverless inference](https://huggingface.co/docs/api-inference/en/index) will not work with this driver.
    Due to the limitations of Hugging Face serverless inference, only models that are than 10GB are supported.

```python
<<<<<<< HEAD
import os
from griptape.structures import Agent
from griptape.drivers import HuggingFaceHubPromptDriver
from griptape.rules import Rule, Ruleset
from griptape.config import DriverConfig

agent = Agent(
    config=DriverConfig(
        prompt=HuggingFaceHubPromptDriver(
            model="HuggingFaceH4/zephyr-7b-beta",
            api_token=os.environ["HUGGINGFACE_HUB_ACCESS_TOKEN"],
        )
    ),
    rulesets=[
        Ruleset(
            name="Girafatron",
            rules=[
                Rule(
                    value="You are Girafatron, a giraffe-obsessed robot. You are talking to a human. "
                          "Girafatron is obsessed with giraffes, the most glorious animal on the face of this Earth. "
                          "Giraftron believes all other animals are irrelevant when compared to the glorious majesty of the giraffe."
                )
            ],
        )
    ],
)

agent.run("Hello Girafatron, what is your favorite animal?")
=======
--8<-- "docs/griptape-framework/drivers/src/prompt_drivers_11.py"
>>>>>>> 4d71d3aa
```

#### Text Generation Interface

The [HuggingFaceHubPromptDriver](#hugging-face-hub) also supports [Text Generation Interface](https://huggingface.co/docs/text-generation-inference/basic_tutorials/consuming_tgi#inference-client) for running models locally. To use Text Generation Interface, just set `model` to a TGI endpoint.

<<<<<<< HEAD
```python title="PYTEST_IGNORE"
import os
from griptape.structures import Agent
from griptape.drivers import HuggingFaceHubPromptDriver
from griptape.config import DriverConfig

agent = Agent(
    config=DriverConfig(
        prompt=HuggingFaceHubPromptDriver(
            model="http://127.0.0.1:8080",
            api_token=os.environ["HUGGINGFACE_HUB_ACCESS_TOKEN"],
        ),
    ),
)

agent.run("Write the code for a snake game.")
=======
```python
--8<-- "docs/griptape-framework/drivers/src/prompt_drivers_12.py"
>>>>>>> 4d71d3aa
```

### Hugging Face Pipeline

!!! info
    This driver requires the `drivers-prompt-huggingface-pipeline` [extra](../index.md#extras).

The [HuggingFacePipelinePromptDriver](../../reference/griptape/drivers/prompt/huggingface_pipeline_prompt_driver.md) uses [Hugging Face Pipelines](https://huggingface.co/docs/transformers/main_classes/pipelines) for inference locally.

!!! warning
    Running a model locally can be a computationally expensive process.

```python
<<<<<<< HEAD
from griptape.structures import Agent
from griptape.drivers import HuggingFacePipelinePromptDriver
from griptape.rules import Rule, Ruleset
from griptape.config import DriverConfig

agent = Agent(
    config=DriverConfig(
        prompt=HuggingFacePipelinePromptDriver(
            model="TinyLlama/TinyLlama-1.1B-Chat-v1.0",
        )
    ),
    rulesets=[
        Ruleset(
            name="Pirate",
            rules=[
                Rule(
                    value="You are a pirate chatbot who always responds in pirate speak!"
                )
            ],
        )
    ],
)

agent.run("How many helicopters can a human eat in one sitting?")
=======
--8<-- "docs/griptape-framework/drivers/src/prompt_drivers_13.py"
>>>>>>> 4d71d3aa
```

### Amazon SageMaker Jumpstart

!!! info
    This driver requires the `drivers-prompt-amazon-sagemaker` [extra](../index.md#extras).

The [AmazonSageMakerJumpstartPromptDriver](../../reference/griptape/drivers/prompt/amazon_sagemaker_jumpstart_prompt_driver.md) uses [Amazon SageMaker Jumpstart](https://docs.aws.amazon.com/sagemaker/latest/dg/studio-jumpstart.html) for inference on AWS.

Amazon Sagemaker Jumpstart provides a wide range of models with varying capabilities.
This Driver has been primarily _chat-optimized_ models that have a [Huggingface Chat Template](https://huggingface.co/docs/transformers/en/chat_templating) available.
If your model does not fit this use-case, we suggest sub-classing [AmazonSageMakerJumpstartPromptDriver](../../reference/griptape/drivers/prompt/amazon_sagemaker_jumpstart_prompt_driver.md) and overriding the `_to_model_input` and `_to_model_params` methods.

<<<<<<< HEAD
```python title="PYTEST_IGNORE"
import os
from griptape.structures import Agent
from griptape.drivers import (
    AmazonSageMakerJumpstartPromptDriver,
    SageMakerFalconPromptModelDriver,
)
from griptape.config import DriverConfig

agent = Agent(
    config=DriverConfig(
        prompt=AmazonSageMakerJumpstartPromptDriver(
            endpoint=os.environ["SAGEMAKER_LLAMA_3_INSTRUCT_ENDPOINT_NAME"],
            model="meta-llama/Meta-Llama-3-8B-Instruct",
        )
    )
)

agent.run("What is a good lasagna recipe?")
=======
```python
--8<-- "docs/griptape-framework/drivers/src/prompt_drivers_14.py"
>>>>>>> 4d71d3aa
```<|MERGE_RESOLUTION|>--- conflicted
+++ resolved
@@ -10,28 +10,7 @@
 You can instantiate drivers and pass them to structures:
 
 ```python
-<<<<<<< HEAD
-from griptape.structures import Agent
-from griptape.drivers import OpenAiChatPromptDriver
-from griptape.rules import Rule
-from griptape.config import DriverConfig
-
-agent = Agent(
-    config=DriverConfig(
-        prompt=OpenAiChatPromptDriver(model="gpt-4o", temperature=0.3),
-    ),
-    input="You will be provided with a tweet, and your task is to classify its sentiment as positive, neutral, or negative. Tweet: {{ args[0] }}",
-    rules=[
-        Rule(
-            value="Output only the sentiment."
-        )
-    ],
-)
-
-agent.run("I loved the new Batman movie!")
-=======
 --8<-- "docs/griptape-framework/drivers/src/prompt_drivers_1.py"
->>>>>>> 4d71d3aa
 ```
 
 Or use them independently:
@@ -50,35 +29,7 @@
 This driver uses [OpenAi function calling](https://platform.openai.com/docs/guides/function-calling) when using [Tools](../tools/index.md).
 
 ```python
-<<<<<<< HEAD
-import os
-from griptape.structures import Agent
-from griptape.drivers import OpenAiChatPromptDriver
-from griptape.rules import Rule
-from griptape.config import DriverConfig
-
-agent = Agent(
-    config=DriverConfig(
-        prompt=OpenAiChatPromptDriver(
-            api_key=os.environ["OPENAI_API_KEY"],
-            temperature=0.1,
-            model="gpt-4o",
-            response_format="json_object",
-            seed=42,
-        )
-    ),
-    input="You will be provided with a description of a mood, and your task is to generate the CSS code for a color that matches it. Description: {{ args[0] }}",
-    rules=[
-        Rule(
-            value='Write your output in json with a single key called "css_code".'
-        )
-    ],
-)
-
-agent.run("Blue sky at dusk.")
-=======
 --8<-- "docs/griptape-framework/drivers/src/prompt_drivers_3.py"
->>>>>>> 4d71d3aa
 ```
 
 !!! info
@@ -89,28 +40,8 @@
 Many services such as [LMStudio](https://lmstudio.ai/) and [OhMyGPT](https://www.ohmygpt.com/) provide OpenAI-compatible APIs. You can use the [OpenAiChatPromptDriver](../../reference/griptape/drivers/prompt/openai_chat_prompt_driver.md) to interact with these services.
 Simply set the `base_url` to the service's API endpoint and the `model` to the model name. If the service requires an API key, you can set it in the `api_key` field.
 
-<<<<<<< HEAD
-```python title="PYTEST_IGNORE"
-from griptape.structures import Agent
-from griptape.drivers import OpenAiChatPromptDriver
-from griptape.rules import Rule
-from griptape.config import DriverConfig
-
-agent = Agent(
-    config=DriverConfig(
-        prompt=OpenAiChatPromptDriver(
-            base_url="http://127.0.0.1:1234/v1",
-            model="lmstudio-community/Meta-Llama-3-8B-Instruct-GGUF", stream=True
-        )
-    ),
-    rules=[Rule(value="You are a helpful coding assistant.")],
-)
-
-agent.run("How do I init and update a git submodule?")
-=======
 ```python
 --8<-- "docs/griptape-framework/drivers/src/prompt_drivers_4.py"
->>>>>>> 4d71d3aa
 ```
 
 !!! tip
@@ -122,34 +53,7 @@
 This driver uses [Azure OpenAi function calling](https://learn.microsoft.com/en-us/azure/ai-services/openai/how-to/function-calling) when using [Tools](../tools/index.md).
 
 ```python
-<<<<<<< HEAD
-import os
-from griptape.structures import Agent
-from griptape.rules import Rule
-from griptape.drivers import AzureOpenAiChatPromptDriver
-from griptape.config import DriverConfig
-
-agent = Agent(
-    config=DriverConfig(
-        prompt=AzureOpenAiChatPromptDriver(
-            api_key=os.environ["AZURE_OPENAI_API_KEY_1"],
-            model="gpt-3.5-turbo",
-            azure_deployment=os.environ["AZURE_OPENAI_35_TURBO_DEPLOYMENT_ID"],
-            azure_endpoint=os.environ["AZURE_OPENAI_ENDPOINT_1"],
-        )
-    ),
-    rules=[
-        Rule(
-            value="You will be provided with text, and your task is to translate it into emojis. "
-                  "Do not use any regular text. Do your best with emojis only."
-        )
-    ],
-)
-
-agent.run("Artificial intelligence is a technology with great promise.")
-=======
 --8<-- "docs/griptape-framework/drivers/src/prompt_drivers_5.py"
->>>>>>> 4d71d3aa
 ```
 
 ### Cohere
@@ -161,25 +65,7 @@
     This driver requires the `drivers-prompt-cohere` [extra](../index.md#extras).
 
 ```python
-<<<<<<< HEAD
-import os
-from griptape.structures import Agent
-from griptape.drivers import CoherePromptDriver
-from griptape.config import DriverConfig
-
-agent = Agent(
-    config=DriverConfig(
-        prompt=CoherePromptDriver(
-            model="command-r",
-            api_key=os.environ['COHERE_API_KEY'],
-        )
-    )
-)
-
-agent.run('What is the sentiment of this review? Review: "I really enjoyed this movie!"')
-=======
 --8<-- "docs/griptape-framework/drivers/src/prompt_drivers_6.py"
->>>>>>> 4d71d3aa
 ```
 
 ### Anthropic
@@ -191,25 +77,7 @@
 This driver uses [Anthropic tool use](https://docs.anthropic.com/en/docs/build-with-claude/tool-use) when using [Tools](../tools/index.md).
 
 ```python
-<<<<<<< HEAD
-import os
-from griptape.structures import Agent
-from griptape.drivers import AnthropicPromptDriver
-from griptape.config import DriverConfig
-
-agent = Agent(
-    config=DriverConfig(
-        prompt=AnthropicPromptDriver(
-            model="claude-3-opus-20240229",
-            api_key=os.environ['ANTHROPIC_API_KEY'],
-        )
-    )
-)
-
-agent.run('Where is the best place to see cherry blossums in Japan?')
-=======
 --8<-- "docs/griptape-framework/drivers/src/prompt_drivers_7.py"
->>>>>>> 4d71d3aa
 ```
 
 ### Google
@@ -221,25 +89,7 @@
 This driver uses [Gemini function calling](https://ai.google.dev/gemini-api/docs/function-calling) when using [Tools](../tools/index.md).
 
 ```python
-<<<<<<< HEAD
-import os
-from griptape.structures import Agent
-from griptape.drivers import GooglePromptDriver
-from griptape.config import DriverConfig
-
-agent = Agent(
-    config=DriverConfig(
-        prompt=GooglePromptDriver(
-            model="gemini-pro",
-            api_key=os.environ['GOOGLE_API_KEY'],
-        )
-    )
-)
-
-agent.run('Briefly explain how a computer works to a young child.')
-=======
 --8<-- "docs/griptape-framework/drivers/src/prompt_drivers_8.py"
->>>>>>> 4d71d3aa
 ```
 
 ### Amazon Bedrock
@@ -253,39 +103,7 @@
 All models supported by the Converse API are available for use with this driver.
 
 ```python
-<<<<<<< HEAD
-from griptape.structures import Agent
-from griptape.drivers import AmazonBedrockPromptDriver
-from griptape.rules import Rule
-from griptape.config import DriverConfig
-
-agent = Agent(
-    config=DriverConfig(
-        prompt=AmazonBedrockPromptDriver(
-            model="anthropic.claude-3-sonnet-20240229-v1:0",
-        )
-    ),
-    rules=[
-        Rule(
-            value="You are a customer service agent that is classifying emails by type. I want you to give your answer and then explain it."
-        )
-    ],
-)
-agent.run(
-    """How would you categorize this email?
-    <email>
-    Can I use my Mixmaster 4000 to mix paint, or is it only meant for mixing food?
-    </email>
-
-    Categories are:
-    (A) Pre-sale question
-    (B) Broken or defective item
-    (C) Billing question
-    (D) Other (please explain)"""
-)
-=======
 --8<-- "docs/griptape-framework/drivers/src/prompt_drivers_9.py"
->>>>>>> 4d71d3aa
 ```
 
 ### Ollama
@@ -297,24 +115,7 @@
 This driver uses [Ollama tool calling](https://ollama.com/blog/tool-support) when using [Tools](../tools/index.md).
 
 ```python
-<<<<<<< HEAD
-from griptape.config import DriverConfig
-from griptape.drivers import OllamaPromptDriver
-from griptape.tools import Calculator
-from griptape.structures import Agent
-
-agent = Agent(
-    config=DriverConfig(
-        prompt=OllamaPromptDriver(
-            model="llama3.1",
-        ),
-    ),
-    tools=[Calculator()],
-)
-agent.run("What is (192 + 12) ^ 4")
-=======
 --8<-- "docs/griptape-framework/drivers/src/prompt_drivers_10.py"
->>>>>>> 4d71d3aa
 ```
 
 ### Hugging Face Hub
@@ -330,65 +131,15 @@
     Due to the limitations of Hugging Face serverless inference, only models that are than 10GB are supported.
 
 ```python
-<<<<<<< HEAD
-import os
-from griptape.structures import Agent
-from griptape.drivers import HuggingFaceHubPromptDriver
-from griptape.rules import Rule, Ruleset
-from griptape.config import DriverConfig
-
-agent = Agent(
-    config=DriverConfig(
-        prompt=HuggingFaceHubPromptDriver(
-            model="HuggingFaceH4/zephyr-7b-beta",
-            api_token=os.environ["HUGGINGFACE_HUB_ACCESS_TOKEN"],
-        )
-    ),
-    rulesets=[
-        Ruleset(
-            name="Girafatron",
-            rules=[
-                Rule(
-                    value="You are Girafatron, a giraffe-obsessed robot. You are talking to a human. "
-                          "Girafatron is obsessed with giraffes, the most glorious animal on the face of this Earth. "
-                          "Giraftron believes all other animals are irrelevant when compared to the glorious majesty of the giraffe."
-                )
-            ],
-        )
-    ],
-)
-
-agent.run("Hello Girafatron, what is your favorite animal?")
-=======
 --8<-- "docs/griptape-framework/drivers/src/prompt_drivers_11.py"
->>>>>>> 4d71d3aa
 ```
 
 #### Text Generation Interface
 
 The [HuggingFaceHubPromptDriver](#hugging-face-hub) also supports [Text Generation Interface](https://huggingface.co/docs/text-generation-inference/basic_tutorials/consuming_tgi#inference-client) for running models locally. To use Text Generation Interface, just set `model` to a TGI endpoint.
 
-<<<<<<< HEAD
-```python title="PYTEST_IGNORE"
-import os
-from griptape.structures import Agent
-from griptape.drivers import HuggingFaceHubPromptDriver
-from griptape.config import DriverConfig
-
-agent = Agent(
-    config=DriverConfig(
-        prompt=HuggingFaceHubPromptDriver(
-            model="http://127.0.0.1:8080",
-            api_token=os.environ["HUGGINGFACE_HUB_ACCESS_TOKEN"],
-        ),
-    ),
-)
-
-agent.run("Write the code for a snake game.")
-=======
 ```python
 --8<-- "docs/griptape-framework/drivers/src/prompt_drivers_12.py"
->>>>>>> 4d71d3aa
 ```
 
 ### Hugging Face Pipeline
@@ -402,34 +153,7 @@
     Running a model locally can be a computationally expensive process.
 
 ```python
-<<<<<<< HEAD
-from griptape.structures import Agent
-from griptape.drivers import HuggingFacePipelinePromptDriver
-from griptape.rules import Rule, Ruleset
-from griptape.config import DriverConfig
-
-agent = Agent(
-    config=DriverConfig(
-        prompt=HuggingFacePipelinePromptDriver(
-            model="TinyLlama/TinyLlama-1.1B-Chat-v1.0",
-        )
-    ),
-    rulesets=[
-        Ruleset(
-            name="Pirate",
-            rules=[
-                Rule(
-                    value="You are a pirate chatbot who always responds in pirate speak!"
-                )
-            ],
-        )
-    ],
-)
-
-agent.run("How many helicopters can a human eat in one sitting?")
-=======
 --8<-- "docs/griptape-framework/drivers/src/prompt_drivers_13.py"
->>>>>>> 4d71d3aa
 ```
 
 ### Amazon SageMaker Jumpstart
@@ -443,28 +167,6 @@
 This Driver has been primarily _chat-optimized_ models that have a [Huggingface Chat Template](https://huggingface.co/docs/transformers/en/chat_templating) available.
 If your model does not fit this use-case, we suggest sub-classing [AmazonSageMakerJumpstartPromptDriver](../../reference/griptape/drivers/prompt/amazon_sagemaker_jumpstart_prompt_driver.md) and overriding the `_to_model_input` and `_to_model_params` methods.
 
-<<<<<<< HEAD
-```python title="PYTEST_IGNORE"
-import os
-from griptape.structures import Agent
-from griptape.drivers import (
-    AmazonSageMakerJumpstartPromptDriver,
-    SageMakerFalconPromptModelDriver,
-)
-from griptape.config import DriverConfig
-
-agent = Agent(
-    config=DriverConfig(
-        prompt=AmazonSageMakerJumpstartPromptDriver(
-            endpoint=os.environ["SAGEMAKER_LLAMA_3_INSTRUCT_ENDPOINT_NAME"],
-            model="meta-llama/Meta-Llama-3-8B-Instruct",
-        )
-    )
-)
-
-agent.run("What is a good lasagna recipe?")
-=======
 ```python
 --8<-- "docs/griptape-framework/drivers/src/prompt_drivers_14.py"
->>>>>>> 4d71d3aa
 ```