---
search:
  boost: 2 
---

## Overview

Task Memory is a powerful feature of Griptape that allows you to control where the data returned by [Tools](../tools/index.md) is stored. This is useful in the following scenarios:

* **Security requirements**: many organizations don't want data to leave their cloud for regulatory and security reasons.
* **Long textual content**: when textual content returned by Tools can't fit in the token limit, it's often useful to perform actions on it as a separate operation, not through the main LLM.
* **Non-textual content**: Tools can generate images, videos, PDFs, and other non-textual content that can be stored in Task Memory and acted upon later by other Tools.

!!! tip
    Running into issue with Task Memory? Check out the [Task Memory Considerations](#task-memory-considerations) section for some common pitfalls.

## Off Prompt

You can enable or disable sending a Tool's results to Task Memory with the `off_prompt` parameter. By default, all Tools have `off_prompt` set to `False` making this an opt-in feature.
When `off_prompt` is set to `True`, the Tool will store its output in Task Memory. When `off_prompt` is set to `False`, the Tool will return its output directly to the LLM.

Lets look at a simple example where `off_prompt` is set to `False`:

```python
--8<-- "docs/griptape-framework/structures/src/task_memory_1.py"
```

```
[04/26/24 13:06:42] INFO     ToolkitTask 36b9dea13b9d479fb752014f41dca54c
                             Input: What is the square root of 12345?
[04/26/24 13:06:48] INFO     Subtask a88c0feeaef6493796a9148ed68c9caf
                             Thought: To find the square root of 12345, I can use the CalculatorTool action with the expression "12345 ** 0.5".
                             Actions: [{"name": "CalculatorTool", "path": "calculate", "input": {"values": {"expression": "12345 ** 0.5"}}, "tag": "sqrt_12345"}]
                    INFO     Subtask a88c0feeaef6493796a9148ed68c9caf
                             Response: 111.1080555135405
[04/26/24 13:06:49] INFO     ToolkitTask 36b9dea13b9d479fb752014f41dca54c
                             Output: The square root of 12345 is approximately 111.108.
```

Since the result of the CalculatorTool Tool is neither sensitive nor too large, we can set `off_prompt` to `False` and not use Task Memory.

Let's explore what happens when `off_prompt` is set to `True`:

```python
--8<-- "docs/griptape-framework/structures/src/task_memory_2.py"
```

```
[04/26/24 13:07:02] INFO     ToolkitTask ecbb788d9830491ab72a8a2bbef5fb0a
                             Input: What is the square root of 12345?
[04/26/24 13:07:10] INFO     Subtask 4700dc0c2e934d1a9af60a28bd770bc6
                             Thought: To find the square root of a number, we can use the CalculatorTool action with the expression "sqrt(12345)". However, the CalculatorTool
                             action only supports basic arithmetic operations and does not support the sqrt function. Therefore, we need to use the equivalent expression
                             for square root which is raising the number to the power of 0.5.
                             Actions: [{"name": "CalculatorTool", "path": "calculate", "input": {"values": {"expression": "12345**0.5"}}, "tag": "sqrt_calculation"}]
                    INFO     Subtask 4700dc0c2e934d1a9af60a28bd770bc6
                             Response: Output of "CalculatorTool.calculate" was stored in memory with memory_name "TaskMemory" and artifact_namespace
                             "6be74c5128024c0588eb9bee1fdb9aa5"
[04/26/24 13:07:16] ERROR    Subtask ecbb788d9830491ab72a8a2bbef5fb0a
                             Invalid action JSON: Or({Literal("name", description=""): 'CalculatorTool', Literal("path", description="Can be used for computing simple
                             numerical or algebraic calculations in Python"): 'calculate', Literal("input", description=""): {'values': Schema({Literal("expression",
                             description="Arithmetic expression parsable in pure Python. Single line only. Don't use variables. Don't use any imports or external
                             libraries"): <class 'str'>})}, Literal("tag", description="Unique tag name for action execution."): <class 'str'>}) did not validate {'name':
                             'Memory', 'path': 'get', 'input': {'memory_name': 'TaskMemory', 'artifact_namespace': '6be74c5128024c0588eb9bee1fdb9aa5'}, 'tag':
                             'get_sqrt_result'}
                             Key 'name' error:
                             'CalculatorTool' does not match 'Memory'
...Output truncated for brevity...
```

<<<<<<< HEAD
When we set `off_prompt` to `True`, the Agent does not function as expected, even generating an error. This is because the Calculator output is being stored in Task Memory but the Agent has no way to access it. 
To fix this, we need a [Tool that can read from Task Memory](#tools-that-can-read-from-task-memory) such as the `PromptSummaryClient`.
This is an example of [not providing a Task Memory compatible Tool](#not-providing-a-task-memory-compatible-tool).

## Prompt Summary Client

The [PromptSummaryClient](../../griptape-tools/official-tools/prompt-summary-client.md) is a Tool that allows an Agent to summarize the Artifacts in Task Memory. It has the following methods:

Let's add `PromptSummaryClient` to the Agent and run the same task.
Note that on the `PromptSummaryClient` we've set `off_prompt` to `False` so that the results of the query can be returned directly to the LLM. 
=======
When we set `off_prompt` to `True`, the Agent does not function as expected, even generating an error. This is because the CalculatorTool output is being stored in Task Memory but the Agent has no way to access it. 
To fix this, we need a [Tool that can read from Task Memory](#tools-that-can-read-from-task-memory) such as the `TaskMemoryTool`.
This is an example of [not providing a Task Memory compatible Tool](#not-providing-a-task-memory-compatible-tool).

## Task Memory Tool

The [TaskMemoryTool](../../griptape-tools/official-tools/task-memory-tool.md) is a Tool that allows an Agent to interact with Task Memory. It has the following methods:

- `query`: Retrieve the content of an Artifact stored in Task Memory.
- `summarize`: Summarize the content of an Artifact stored in Task Memory.

Let's add `TaskMemoryTool` to the Agent and run the same task.
Note that on the `TaskMemoryTool` we've set `off_prompt` to `False` so that the results of the query can be returned directly to the LLM. 
>>>>>>> 0574f0d9
If we had kept it as `True`, the results would have been stored back Task Memory which would've put us back to square one. See [Task Memory Looping](#task-memory-looping) for more information on this scenario.

```python
--8<-- "docs/griptape-framework/structures/src/task_memory_3.py"
```

```
[08/12/24 14:54:04] INFO     ToolkitTask f7ebd8acc3d64e3ca9db82ef9ec4e65f
                             Input: What is the square root of 12345?
<<<<<<< HEAD
[08/12/24 14:54:05] INFO     Subtask 777693d039e74ed288f663742fdde2ea
                             Actions: [
                               {
                                 "tag": "call_DXSs19G27VOV7EmP3PoRwGZI",
                                 "name": "Calculator",
                                 "path": "calculate",
                                 "input": {
                                   "values": {
                                     "expression": "12345 ** 0.5"
                                   }
                                 }
                               }
                             ]
                    INFO     Subtask 777693d039e74ed288f663742fdde2ea
                             Response: Output of "Calculator.calculate" was stored in memory with memory_name "TaskMemory" and artifact_namespace
                             "370853a8937f4dd7a9e923254459cff2"
[08/12/24 14:54:06] INFO     Subtask c8394ca51f1f4ae1b715618a2c5c8120
                             Actions: [
                               {
                                 "tag": "call_qqpsWEvAUGIcPLrwAHGuH6o3",
                                 "name": "PromptSummaryClient",
                                 "path": "summarize",
                                 "input": {
                                   "values": {
                                     "summary": {
                                       "memory_name": "TaskMemory",
                                       "artifact_namespace": "370853a8937f4dd7a9e923254459cff2"
                                     }
                                   }
                                 }
                               }
                             ]
[08/12/24 14:54:07] INFO     Subtask c8394ca51f1f4ae1b715618a2c5c8120
                             Response: The text contains a single numerical value: 111.1080555135405.
[08/12/24 14:54:08] INFO     ToolkitTask f7ebd8acc3d64e3ca9db82ef9ec4e65f
=======
[04/26/24 13:13:07] INFO     Subtask 611d98ea5576430fbc63259420577ab2
                             Thought: To find the square root of 12345, I can use the CalculatorTool action with the expression "12345 ** 0.5".
                             Actions: [{"name": "CalculatorTool", "path": "calculate", "input": {"values": {"expression": "12345 ** 0.5"}}, "tag": "sqrt_12345"}]
[04/26/24 13:13:08] INFO     Subtask 611d98ea5576430fbc63259420577ab2
                             Response: Output of "CalculatorTool.calculate" was stored in memory with memory_name "TaskMemory" and artifact_namespace
                             "7554b69e1d414a469b8882e2266dcea1"
[04/26/24 13:13:15] INFO     Subtask 32b9163a15644212be60b8fba07bd23b
                             Thought: The square root of 12345 has been calculated and stored in memory. I can retrieve this value using the TaskMemoryTool action with
                             the query path, providing the memory_name and artifact_namespace as input.
                             Actions: [{"tag": "retrieve_sqrt", "name": "TaskMemoryTool", "path": "query", "input": {"values": {"memory_name": "TaskMemory",
                             "artifact_namespace": "7554b69e1d414a469b8882e2266dcea1", "query": "What is the result of the calculation?"}}}]
[04/26/24 13:13:16] INFO     Subtask 32b9163a15644212be60b8fba07bd23b
                             Response: The result of the calculation is 111.1080555135405.
[04/26/24 13:13:17] INFO     ToolkitTask 5b46f9ef677c4b31906b48aba3f45e2c
>>>>>>> 0574f0d9
                             Output: The square root of 12345 is approximately 111.108.
```

While this fixed the problem, it took a handful more steps than when we just had `CalculatorTool()`. Something like a basic calculation is an instance of where [Task Memory may not be necessary](#task-memory-may-not-be-necessary).
Let's look at a more complex example where Task Memory shines.

## Large Data

Let's say we want to query the contents of a very large webpage.

```python
--8<-- "docs/griptape-framework/structures/src/task_memory_4.py"
```

When running this example, we get the following error:
```
[04/26/24 13:20:02] ERROR    ToolkitTask 67e2f907f95d4850ae79f9da67df54c1
                             Error code: 400 - {'error': {'message': "This model's maximum context length is 8192 tokens. However, your messages resulted in 73874 tokens.
                             Please reduce the length of the messages.", 'type': 'invalid_request_error', 'param': 'messages', 'code': 'context_length_exceeded'}}
```

<<<<<<< HEAD
This is because the content of the webpage is too large to fit in the LLM's input token limit. We can fix this by storing the content in Task Memory, and then querying it with the `QueryTool`.
Note that we're setting `off_prompt` to `False` on the `QueryTool` so that the _queried_ content can be returned directly to the LLM.
=======
This is because the content of the webpage is too large to fit in the LLM's input token limit. We can fix this by storing the content in Task Memory, and then querying it with the `TaskMemoryTool`.
Note that we're setting `off_prompt` to `False` on the `TaskMemoryTool` so that the _queried_ content can be returned directly to the LLM.
>>>>>>> 0574f0d9

```python
--8<-- "docs/griptape-framework/structures/src/task_memory_5.py"
```

And now we get the expected output:
```
[08/12/24 14:56:18] INFO     ToolkitTask d3ce58587dc944b0a30a205631b82944
                             Input: According to this page https://en.wikipedia.org/wiki/Elden_Ring, how many copies of Elden Ring have been sold?
[08/12/24 14:56:20] INFO     Subtask 494850ec40fe474c83d48b5620c5dcbb
                             Actions: [
                               {
                                 "tag": "call_DGsOHC4AVxhV7RPVA7q3rATX",
                                 "name": "WebScraper",
                                 "path": "get_content",
                                 "input": {
                                   "values": {
                                     "url": "https://en.wikipedia.org/wiki/Elden_Ring"
                                   }
                                 }
                               }
                             ]
[08/12/24 14:56:25] INFO     Subtask 494850ec40fe474c83d48b5620c5dcbb
                             Response: Output of "WebScraper.get_content" was stored in memory with memory_name "TaskMemory" and artifact_namespace
<<<<<<< HEAD
                             "b9f53d6d9b35455aaf4d99719c1bfffa"
[08/12/24 14:56:26] INFO     Subtask 8669ee523bb64550850566011bcd14e2
                             Actions: [
                               {
                                 "tag": "call_DGsOHC4AVxhV7RPVA7q3rATX",
                                 "name": "QueryTool",
                                 "path": "search",
                                 "input": {
                                   "values": {
                                     "query": "number of copies sold",
                                     "content": {
                                       "memory_name": "TaskMemory",
                                       "artifact_namespace": "b9f53d6d9b35455aaf4d99719c1bfffa"
                                     }
                                   }
                                 }
                               }
                             ]
[08/12/24 14:56:29] INFO     Subtask 8669ee523bb64550850566011bcd14e2
                             Response: "Elden Ring" sold 13.4 million copies worldwide by the end of March 2022 and 25 million by June 2024. The downloadable content (DLC)
                             "Shadow of the Erdtree" sold five million copies within three days of its release.
[08/12/24 14:56:30] INFO     ToolkitTask d3ce58587dc944b0a30a205631b82944
                             Output: Elden Ring sold 13.4 million copies worldwide by the end of March 2022 and 25 million by June 2024.
=======
                             "2d4ebc7211074bb7be26613eb25d8fc1"
[04/26/24 13:52:11] INFO     Subtask f12eb3d3b4924e4085808236b460b43d
                             Thought: Now that the webpage content is stored in memory, I need to query this memory to find the information about how many copies of Elden
                             Ring have been sold.
                             Actions: [{"tag": "query_sales", "name": "TaskMemoryTool", "path": "query", "input": {"values": {"memory_name": "TaskMemory",
                             "artifact_namespace": "2d4ebc7211074bb7be26613eb25d8fc1", "query": "How many copies of Elden Ring have been sold?"}}}]
[04/26/24 13:52:14] INFO     Subtask f12eb3d3b4924e4085808236b460b43d
                             Response: Elden Ring sold 23 million copies by February 2024.
[04/26/24 13:52:15] INFO     ToolkitTask 7aca20f202df47a2b9848ed7025f9c21
                             Output: Elden Ring sold 23 million copies by February 2024.
>>>>>>> 0574f0d9
```

## Sensitive Data

Because Task Memory splits up the storage and retrieval of data, you can use different models for each step.

Here is an example where we use GPT-4 to orchestrate the Tools and store the data in Task Memory, and Amazon Bedrock's Titan model to query the raw content.
In this example, GPT-4 _never_ sees the contents of the page, only that it was stored in Task Memory. Even the query results generated by the Titan model are stored in Task Memory so that the `FileManager` can save the results to disk without GPT-4 ever seeing them.

```python 
--8<-- "docs/griptape-framework/structures/src/task_memory_6.py"
```

```
<<<<<<< HEAD
[08/12/24 14:55:21] INFO     ToolkitTask 329b1abc760e4d30bbf23e349451d930
                             Input: Use this page https://en.wikipedia.org/wiki/Elden_Ring to find how many copies of Elden Ring have been sold, and then save the result to
                             a file.
[08/12/24 14:55:23] INFO     Subtask 26205b5623174424b618abafd886c4d8
                             Actions: [
                               {
                                 "tag": "call_xMK0IyFZFbjlTapK7AA6kbNq",
                                 "name": "WebScraper",
                                 "path": "get_content",
                                 "input": {
                                   "values": {
                                     "url": "https://en.wikipedia.org/wiki/Elden_Ring"
                                   }
                                 }
                               }
                             ]
[08/12/24 14:55:28] INFO     Subtask 26205b5623174424b618abafd886c4d8
                             Response: Output of "WebScraper.get_content" was stored in memory with memory_name "TaskMemory" and artifact_namespace
                             "44b8f230645148d0b8d44354c0f2df5b"
[08/12/24 14:55:31] INFO     Subtask d8b4cf297a0d4d9db04e4f8e63b746c8
                             Actions: [
                               {
                                 "tag": "call_Oiqq6oI20yqmdNrH9Mawb2fS",
                                 "name": "QueryTool",
                                 "path": "search",
                                 "input": {
                                   "values": {
                                     "query": "copies sold",
                                     "content": {
                                       "memory_name": "TaskMemory",
                                       "artifact_namespace": "44b8f230645148d0b8d44354c0f2df5b"
                                     }
                                   }
                                 }
                               }
                             ]
[08/12/24 14:55:34] INFO     Subtask d8b4cf297a0d4d9db04e4f8e63b746c8
                             Response: Output of "QueryTool.search" was stored in memory with memory_name "TaskMemory" and artifact_namespace
                             "fd828ddd629e4974a7837f9dfde65954"
[08/12/24 14:55:38] INFO     Subtask 7aafcb3fb0d845858e2fcf9b8dc8a7ec
                             Actions: [
                               {
                                 "tag": "call_nV1DIPAEhUEAVMCjXND0pKoS",
                                 "name": "FileManager",
                                 "path": "save_memory_artifacts_to_disk",
                                 "input": {
                                   "values": {
                                     "dir_name": "results",
                                     "file_name": "elden_ring_sales.txt",
                                     "memory_name": "TaskMemory",
                                     "artifact_namespace": "fd828ddd629e4974a7837f9dfde65954"
                                   }
                                 }
                               }
                             ]
                    INFO     Subtask 7aafcb3fb0d845858e2fcf9b8dc8a7ec
                             Response: Successfully saved memory artifacts to disk
[08/12/24 14:55:40] INFO     ToolkitTask 329b1abc760e4d30bbf23e349451d930
                             Output: Successfully saved the number of copies sold of Elden Ring to a file named "elden_ring_sales.txt" in the "results" directory.
=======
[06/21/24 16:00:01] INFO     ToolkitTask 17f30ac14701490c8ef71508f420ea9f       
                             Input: Use this page                               
                             https://en.wikipedia.org/wiki/Elden_Ring to find   
                             how many copies of Elden Ring have been sold, and  
                             then save the result to a file.                    
[06/21/24 16:00:05] INFO     Subtask cb06889205334ec9afd7e97f7f231ab5           
                             Thought: First, I need to scrape the content of the
                             provided URL to find the information about how many
                             copies of Elden Ring have been sold. Then, I will  
                             save this information to a file.                   
                                                                                
                             Actions: [{"name": "WebScraper", "path":           
                             "get_content", "input": {"values": {"url":         
                             "https://en.wikipedia.org/wiki/Elden_Ring"}},      
                             "tag": "scrape_elden_ring"}]                       
[06/21/24 16:00:12] INFO     Subtask cb06889205334ec9afd7e97f7f231ab5           
                             Response: Output of "WebScraper.get_content" was   
                             stored in memory with memory_name "TaskMemory" and 
                             artifact_namespace                                 
                             "7e48bcff0da94ad3b06aa4e173f8f37b"                 
[06/21/24 16:00:17] INFO     Subtask 56102d42475d413299ce52a0230506b7           
                             Thought: Now that the webpage content is stored in 
                             memory, I need to query this memory to find the    
                             information about how many copies of Elden Ring    
                             have been sold.                                    
                             Actions: [{"tag": "query_sales", "name":           
                             "TaskMemoryTool", "path": "query", "input":      
                             {"values": {"memory_name": "TaskMemory",           
                             "artifact_namespace":                              
                             "7e48bcff0da94ad3b06aa4e173f8f37b", "query": "How  
                             many copies of Elden Ring have been sold?"}}}]     
[06/21/24 16:00:19] INFO     Subtask 56102d42475d413299ce52a0230506b7           
                             Response: Output of "TaskMemoryTool.query" was   
                             stored in memory with memory_name "TaskMemory" and 
                             artifact_namespace                                 
                             "9ecf4d7b7d0c46149dfc46ba236f178e"                 
[06/21/24 16:00:25] INFO     Subtask ed2921791dcf46b68c9d8d2f8dbeddbd           
                             Thought: Now that I have the sales information     
                             stored in memory, I need to save this information  
                             to a file.                                         
                             Actions: [{"tag": "save_sales_info", "name":       
                             "FileManager", "path":                             
                             "save_memory_artifacts_to_disk", "input":          
                             {"values": {"dir_name": "sales_info", "file_name": 
                             "elden_ring_sales.txt", "memory_name":             
                             "TaskMemory", "artifact_namespace":                
                             "9ecf4d7b7d0c46149dfc46ba236f178e"}}}]             
                    INFO     Subtask ed2921791dcf46b68c9d8d2f8dbeddbd           
                             Response: Successfully saved memory artifacts to   
                             disk                                               
[06/21/24 16:00:27] INFO     ToolkitTask 17f30ac14701490c8ef71508f420ea9f       
                             Output: The information about how many copies of   
                             Elden Ring have been sold has been successfully    
                             saved to the file "elden_ring_sales.txt" in the    
                             "sales_info" directory.
>>>>>>> 0574f0d9
```

## Tools That Can Read From Task Memory

As seen in the previous example, certain Tools are designed to read directly from Task Memory. This means that you can use these Tools to interact with the data stored in Task Memory without needing to pass it through the LLM.

Today, these include:

<<<<<<< HEAD
- [PromptSummaryClient](../../griptape-tools/official-tools/prompt-summary-client.md)
- [ExtractionTool](../../griptape-tools/official-tools/extraction-client.md)
- [RagClient](../../griptape-tools/official-tools/rag-client.md)
- [FileManager](../../griptape-tools/official-tools/file-manager.md)
=======
- [TaskMemoryTool](../../griptape-tools/official-tools/task-memory-tool.md)
- [FileManager](../../griptape-tools/official-tools/file-manager-tool.md)
- [AwsS3Tool](../../griptape-tools/official-tools/aws-s3-tool.md)
- [GoogleDriveTool](../../griptape-tools/official-tools/google-drive-tool.md)
- [GoogleDocsTool](../../griptape-tools/official-tools/google-docs-tool.md)
>>>>>>> 0574f0d9

## Task Memory Considerations

Task Memory is a powerful feature of Griptape, but with great power comes great responsibility. Here are some things to keep in mind when using Task Memory:

### Tool Return Types 
Griptape will only store Artifacts in Task Memory that have been explicitly defined in the `artifact_storages` parameter of the `TaskMemory` object. 
If you try to store an Artifact that is not defined in `artifact_storages`, Griptape will raise an error. The exception to this is `InfoArtifact`s and `ErrorArtifact`s. Griptape will never store these Artifacts store in Task Memory.
By default, Griptape will store `TextArtifact`'s, `BlobArtifact`'s in Task Memory. Additionally, Griptape will also store the elements of `ListArtifact`'s as long as they are of a supported Artifact type. 

### Not Providing a Task Memory Compatible Tool
When using Task Memory, make sure that you have at least one Tool that can read from Task Memory. If you don't, the data stored in Task Memory will be inaccessible to the Agent and it may hallucinate Tool Activities.

```python
--8<-- "docs/griptape-framework/structures/src/task_memory_7.py"
```

### Task Memory Looping
An improper configuration of Tools can lead to the LLM using the Tools in a loop. For example, if you have a Tool that stores data in Task Memory and another Tool that queries that data from Task Memory ([Tools That Can Read From Task Memory](#tools-that-can-read-from-task-memory)), make sure that the query Tool does not store the data back in Task Memory.
This can create a loop where the same data is stored and queried over and over again.

```python
--8<-- "docs/griptape-framework/structures/src/task_memory_8.py"
```

### Task Memory May Not Be Necessary
Task Memory may not be necessary for all use cases. If the data returned by a Tool is not sensitive, not too large, and does not need to be acted upon by another Tool, you can leave the default of `off_prompt` to `False` and return the data directly to the LLM.

```python
--8<-- "docs/griptape-framework/structures/src/task_memory_9.py"
```
<|MERGE_RESOLUTION|>--- conflicted
+++ resolved
@@ -68,7 +68,6 @@
 ...Output truncated for brevity...
 ```
 
-<<<<<<< HEAD
 When we set `off_prompt` to `True`, the Agent does not function as expected, even generating an error. This is because the Calculator output is being stored in Task Memory but the Agent has no way to access it. 
 To fix this, we need a [Tool that can read from Task Memory](#tools-that-can-read-from-task-memory) such as the `PromptSummaryClient`.
 This is an example of [not providing a Task Memory compatible Tool](#not-providing-a-task-memory-compatible-tool).
@@ -79,21 +78,6 @@
 
 Let's add `PromptSummaryClient` to the Agent and run the same task.
 Note that on the `PromptSummaryClient` we've set `off_prompt` to `False` so that the results of the query can be returned directly to the LLM. 
-=======
-When we set `off_prompt` to `True`, the Agent does not function as expected, even generating an error. This is because the CalculatorTool output is being stored in Task Memory but the Agent has no way to access it. 
-To fix this, we need a [Tool that can read from Task Memory](#tools-that-can-read-from-task-memory) such as the `TaskMemoryTool`.
-This is an example of [not providing a Task Memory compatible Tool](#not-providing-a-task-memory-compatible-tool).
-
-## Task Memory Tool
-
-The [TaskMemoryTool](../../griptape-tools/official-tools/task-memory-tool.md) is a Tool that allows an Agent to interact with Task Memory. It has the following methods:
-
-- `query`: Retrieve the content of an Artifact stored in Task Memory.
-- `summarize`: Summarize the content of an Artifact stored in Task Memory.
-
-Let's add `TaskMemoryTool` to the Agent and run the same task.
-Note that on the `TaskMemoryTool` we've set `off_prompt` to `False` so that the results of the query can be returned directly to the LLM. 
->>>>>>> 0574f0d9
 If we had kept it as `True`, the results would have been stored back Task Memory which would've put us back to square one. See [Task Memory Looping](#task-memory-looping) for more information on this scenario.
 
 ```python
@@ -103,7 +87,6 @@
 ```
 [08/12/24 14:54:04] INFO     ToolkitTask f7ebd8acc3d64e3ca9db82ef9ec4e65f
                              Input: What is the square root of 12345?
-<<<<<<< HEAD
 [08/12/24 14:54:05] INFO     Subtask 777693d039e74ed288f663742fdde2ea
                              Actions: [
                                {
@@ -139,22 +122,6 @@
 [08/12/24 14:54:07] INFO     Subtask c8394ca51f1f4ae1b715618a2c5c8120
                              Response: The text contains a single numerical value: 111.1080555135405.
 [08/12/24 14:54:08] INFO     ToolkitTask f7ebd8acc3d64e3ca9db82ef9ec4e65f
-=======
-[04/26/24 13:13:07] INFO     Subtask 611d98ea5576430fbc63259420577ab2
-                             Thought: To find the square root of 12345, I can use the CalculatorTool action with the expression "12345 ** 0.5".
-                             Actions: [{"name": "CalculatorTool", "path": "calculate", "input": {"values": {"expression": "12345 ** 0.5"}}, "tag": "sqrt_12345"}]
-[04/26/24 13:13:08] INFO     Subtask 611d98ea5576430fbc63259420577ab2
-                             Response: Output of "CalculatorTool.calculate" was stored in memory with memory_name "TaskMemory" and artifact_namespace
-                             "7554b69e1d414a469b8882e2266dcea1"
-[04/26/24 13:13:15] INFO     Subtask 32b9163a15644212be60b8fba07bd23b
-                             Thought: The square root of 12345 has been calculated and stored in memory. I can retrieve this value using the TaskMemoryTool action with
-                             the query path, providing the memory_name and artifact_namespace as input.
-                             Actions: [{"tag": "retrieve_sqrt", "name": "TaskMemoryTool", "path": "query", "input": {"values": {"memory_name": "TaskMemory",
-                             "artifact_namespace": "7554b69e1d414a469b8882e2266dcea1", "query": "What is the result of the calculation?"}}}]
-[04/26/24 13:13:16] INFO     Subtask 32b9163a15644212be60b8fba07bd23b
-                             Response: The result of the calculation is 111.1080555135405.
-[04/26/24 13:13:17] INFO     ToolkitTask 5b46f9ef677c4b31906b48aba3f45e2c
->>>>>>> 0574f0d9
                              Output: The square root of 12345 is approximately 111.108.
 ```
 
@@ -176,13 +143,8 @@
                              Please reduce the length of the messages.", 'type': 'invalid_request_error', 'param': 'messages', 'code': 'context_length_exceeded'}}
 ```
 
-<<<<<<< HEAD
 This is because the content of the webpage is too large to fit in the LLM's input token limit. We can fix this by storing the content in Task Memory, and then querying it with the `QueryTool`.
 Note that we're setting `off_prompt` to `False` on the `QueryTool` so that the _queried_ content can be returned directly to the LLM.
-=======
-This is because the content of the webpage is too large to fit in the LLM's input token limit. We can fix this by storing the content in Task Memory, and then querying it with the `TaskMemoryTool`.
-Note that we're setting `off_prompt` to `False` on the `TaskMemoryTool` so that the _queried_ content can be returned directly to the LLM.
->>>>>>> 0574f0d9
 
 ```python
 --8<-- "docs/griptape-framework/structures/src/task_memory_5.py"
@@ -196,7 +158,7 @@
                              Actions: [
                                {
                                  "tag": "call_DGsOHC4AVxhV7RPVA7q3rATX",
-                                 "name": "WebScraper",
+                                 "name": "WebScraperTool",
                                  "path": "get_content",
                                  "input": {
                                    "values": {
@@ -206,8 +168,7 @@
                                }
                              ]
 [08/12/24 14:56:25] INFO     Subtask 494850ec40fe474c83d48b5620c5dcbb
-                             Response: Output of "WebScraper.get_content" was stored in memory with memory_name "TaskMemory" and artifact_namespace
-<<<<<<< HEAD
+                             Response: Output of "WebScraperTool.get_content" was stored in memory with memory_name "TaskMemory" and artifact_namespace
                              "b9f53d6d9b35455aaf4d99719c1bfffa"
 [08/12/24 14:56:26] INFO     Subtask 8669ee523bb64550850566011bcd14e2
                              Actions: [
@@ -231,18 +192,6 @@
                              "Shadow of the Erdtree" sold five million copies within three days of its release.
 [08/12/24 14:56:30] INFO     ToolkitTask d3ce58587dc944b0a30a205631b82944
                              Output: Elden Ring sold 13.4 million copies worldwide by the end of March 2022 and 25 million by June 2024.
-=======
-                             "2d4ebc7211074bb7be26613eb25d8fc1"
-[04/26/24 13:52:11] INFO     Subtask f12eb3d3b4924e4085808236b460b43d
-                             Thought: Now that the webpage content is stored in memory, I need to query this memory to find the information about how many copies of Elden
-                             Ring have been sold.
-                             Actions: [{"tag": "query_sales", "name": "TaskMemoryTool", "path": "query", "input": {"values": {"memory_name": "TaskMemory",
-                             "artifact_namespace": "2d4ebc7211074bb7be26613eb25d8fc1", "query": "How many copies of Elden Ring have been sold?"}}}]
-[04/26/24 13:52:14] INFO     Subtask f12eb3d3b4924e4085808236b460b43d
-                             Response: Elden Ring sold 23 million copies by February 2024.
-[04/26/24 13:52:15] INFO     ToolkitTask 7aca20f202df47a2b9848ed7025f9c21
-                             Output: Elden Ring sold 23 million copies by February 2024.
->>>>>>> 0574f0d9
 ```
 
 ## Sensitive Data
@@ -250,14 +199,13 @@
 Because Task Memory splits up the storage and retrieval of data, you can use different models for each step.
 
 Here is an example where we use GPT-4 to orchestrate the Tools and store the data in Task Memory, and Amazon Bedrock's Titan model to query the raw content.
-In this example, GPT-4 _never_ sees the contents of the page, only that it was stored in Task Memory. Even the query results generated by the Titan model are stored in Task Memory so that the `FileManager` can save the results to disk without GPT-4 ever seeing them.
+In this example, GPT-4 _never_ sees the contents of the page, only that it was stored in Task Memory. Even the query results generated by the Titan model are stored in Task Memory so that the `FileManagerTool` can save the results to disk without GPT-4 ever seeing them.
 
 ```python 
 --8<-- "docs/griptape-framework/structures/src/task_memory_6.py"
 ```
 
 ```
-<<<<<<< HEAD
 [08/12/24 14:55:21] INFO     ToolkitTask 329b1abc760e4d30bbf23e349451d930
                              Input: Use this page https://en.wikipedia.org/wiki/Elden_Ring to find how many copies of Elden Ring have been sold, and then save the result to
                              a file.
@@ -265,7 +213,7 @@
                              Actions: [
                                {
                                  "tag": "call_xMK0IyFZFbjlTapK7AA6kbNq",
-                                 "name": "WebScraper",
+                                 "name": "WebScraperTool",
                                  "path": "get_content",
                                  "input": {
                                    "values": {
@@ -275,7 +223,7 @@
                                }
                              ]
 [08/12/24 14:55:28] INFO     Subtask 26205b5623174424b618abafd886c4d8
-                             Response: Output of "WebScraper.get_content" was stored in memory with memory_name "TaskMemory" and artifact_namespace
+                             Response: Output of "WebScraperTool.get_content" was stored in memory with memory_name "TaskMemory" and artifact_namespace
                              "44b8f230645148d0b8d44354c0f2df5b"
 [08/12/24 14:55:31] INFO     Subtask d8b4cf297a0d4d9db04e4f8e63b746c8
                              Actions: [
@@ -301,7 +249,7 @@
                              Actions: [
                                {
                                  "tag": "call_nV1DIPAEhUEAVMCjXND0pKoS",
-                                 "name": "FileManager",
+                                 "name": "FileManagerTool",
                                  "path": "save_memory_artifacts_to_disk",
                                  "input": {
                                    "values": {
@@ -317,63 +265,6 @@
                              Response: Successfully saved memory artifacts to disk
 [08/12/24 14:55:40] INFO     ToolkitTask 329b1abc760e4d30bbf23e349451d930
                              Output: Successfully saved the number of copies sold of Elden Ring to a file named "elden_ring_sales.txt" in the "results" directory.
-=======
-[06/21/24 16:00:01] INFO     ToolkitTask 17f30ac14701490c8ef71508f420ea9f       
-                             Input: Use this page                               
-                             https://en.wikipedia.org/wiki/Elden_Ring to find   
-                             how many copies of Elden Ring have been sold, and  
-                             then save the result to a file.                    
-[06/21/24 16:00:05] INFO     Subtask cb06889205334ec9afd7e97f7f231ab5           
-                             Thought: First, I need to scrape the content of the
-                             provided URL to find the information about how many
-                             copies of Elden Ring have been sold. Then, I will  
-                             save this information to a file.                   
-                                                                                
-                             Actions: [{"name": "WebScraper", "path":           
-                             "get_content", "input": {"values": {"url":         
-                             "https://en.wikipedia.org/wiki/Elden_Ring"}},      
-                             "tag": "scrape_elden_ring"}]                       
-[06/21/24 16:00:12] INFO     Subtask cb06889205334ec9afd7e97f7f231ab5           
-                             Response: Output of "WebScraper.get_content" was   
-                             stored in memory with memory_name "TaskMemory" and 
-                             artifact_namespace                                 
-                             "7e48bcff0da94ad3b06aa4e173f8f37b"                 
-[06/21/24 16:00:17] INFO     Subtask 56102d42475d413299ce52a0230506b7           
-                             Thought: Now that the webpage content is stored in 
-                             memory, I need to query this memory to find the    
-                             information about how many copies of Elden Ring    
-                             have been sold.                                    
-                             Actions: [{"tag": "query_sales", "name":           
-                             "TaskMemoryTool", "path": "query", "input":      
-                             {"values": {"memory_name": "TaskMemory",           
-                             "artifact_namespace":                              
-                             "7e48bcff0da94ad3b06aa4e173f8f37b", "query": "How  
-                             many copies of Elden Ring have been sold?"}}}]     
-[06/21/24 16:00:19] INFO     Subtask 56102d42475d413299ce52a0230506b7           
-                             Response: Output of "TaskMemoryTool.query" was   
-                             stored in memory with memory_name "TaskMemory" and 
-                             artifact_namespace                                 
-                             "9ecf4d7b7d0c46149dfc46ba236f178e"                 
-[06/21/24 16:00:25] INFO     Subtask ed2921791dcf46b68c9d8d2f8dbeddbd           
-                             Thought: Now that I have the sales information     
-                             stored in memory, I need to save this information  
-                             to a file.                                         
-                             Actions: [{"tag": "save_sales_info", "name":       
-                             "FileManager", "path":                             
-                             "save_memory_artifacts_to_disk", "input":          
-                             {"values": {"dir_name": "sales_info", "file_name": 
-                             "elden_ring_sales.txt", "memory_name":             
-                             "TaskMemory", "artifact_namespace":                
-                             "9ecf4d7b7d0c46149dfc46ba236f178e"}}}]             
-                    INFO     Subtask ed2921791dcf46b68c9d8d2f8dbeddbd           
-                             Response: Successfully saved memory artifacts to   
-                             disk                                               
-[06/21/24 16:00:27] INFO     ToolkitTask 17f30ac14701490c8ef71508f420ea9f       
-                             Output: The information about how many copies of   
-                             Elden Ring have been sold has been successfully    
-                             saved to the file "elden_ring_sales.txt" in the    
-                             "sales_info" directory.
->>>>>>> 0574f0d9
 ```
 
 ## Tools That Can Read From Task Memory
@@ -382,18 +273,10 @@
 
 Today, these include:
 
-<<<<<<< HEAD
 - [PromptSummaryClient](../../griptape-tools/official-tools/prompt-summary-client.md)
 - [ExtractionTool](../../griptape-tools/official-tools/extraction-client.md)
 - [RagClient](../../griptape-tools/official-tools/rag-client.md)
-- [FileManager](../../griptape-tools/official-tools/file-manager.md)
-=======
-- [TaskMemoryTool](../../griptape-tools/official-tools/task-memory-tool.md)
-- [FileManager](../../griptape-tools/official-tools/file-manager-tool.md)
-- [AwsS3Tool](../../griptape-tools/official-tools/aws-s3-tool.md)
-- [GoogleDriveTool](../../griptape-tools/official-tools/google-drive-tool.md)
-- [GoogleDocsTool](../../griptape-tools/official-tools/google-docs-tool.md)
->>>>>>> 0574f0d9
+- [FileManagerTool](../../griptape-tools/official-tools/file-manager.md)
 
 ## Task Memory Considerations
 
