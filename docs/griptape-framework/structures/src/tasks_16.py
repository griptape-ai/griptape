import os

from griptape.drivers import GoogleWebSearchDriver, LocalStructureRunDriver
from griptape.rules import Rule, Ruleset
from griptape.structures import Agent, Pipeline
from griptape.tasks import StructureRunTask
from griptape.tools import (
<<<<<<< HEAD
    PromptSummaryTool,
    WebScraper,
    WebSearch,
=======
    TaskMemoryTool,
    WebScraperTool,
    WebSearchTool,
>>>>>>> 0574f0d9
)


def build_researcher() -> Agent:
    researcher = Agent(
        tools=[
            WebSearchTool(
                web_search_driver=GoogleWebSearchDriver(
                    api_key=os.environ["GOOGLE_API_KEY"],
                    search_id=os.environ["GOOGLE_API_SEARCH_ID"],
                ),
            ),
            WebScraperTool(
                off_prompt=True,
            ),
<<<<<<< HEAD
            PromptSummaryTool(off_prompt=False),
=======
            TaskMemoryTool(off_prompt=False),
>>>>>>> 0574f0d9
        ],
        rulesets=[
            Ruleset(
                name="Position",
                rules=[
                    Rule(
                        value="Senior Research Analyst",
                    )
                ],
            ),
            Ruleset(
                name="Objective",
                rules=[
                    Rule(
                        value="Uncover cutting-edge developments in AI and data science",
                    )
                ],
            ),
            Ruleset(
                name="Background",
                rules=[
                    Rule(
                        value="""You work at a leading tech think tank.,
                        Your expertise lies in identifying emerging trends.
                        You have a knack for dissecting complex data and presenting actionable insights."""
                    )
                ],
            ),
            Ruleset(
                name="Desired Outcome",
                rules=[
                    Rule(
                        value="Full analysis report in bullet points",
                    )
                ],
            ),
        ],
    )

    return researcher


def build_writer() -> Agent:
    writer = Agent(
        input="Instructions: {{args[0]}}\nContext: {{args[1]}}",
        rulesets=[
            Ruleset(
                name="Position",
                rules=[
                    Rule(
                        value="Tech Content Strategist",
                    )
                ],
            ),
            Ruleset(
                name="Objective",
                rules=[
                    Rule(
                        value="Craft compelling content on tech advancements",
                    )
                ],
            ),
            Ruleset(
                name="Backstory",
                rules=[
                    Rule(
                        value="""You are a renowned Content Strategist, known for your insightful and engaging articles.
                        You transform complex concepts into compelling narratives."""
                    )
                ],
            ),
            Ruleset(
                name="Desired Outcome",
                rules=[
                    Rule(
                        value="Full blog post of at least 4 paragraphs",
                    )
                ],
            ),
        ],
    )

    return writer


team = Pipeline(
    tasks=[
        StructureRunTask(
            (
                """Perform a detailed examination of the newest developments in AI as of 2024.
                Pinpoint major trends, breakthroughs, and their implications for various industries.""",
            ),
            driver=LocalStructureRunDriver(structure_factory_fn=build_researcher),
        ),
        StructureRunTask(
            (
                """Utilize the gathered insights to craft a captivating blog
                article showcasing the key AI innovations.
                Ensure the content is engaging yet straightforward, appealing to a tech-aware readership.
                Keep the tone appealing and use simple language to make it less technical.""",
                "{{parent_output}}",
            ),
            driver=LocalStructureRunDriver(structure_factory_fn=build_writer),
        ),
    ],
)

team.run()<|MERGE_RESOLUTION|>--- conflicted
+++ resolved
@@ -5,15 +5,9 @@
 from griptape.structures import Agent, Pipeline
 from griptape.tasks import StructureRunTask
 from griptape.tools import (
-<<<<<<< HEAD
     PromptSummaryTool,
-    WebScraper,
-    WebSearch,
-=======
-    TaskMemoryTool,
     WebScraperTool,
     WebSearchTool,
->>>>>>> 0574f0d9
 )
 
 
@@ -29,11 +23,7 @@
             WebScraperTool(
                 off_prompt=True,
             ),
-<<<<<<< HEAD
             PromptSummaryTool(off_prompt=False),
-=======
-            TaskMemoryTool(off_prompt=False),
->>>>>>> 0574f0d9
         ],
         rulesets=[
             Ruleset(
