from schema import Schema

from griptape.drivers import OpenAiChatPromptDriver
from griptape.engines import JsonExtractionEngine
from griptape.structures import Agent
from griptape.tasks import ExtractionTask

# Instantiate the json extraction engine
json_extraction_engine = JsonExtractionEngine(
    prompt_driver=OpenAiChatPromptDriver(model="gpt-3.5-turbo"),
    template_schema=Schema({"users": [{"name": str, "age": int, "location": str}]}).json_schema("UserSchema"),
)

# Define some unstructured data and a schema
json_data = """
Alice (Age 28) lives in New York.
Bob (Age 35) lives in California.
"""
<<<<<<< HEAD

=======
>>>>>>> 489453ed

agent = Agent()
agent.add_task(
    ExtractionTask(
        extraction_engine=json_extraction_engine,
    )
)

# Run the agent
agent.run(json_data)<|MERGE_RESOLUTION|>--- conflicted
+++ resolved
@@ -16,10 +16,6 @@
 Alice (Age 28) lives in New York.
 Bob (Age 35) lives in California.
 """
-<<<<<<< HEAD
-
-=======
->>>>>>> 489453ed
 
 agent = Agent()
 agent.add_task(
