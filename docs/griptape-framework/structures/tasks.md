--- conflicted
+++ resolved
@@ -101,7 +101,6 @@
 ```
 [08/12/24 15:16:30] INFO     ToolkitTask f5b44fe1dadc4e6688053df71d97e0de
                              Input: Load https://www.griptape.ai, summarize it, and store it in a file called griptape.txt
-<<<<<<< HEAD
 [08/12/24 15:16:32] INFO     Subtask a4483eddfbe84129b0f4c04ef0f5d695
                              Actions: [
                                {
@@ -122,7 +121,7 @@
                              Actions: [
                                {
                                  "tag": "call_aT7DX0YSQPmOcnumWXrGoMNt",
-                                 "name": "PromptSummaryClient",
+                                 "name": "PromptSummaryTool",
                                  "path": "summarize",
                                  "input": {
                                    "values": {
@@ -135,7 +134,7 @@
                                }
                              ]
 [08/12/24 15:16:37] INFO     Subtask ee5f11666ded4dc39b94e4c59d18fbc7
-                             Response: Output of "PromptSummaryClient.summarize" was stored in memory with memory_name "TaskMemory" and artifact_namespace
+                             Response: Output of "PromptSummaryTool.summarize" was stored in memory with memory_name "TaskMemory" and artifact_namespace
                              "669d29a704444176be93d09d014298df"
 [08/12/24 15:16:38] INFO     Subtask d9b2dd9f96d841f49f5d460e33905183
                              Actions: [
@@ -157,39 +156,6 @@
                              Response: Successfully saved memory artifacts to disk
 [08/12/24 15:16:39] INFO     ToolkitTask f5b44fe1dadc4e6688053df71d97e0de
                              Output: The content from https://www.griptape.ai has been summarized and stored in a file called `griptape.txt`.
-=======
-[09/08/23 11:15:02] INFO     Subtask 7a6356470e6a4b08b61edc5591b37f0c
-                             Thought: The first step is to load the webpage using the WebScraper tool's get_content activity.
-
-                             Action: {"name": "WebScraper", "path": "get_content", "input": {"values": {"url":
-                             "https://www.griptape.ai"}}}
-[09/08/23 11:15:03] INFO     Subtask 7a6356470e6a4b08b61edc5591b37f0c
-                             Response: Output of "WebScraper.get_content" was stored in memory with memory_name "TaskMemory" and
-                             artifact_namespace "2b50373849d140f698ba8071066437ee"
-[09/08/23 11:15:11] INFO     Subtask a22a7e4ebf594b4b895fcbe8a95c1dd3
-                             Thought: Now that the webpage content is stored in memory, I can use the TaskMemory tool's summarize activity
-                             to summarize it.
-                             Action: {"name": "TaskMemoryTool", "path": "summarize", "input": {"values": {"memory_name": "TaskMemory", "artifact_namespace": "2b50373849d140f698ba8071066437ee"}}}
-[09/08/23 11:15:15] INFO     Subtask a22a7e4ebf594b4b895fcbe8a95c1dd3
-                             Response: Griptape is an open source framework that allows developers to build and deploy AI applications
-                             using large language models (LLMs). It provides the ability to create conversational and event-driven apps that
-                             can access and manipulate data securely. Griptape enforces structures like sequential pipelines and DAG-based
-                             workflows for predictability, while also allowing for creativity by safely prompting LLMs with external APIs and
-                             data stores. The framework can be used to create AI systems that operate across both dimensions. Griptape Cloud
-                             is a managed platform for deploying and managing AI apps, and it offers features like scheduling and connecting
-                             to data stores and APIs.
-[09/08/23 11:15:27] INFO     Subtask 7afb3d44d0114b7f8ef2dac4314a8e90
-                             Thought: Now that I have the summary, I can use the FileManager tool's save_file_to_disk activity to store the
-                             summary in a file named griptape.txt.
-                             Action: {"name": "FileManager", "path": "save_file_to_disk", "input": {"values":
-                             {"memory_name": "TaskMemory", "artifact_namespace": "2b50373849d140f698ba8071066437ee", "path":
-                             "griptape.txt"}}}
-                    INFO     Subtask 7afb3d44d0114b7f8ef2dac4314a8e90
-                             Response: saved successfully
-[09/08/23 11:15:31] INFO     ToolkitTask 22af656c6ad643e188fe80f9378dfff9
-                             Output: The summary of the webpage https://www.griptape.ai has been successfully stored in a file named
-                             griptape.txt.
->>>>>>> aea51bba
 ```
 
 ## Tool Task
