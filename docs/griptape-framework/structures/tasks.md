---
search:
  boost: 2 
---

## Overview

A [Task](../../reference/griptape/tasks/index.md) is a purpose-built abstraction for the Large Language Model (LLM). Griptape offers various types of Tasks, each suitable for specific use cases.


## Context
Tasks that take input have a field [input](../../reference/griptape/tasks/base_text_input_task.md#griptape.tasks.base_text_input_task.BaseTextInputTask.input) which lets you define the Task objective. 
Within the [input](../../reference/griptape/tasks/base_text_input_task.md#griptape.tasks.base_text_input_task.BaseTextInputTask.input), you can access the following [context](../../reference/griptape/structures/structure.md#griptape.structures.structure.Structure.context) variables:

* `args`: an array of arguments passed to the `.run()` method.
* `structure`: the structure that the task belongs to.
* user defined context variables

Additional [context](../../reference/griptape/structures/structure.md#griptape.structures.structure.Structure.context) variables may be added based on the Structure running the task.
```python
--8<-- "docs/griptape-framework/structures/src/tasks_1.py"
```

```
[09/08/23 11:12:47] INFO     PromptTask 0f5a5def49864126834627b6140f3e63
                             Input: Respond to the user's following question 'How do I bake a cake?' in the language 'ENGLISH' and tone
                             'PLAYFUL'.
[09/08/23 11:13:17] INFO     PromptTask 0f5a5def49864126834627b6140f3e63
                             Output: Oh, you're in for a treat! Baking a cake is like creating a masterpiece, but way more delicious! Here's a
                             simple recipe to get you started:

                             1. Preheat your oven to 350°F (175°C). It's like sunbathing, but for your cake!

                             2. Grab a bowl and mix together 2 cups of sugar and 1/2 cup of softened butter. It's like making sweet, buttery
                             sandcastles!

                             3. Crack in 3 eggs, one at a time, and stir in 2 teaspoons of vanilla extract. It's a pool party in your bowl!

                             4. In a separate bowl, combine 1 1/2 cups of all-purpose flour, 1 3/4 teaspoons of baking powder, and a pinch of
                             salt. This is the dry gang!

                             5. Gradually mix the dry gang into the buttery pool party. Stir until it's just combined, we don't want to
                             overwork the partygoers!

                             6. Pour the batter into a greased cake pan. It's like tucking your cake into bed!

                             7. Bake for 30 to 40 minutes, or until a toothpick comes out clean. It's like playing hide and seek with your
                             cake!

                             8. Let it cool, then frost and decorate as you like. This is where you can let your creativity shine!

                             Remember, baking is all about having fun and enjoying the process. So, put on your favorite tunes, roll up your
                             sleeves, and let's get baking! 🍰🎉
```

## Prompt Task

For general purpose prompting, use the [PromptTask](../../reference/griptape/tasks/prompt_task.md):

```python
--8<-- "docs/griptape-framework/structures/src/tasks_2.py"
```

```
[10/20/23 15:27:26] INFO     PromptTask f5025c6352914e9f80ef730e5269985a        
                             Input: Respond to the following request:     
                             Write me a haiku                                   
[10/20/23 15:27:28] INFO     PromptTask f5025c6352914e9f80ef730e5269985a        
                             Output: Gentle morning dew,                        
                             Kisses the waking flowers,                         
                             Day begins anew.
```

If the model supports it, you can also pass image inputs:

```python
--8<-- "docs/griptape-framework/structures/src/tasks_3.py"
```

```
[06/21/24 10:01:08] INFO     PromptTask c229d1792da34ab1a7c45768270aada9
                             Input: What's in this image?

                             Media, type: image/jpeg, size: 82351 bytes
[06/21/24 10:01:12] INFO     PromptTask c229d1792da34ab1a7c45768270aada9
                             Output: The image depicts a stunning mountain landscape at sunrise or sunset. The sun is partially visible on the left side of the image,
                             casting a warm golden light over the scene. The mountains are covered with snow at their peaks, and a layer of clouds or fog is settled in the
                             valleys between them. The sky is a mix of warm colors near the horizon, transitioning to cooler blues higher up, with some scattered clouds
                             adding texture to the sky. The overall scene is serene and majestic, highlighting the natural beauty of the mountainous terrain.
```

## Toolkit Task

To use [Griptape Tools](../../griptape-framework/tools/index.md), use a [Toolkit Task](../../reference/griptape/tasks/toolkit_task.md).
This Task takes in one or more Tools which the LLM will decide to use through Chain of Thought (CoT) reasoning. Because this Task uses CoT, it is recommended to only use with very capable models.

```python
--8<-- "docs/griptape-framework/structures/src/tasks_4.py"
```

```
[09/08/23 11:14:55] INFO     ToolkitTask 22af656c6ad643e188fe80f9378dfff9
                             Input: Load https://www.griptape.ai, summarize it, and store it in a file called griptape.txt
[09/08/23 11:15:02] INFO     Subtask 7a6356470e6a4b08b61edc5591b37f0c
                             Thought: The first step is to load the webpage using the WebScraper tool's get_content activity.

                             Action: {"name": "WebScraper", "path": "get_content", "input": {"values": {"url":
                             "https://www.griptape.ai"}}}
[09/08/23 11:15:03] INFO     Subtask 7a6356470e6a4b08b61edc5591b37f0c
                             Response: Output of "WebScraper.get_content" was stored in memory with memory_name "TaskMemory" and
                             artifact_namespace "2b50373849d140f698ba8071066437ee"
[09/08/23 11:15:11] INFO     Subtask a22a7e4ebf594b4b895fcbe8a95c1dd3
                             Thought: Now that the webpage content is stored in memory, I can use the TaskMemory tool's summarize activity
                             to summarize it.
                             Action: {"name": "TaskMemoryClient", "path": "summarize", "input": {"values": {"memory_name": "TaskMemory", "artifact_namespace": "2b50373849d140f698ba8071066437ee"}}}
[09/08/23 11:15:15] INFO     Subtask a22a7e4ebf594b4b895fcbe8a95c1dd3
                             Response: Griptape is an open source framework that allows developers to build and deploy AI applications
                             using large language models (LLMs). It provides the ability to create conversational and event-driven apps that
                             can access and manipulate data securely. Griptape enforces structures like sequential pipelines and DAG-based
                             workflows for predictability, while also allowing for creativity by safely prompting LLMs with external APIs and
                             data stores. The framework can be used to create AI systems that operate across both dimensions. Griptape Cloud
                             is a managed platform for deploying and managing AI apps, and it offers features like scheduling and connecting
                             to data stores and APIs.
[09/08/23 11:15:27] INFO     Subtask 7afb3d44d0114b7f8ef2dac4314a8e90
                             Thought: Now that I have the summary, I can use the FileManager tool's save_file_to_disk activity to store the
                             summary in a file named griptape.txt.
                             Action: {"name": "FileManager", "path": "save_file_to_disk", "input": {"values":
                             {"memory_name": "TaskMemory", "artifact_namespace": "2b50373849d140f698ba8071066437ee", "path":
                             "griptape.txt"}}}
                    INFO     Subtask 7afb3d44d0114b7f8ef2dac4314a8e90
                             Response: saved successfully
[09/08/23 11:15:31] INFO     ToolkitTask 22af656c6ad643e188fe80f9378dfff9
                             Output: The summary of the webpage https://www.griptape.ai has been successfully stored in a file named
                             griptape.txt.
```

## Tool Task

Another way to use [Griptape Tools](../../griptape-framework/tools/index.md), is with a [Tool Task](../../reference/griptape/tasks/tool_task.md). 
This Task takes in a single Tool which the LLM will use without Chain of Thought (CoT) reasoning. Because this Task does not use CoT, it is better suited for less capable models.

```python
--8<-- "docs/griptape-framework/structures/src/tasks_5.py"
```

```
[10/20/23 14:20:25] INFO     ToolTask df1604b417a84ee781dbd1f2b904ed30          
                             Input: Give me the answer for 5*4.                 
[10/20/23 14:20:29] INFO     Subtask a9a9ad7be2bf465fa82bd350116fabe4           
                             Action: {                                          
                                                                
                               "name": "Calculator",                            
                               "path": "calculate",                         
                               "input": {                                       
                                 "values": {                                    
                                   "expression": "5*4"                          
                                 }                                              
                               }                                                
                             }                                                  
[10/20/23 14:20:30] INFO     Subtask a9a9ad7be2bf465fa82bd350116fabe4           
                             Response: 20                                    
                    INFO     ToolTask df1604b417a84ee781dbd1f2b904ed30          
                             Output: 20       
```

## Extraction Task

To extract information from text, use an [ExtractionTask](../../reference/griptape/tasks/extraction_task.md).
This Task takes an [Extraction Engine](../../griptape-framework/engines/extraction-engines.md), and a set of arguments specific to the Engine.


### CSV Extraction

```python
--8<-- "docs/griptape-framework/structures/src/tasks_6.py"
```
```
[12/19/23 10:33:11] INFO     ExtractionTask e87fb457edf8423ab8a78583badd7a11
                             Input:
                             Alice, 28, lives in New York.
                             Bob, 35 lives in California.
                             Charlie is 40 and lives in Texas.

[12/19/23 10:33:13] INFO     ExtractionTask e87fb457edf8423ab8a78583badd7a11
                             Output: Name,Age,Address
                             Alice,28,New York
                             Bob,35,California
                             Charlie,40,Texas
```

### JSON Extraction

```python
--8<-- "docs/griptape-framework/structures/src/tasks_7.py"
```
```
[12/19/23 10:37:41] INFO     ExtractionTask 3315cc77f94943a2a2dceccfe44f6a67
                             Input:
                             Alice (Age 28) lives in New York.
                             Bob (Age 35) lives in California.

[12/19/23 10:37:44] INFO     ExtractionTask 3315cc77f94943a2a2dceccfe44f6a67
                             Output: {'name': 'Alice', 'age': 28, 'location': 'New York'}
                             {'name': 'Bob', 'age': 35, 'location': 'California'}
```

## Text Summary Task

To summarize a text, use the [TextSummaryTask](../../reference/griptape/tasks/text_summary_task.md).
This Task takes an [Summarization Engine](../../griptape-framework/engines/summary-engines.md), and a set of arguments to the engine.

```python
--8<-- "docs/griptape-framework/structures/src/tasks_8.py"
```

```
[10/20/23 15:37:46] INFO     TextSummaryTask e870f2a6226f43fcb89f93b1c0c85b10   
                             Input: Artificial Intelligence (AI) is a branch of 
                             computer science that deals with creating machines 
                             capable of thinking and learning. It encompasses   
                             various fields such as machine learning, neural    
                             networks, and deep learning. AI has the potential  
                             to revolutionize many sectors, including           
                             healthcare, finance, and transportation. Our life  
                             in this modern age depends largely on computers. It
                             is almost impossible to think about life without   
                             computers. We need computers in everything that we 
                             use in our daily lives. So it becomes very         
                             important to make computers intelligent so that our
                             lives become easy. Artificial Intelligence is the  
                             theory and development of computers, which imitates
                             the human intelligence and senses, such as visual  
                             perception, speech recognition, decision-making,   
                             and translation between languages. Artificial      
                             Intelligence has brought a revolution in the world 
                             of technology.                                     
[10/20/23 15:37:49] INFO     TextSummaryTask e870f2a6226f43fcb89f93b1c0c85b10   
                             Output: Artificial Intelligence (AI) is a branch of
                             computer science that focuses on creating          
                             intelligent machines. It encompasses various fields
                             such as machine learning and neural networks. AI   
                             has the potential to revolutionize sectors like    
                             healthcare, finance, and transportation. It is     
                             essential to make computers intelligent to simplify
                             our daily lives. AI imitates human intelligence and
                             senses, bringing a revolution in technology.   
```

## RAG Task

To query text, use the [RagTask](../../reference/griptape/tasks/rag_task.md).
This task takes a [RAG Engine](../../griptape-framework/engines/rag-engines.md), and a set of arguments specific to the engine.

```python
<<<<<<< HEAD
from griptape.structures import Agent
from griptape.tasks import RagTask
from griptape.drivers import LocalVectorStoreDriver, OpenAiEmbeddingDriver, OpenAiChatPromptDriver
from griptape.artifacts import TextArtifact
from griptape.engines.rag import RagEngine
from griptape.engines.rag.modules import VectorStoreRetrievalRagModule, PromptResponseRagModule
from griptape.engines.rag.stages import RetrievalRagStage, ResponseRagStage

# Initialize Embedding Driver and Vector Store Driver
vector_store_driver = LocalVectorStoreDriver(embedding_driver=OpenAiEmbeddingDriver())

artifacts = [
    TextArtifact("Griptape builds AI-powered applications that connect securely to your enterprise data and APIs."),
    TextArtifact("Griptape Agents provide incredible power and flexibility when working with large language models.")
]
vector_store_driver.upsert_text_artifacts({"griptape": artifacts})

# Instantiate the agent and add RagTask with the RagEngine
agent = Agent()
agent.add_task(
    RagTask(
        "Respond to the following query: {{ args[0] }}",
        rag_engine=RagEngine(
            retrieval_stage=RetrievalRagStage(
                retrieval_modules=[
                    VectorStoreRetrievalRagModule(
                        vector_store_driver=vector_store_driver,
                        query_params={
                            "namespace": "griptape",
                            "top_n": 20
                        }
                    )
                ]
            ),
            response_stage=ResponseRagStage(
                response_modules=[
                    PromptResponseRagModule(
                        prompt_driver=OpenAiChatPromptDriver(model="gpt-4o")
                    )
                ]
            )
        ),
    )
)

# Run the agent with a query string
agent.run("Give me information about Griptape")
=======
--8<-- "docs/griptape-framework/structures/src/tasks_9.py"
>>>>>>> 4d71d3aa
```

## Code Execution Task

To execute an arbitrary Python function, use the [CodeExecutionTask](../../reference/griptape/tasks/code_execution_task.md).
This task takes a python function, and authors can elect to return a custom artifact.

```python 
--8<-- "docs/griptape-framework/structures/src/tasks_10.py"
```

```
[01/09/24 15:23:54] INFO     CodeExecutionTask 048b1f548683475187064dde90055f72 
                             Input: Write me a line in a poem                   
                    INFO     CodeExecutionTask 048b1f548683475187064dde90055f72 
                             Output: 25                                         
                    INFO     PromptTask b6156dc5c0c6404488ab925989e78b01        
                             Input: Write me a line in a poem using 25          
                             characters                                         
[01/09/24 15:24:03] INFO     PromptTask b6156dc5c0c6404488ab925989e78b01        
                             Output: "Silent code, loud impact."  
```

## Image Generation Tasks

To generate an image, use one of the following [Image Generation Tasks](../../reference/griptape/tasks/index.md). All Image Generation Tasks accept an [Image Generation Engine](../engines/image-generation-engines.md) configured to use an [Image Generation Driver](../drivers/image-generation-drivers.md).

All successful Image Generation Tasks will always output an [Image Artifact](../data/artifacts.md#imageartifact). Each task can be configured to additionally write the generated image to disk by providing either the `output_file` or `output_dir` field. The `output_file` field supports file names in the current directory (`my_image.png`), relative directory prefixes (`images/my_image.png`), or absolute paths (`/usr/var/my_image.png`). By setting `output_dir`, the task will generate a file name and place the image in the requested directory.

### Prompt Image Generation Task

The [Prompt Image Generation Task](../../reference/griptape/tasks/prompt_image_generation_task.md) generates an image from a text prompt.

```python
--8<-- "docs/griptape-framework/structures/src/tasks_11.py"
```

### Variation Image Generation Task

The [Variation Image Generation Task](../../reference/griptape/tasks/variation_image_generation_task.md) generates an image using an input image and a text prompt. The input image is used as a basis for generating a new image as requested by the text prompt.

```python
--8<-- "docs/griptape-framework/structures/src/tasks_12.py"
```

### Inpainting Image Generation Task

The [Inpainting Image Generation Task](../../reference/griptape/tasks/inpainting_image_generation_task.md) generates an image using an input image, a mask image, and a text prompt. The input image will be modified within the bounds of the mask image as requested by the text prompt.

```python
--8<-- "docs/griptape-framework/structures/src/tasks_13.py"
```

### Outpainting Image Generation Task

The [Outpainting Image Generation Task](../../reference/griptape/tasks/outpainting_image_generation_task.md) generates an image using an input image, a mask image, and a text prompt. The input image will be modified outside the bounds of a mask image as requested by the text prompt.

```python
--8<-- "docs/griptape-framework/structures/src/tasks_14.py"
```

## Image Query Task

The [Image Query Task](../../reference/griptape/tasks/image_query_task.md) performs a natural language query on one or more input images. This Task uses an [Image Query Engine](../engines/image-query-engines.md) configured with an [Image Query Driver](../drivers/image-query-drivers.md) to perform the query. The functionality provided by this Task depend on the capabilities of the model provided by the Driver.

This Task accepts two inputs: a query (represented by either a string or a [Text Artifact](../data/artifacts.md#textartifact)) and a list of [Image Artifacts](../data/artifacts.md#imageartifact) or a Callable returning these two values.

```python
--8<-- "docs/griptape-framework/structures/src/tasks_15.py"
```

## Structure Run Task
The [Structure Run Task](../../reference/griptape/tasks/structure_run_task.md) runs another Structure with a given input.
This Task is useful for orchestrating multiple specialized Structures in a single run. Note that the input to the Task is a tuple of arguments that will be passed to the Structure.

```python
--8<-- "docs/griptape-framework/structures/src/tasks_16.py"
```

## Text to Speech Task

This Task enables Structures to synthesize speech from text using [Text to Speech Engines](../../reference/griptape/engines/audio/text_to_speech_engine.md) and [Text to Speech Drivers](../../reference/griptape/drivers/text_to_speech/index.md).

```python
--8<-- "docs/griptape-framework/structures/src/tasks_17.py"
```

## Audio Transcription Task 

This Task enables Structures to transcribe speech from text using [Audio Transcription Engines](../../reference/griptape/engines/audio/audio_transcription_engine.md) and [Audio Transcription Drivers](../../reference/griptape/drivers/audio_transcription/index.md).

```python
--8<-- "docs/griptape-framework/structures/src/tasks_18.py"
```<|MERGE_RESOLUTION|>--- conflicted
+++ resolved
@@ -252,57 +252,7 @@
 This task takes a [RAG Engine](../../griptape-framework/engines/rag-engines.md), and a set of arguments specific to the engine.
 
 ```python
-<<<<<<< HEAD
-from griptape.structures import Agent
-from griptape.tasks import RagTask
-from griptape.drivers import LocalVectorStoreDriver, OpenAiEmbeddingDriver, OpenAiChatPromptDriver
-from griptape.artifacts import TextArtifact
-from griptape.engines.rag import RagEngine
-from griptape.engines.rag.modules import VectorStoreRetrievalRagModule, PromptResponseRagModule
-from griptape.engines.rag.stages import RetrievalRagStage, ResponseRagStage
-
-# Initialize Embedding Driver and Vector Store Driver
-vector_store_driver = LocalVectorStoreDriver(embedding_driver=OpenAiEmbeddingDriver())
-
-artifacts = [
-    TextArtifact("Griptape builds AI-powered applications that connect securely to your enterprise data and APIs."),
-    TextArtifact("Griptape Agents provide incredible power and flexibility when working with large language models.")
-]
-vector_store_driver.upsert_text_artifacts({"griptape": artifacts})
-
-# Instantiate the agent and add RagTask with the RagEngine
-agent = Agent()
-agent.add_task(
-    RagTask(
-        "Respond to the following query: {{ args[0] }}",
-        rag_engine=RagEngine(
-            retrieval_stage=RetrievalRagStage(
-                retrieval_modules=[
-                    VectorStoreRetrievalRagModule(
-                        vector_store_driver=vector_store_driver,
-                        query_params={
-                            "namespace": "griptape",
-                            "top_n": 20
-                        }
-                    )
-                ]
-            ),
-            response_stage=ResponseRagStage(
-                response_modules=[
-                    PromptResponseRagModule(
-                        prompt_driver=OpenAiChatPromptDriver(model="gpt-4o")
-                    )
-                ]
-            )
-        ),
-    )
-)
-
-# Run the agent with a query string
-agent.run("Give me information about Griptape")
-=======
 --8<-- "docs/griptape-framework/structures/src/tasks_9.py"
->>>>>>> 4d71d3aa
 ```
 
 ## Code Execution Task
