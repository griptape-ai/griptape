## Overview 

A [Workflow](../../reference/griptape/structures/workflow.md) is a non-sequential DAG that can be used for complex concurrent scenarios with tasks having multiple inputs.


## Context

Workflows have access to the following [context](../../reference/griptape/structures/workflow.md#griptape.structures.workflow.Workflow.context) variables in addition to the [base context](./tasks.md#context):

<<<<<<< HEAD
* `parent_outputs`: dictionary containing mapping of parent ids to their outputs.
=======
* `parent_outputs`: dictionary containing mapping of parent IDs to their outputs.
>>>>>>> b0e781cd
* `parents_output_text`: string containing the concatenated outputs of all parent tasks.
* `parents`: parent tasks referenceable by IDs.
* `children`: child tasks referenceable by IDs.

## Workflow
Let's build a simple workflow. Let's say, we want to write a story in a fantasy world with some unique characters. We could setup a workflow that generates a world based on some keywords. Then we pass the world description to any number of child tasks that create characters. Finally, the last task pulls in information from all parent tasks and writes up a short story.

```python
from griptape.tasks import PromptTask
from griptape.structures import Workflow
from griptape.utils import StructureVisualizer


world_task = PromptTask(
    "Create a fictional world based on the following key words {{ keywords|join(', ') }}",
    context={
        "keywords": ["fantasy", "ocean", "tidal lock"]
    },
    id="world"
)

def character_task(task_id, character_name) -> PromptTask:
    return PromptTask(
        "Based on the following world description create a character named {{ name }}:\n{{ parent_outputs['world'] }}",
        context={
            "name": character_name
        },
        id=task_id,
        parent_ids=["world"]
    )

scotty_task = character_task("scotty", "Scotty")
annie_task = character_task("annie", "Annie")

story_task = PromptTask(
    "Based on the following description of the world and characters, write a short story:\n{{ parent_outputs['world'] }}\n{{ parent_outputs['scotty'] }}\n{{ parent_outputs['annie'] }}",
    id="story",
    parent_ids=["world", "scotty", "annie"]
)

workflow = Workflow(tasks=[world_task, story_task, scotty_task, annie_task, story_task])

print(StructureVisualizer(workflow).to_url())

workflow.run()
```

Note that we use the `StructureVisualizer` to get a visual representation of the workflow. If we visit the printed url, it should look like this:

![Workflow](https://mermaid.ink/img/Z3JhcGggVEQ7OwoJd29ybGQtLT4gc3RvcnkgJiBzY290dHkgJiBhbm5pZTsKCXNjb3R0eS0tPiBzdG9yeTsKCWFubmllLS0+IHN0b3J5Ow==)

!!! Info
    Output edited for brevity
```
[09/08/23 10:26:21] INFO     PromptTask world
                             Input: Create a fictional world based on the following key words fantasy, ocean, tidal lock
[09/08/23 10:27:11] INFO     PromptTask world
                             Output: Welcome to the world of "Oceanus Fantasia", a realm where fantasy and oceanic wonders intertwine in a
                             unique celestial phenomenon known as tidal lock.

                             Oceanus Fantasia is a vast, water-dominated planet, with its surface covered by a seemingly endless ocean. The
                             ocean is not just water, but a magical liquid that sparkles with all the colors of the rainbow under the planet's
                             twin suns. This magical ocean is home to a myriad of fantastical creatures, from the tiny luminescent pixie-fish
                             to the colossal, wise leviathans that roam the depths.

                             ...

                             In Oceanus Fantasia, magic and technology coexist. The inhabitants use their understanding of the magical ocean
                             and its creatures to power their cities, heal their sick, and even control the weather. The ocean's magic is a
                             part of them, and they are a part of the ocean.

                             Welcome to Oceanus Fantasia, where the ocean's tide writes the story of a world in perpetual twilight, a world of
                             magic, mystery, and endless adventure.
                    INFO     PromptTask scotty
                             Input: Based on the following world description create a character named Scotty:
                             Welcome to the world of "Oceanus Fantasia", a realm where fantasy and oceanic wonders intertwine in a unique
                             celestial phenomenon known as tidal lock.

                             ...

                             In Oceanus Fantasia, magic and technology coexist. The inhabitants use their understanding of the magical ocean
                             and its creatures to power their cities, heal their sick, and even control the weather. The ocean's magic is a
                             part of them, and they are a part of the ocean.

                             Welcome to Oceanus Fantasia, where the ocean's tide writes the story of a world in perpetual twilight, a world of
                             magic, mystery, and endless adventure.
                    INFO     PromptTask annie
                             Input: Based on the following world description create a character named Annie:
                             Welcome to the world of "Oceanus Fantasia", a realm where fantasy and oceanic wonders intertwine in a unique
                             celestial phenomenon known as tidal lock.

                             ...

                             Welcome to Oceanus Fantasia, where the ocean's tide writes the story of a world in perpetual twilight, a world of
                             magic, mystery, and endless adventure.
[09/08/23 10:27:47] INFO     PromptTask scotty
                             Output: Character Name: Scotty

                             Scotty is a Tide Whisperer, one of the mysterious seers who reside in the Twilight Zone of Oceanus Fantasia. He
                             is a tall, slender figure with a complexion that reflects the perpetual twilight of his home, a mix of the golden
                             hue of the Solaris and the luminescent glow of the Lunarians. His hair, a cascade of silver waves, mirrors the
                             ever-changing colors of the magical ocean. His eyes, a deep sea-green, hold a depth that seems to echo the
                             vastness of the ocean itself.

                             ...

                             Scotty embodies the spirit of Oceanus Fantasia, a world of magic, mystery, and endless adventure. He is a beacon
                             of hope and wisdom in a world divided by light and darkness, a testament to the unity and harmony that can exist
                             in diversity.
[09/08/23 10:28:47] INFO     PromptTask annie
                             Output: Character Name: Annie

                             Annie is a young, vibrant inhabitant of the Twilight Zone in Oceanus Fantasia. She is a Tide Whisperer, a seer
                             who can read the future in the ebb and flow of the magical tides. Her skin is a soft, iridescent hue, a blend of
                             the golden tones of the Solaris people and the luminescent glow of the Lunarians, reflecting her unique position
                             between the two cultures.

                             ...

                             Annie's best friend is a luminescent pixie-fish named Lumi. Lumi is a constant companion and often assists Annie
                             in her tide readings. Together, they represent the spirit of Oceanus Fantasia - a world of magic, mystery, and
                             endless adventure.
                    INFO     PromptTask story
                             Input: Based on the following description of the world and characters, write a short story:
                             Welcome to the world of "Oceanus Fantasia", a realm where fantasy and oceanic wonders intertwine in a unique
                             celestial phenomenon known as tidal lock.

                             ...

                             Annie's best friend is a luminescent pixie-fish named Lumi. Lumi is a constant companion and often assists Annie
                             in her tide readings. Together, they represent the spirit of Oceanus Fantasia - a world of magic, mystery, and
                             endless adventure.
[09/08/23 10:29:47] INFO     PromptTask story
                             Output: In the world of Oceanus Fantasia, where the ocean's tide writes the story of a world in perpetual
                             twilight, lived Scotty and Annie, the Tide Whisperers. They were the bridge between the Solaris Kingdom and the
                             Lunarian Clan, the mediators of the perpetual day and eternal night.
                             ...
                             Scotty and Annie, with their deep understanding of the magical ocean and its creatures, continued to guide the
                             inhabitants of Oceanus Fantasia. They embodied the spirit of their world, a world of magic, mystery, and endless
                             adventure. They were the beacon of hope and wisdom in a world divided by light and darkness, a testament to the
                             unity and harmony that can exist in diversity.
```

### Declarative vs Imperative Syntax

The above example showed how to create a workflow using the declarative syntax via the `parent_ids` init param, but there are a number of declarative and imperative options for you to choose between. There is no functional difference, they merely exist to allow you to structure your code as is most readable for your use case. Possibilities are illustrated below.

Declaratively specify parents (same as above example):

```python
from griptape.tasks import PromptTask
from griptape.structures import Workflow
from griptape.rules import Rule

workflow = Workflow(
    tasks=[
        PromptTask("Name an animal", id="animal"),
        PromptTask("Describe {{ parent_outputs['animal'] }} with an adjective", id="adjective", parent_ids=["animal"]),
        PromptTask("Name a {{ parent_outputs['adjective'] }} animal", id="new-animal", parent_ids=["adjective"]),
    ],
    rules=[Rule("output a single lowercase word")]
)

workflow.run()
```

Declaratively specify children:

```python
from griptape.tasks import PromptTask
from griptape.structures import Workflow
from griptape.rules import Rule

workflow = Workflow(
    tasks=[
        PromptTask("Name an animal", id="animal", child_ids=["adjective"]),
        PromptTask("Describe {{ parent_outputs['animal'] }} with an adjective", id="adjective", child_ids=["new-animal"]),
        PromptTask("Name a {{ parent_outputs['adjective'] }} animal", id="new-animal"),
    ],
    rules=[Rule("output a single lowercase word")],
)

workflow.run()
```

Declaratively specifying a mix of parents and children:

```python
from griptape.tasks import PromptTask
from griptape.structures import Workflow
from griptape.rules import Rule

workflow = Workflow(
    tasks=[
        PromptTask("Name an animal", id="animal"),
        PromptTask("Describe {{ parent_outputs['animal'] }} with an adjective", id="adjective", parent_ids=["animal"], child_ids=["new-animal"]),
        PromptTask("Name a {{ parent_outputs['adjective'] }} animal", id="new-animal"),
    ],
    rules=[Rule("output a single lowercase word")],
)

workflow.run()
```

Imperatively specify parents:

```python
from griptape.tasks import PromptTask
from griptape.structures import Workflow
from griptape.rules import Rule

animal_task = PromptTask("Name an animal", id="animal")
adjective_task = PromptTask("Describe {{ parent_outputs['animal'] }} with an adjective", id="adjective")
new_animal_task = PromptTask("Name a {{ parent_outputs['adjective'] }} animal", id="new-animal")

adjective_task.add_parent(animal_task)
new_animal_task.add_parent(adjective_task)

workflow = Workflow(
    tasks=[animal_task, adjective_task, new_animal_task],
    rules=[Rule("output a single lowercase word")],
)

workflow.run()
```

Imperatively specify children:

```python
from griptape.tasks import PromptTask
from griptape.structures import Workflow
from griptape.rules import Rule

animal_task = PromptTask("Name an animal", id="animal")
adjective_task = PromptTask("Describe {{ parent_outputs['animal'] }} with an adjective", id="adjective")
new_animal_task = PromptTask("Name a {{ parent_outputs['adjective'] }} animal", id="new-animal")

animal_task.add_child(adjective_task)
adjective_task.add_child(new_animal_task)

workflow = Workflow(
    tasks=[animal_task, adjective_task, new_animal_task],
    rules=[Rule("output a single lowercase word")],
)

workflow.run()
```

Imperatively specify a mix of parents and children:

```python
from griptape.tasks import PromptTask
from griptape.structures import Workflow
from griptape.rules import Rule

animal_task = PromptTask("Name an animal", id="animal")
adjective_task = PromptTask("Describe {{ parent_outputs['animal'] }} with an adjective", id="adjective")
new_animal_task = PromptTask("Name a {{ parent_outputs['adjective'] }} animal", id="new-animal")

adjective_task.add_parent(animal_task)
adjective_task.add_child(new_animal_task)

workflow = Workflow(
    tasks=[animal_task, adjective_task, new_animal_task],
    rules=[Rule("output a single lowercase word")],
)

workflow.run()
```

Or even mix imperative and declarative:

```python
from griptape.tasks import PromptTask
from griptape.structures import Workflow
from griptape.rules import Rule

animal_task = PromptTask("Name an animal", id="animal")
adjective_task = PromptTask("Describe {{ parent_outputs['animal'] }} with an adjective", id="adjective", parent_ids=["animal"])


new_animal_task = PromptTask("Name a {{ parent_outputs['adjective'] }} animal", id="new-animal")
new_animal_task.add_parent(adjective_task)

workflow = Workflow(
    tasks=[animal_task, adjective_task, new_animal_task],
    rules=[Rule("output a single lowercase word")],
)

workflow.run()
```

### Insert Parallel Tasks

`Workflow.insert_tasks()` provides a convenient way to insert parallel tasks between parents and children.

!!! info
    By default, all children are removed from the parent task and all parent tasks are removed from the child task. If you want to keep these parent-child relationships, then set the `preserve_relationship` parameter to `True`.

Imperatively insert parallel tasks between a parent and child:

```python
from griptape.tasks import PromptTask
from griptape.structures import Workflow
from griptape.rules import Rule

workflow = Workflow(
    rules=[Rule("output a single lowercase word")],
)

animal_task = PromptTask("Name an animal", id="animal")
adjective_task = PromptTask("Describe {{ parent_outputs['animal'] }} with an adjective", id="adjective")
color_task = PromptTask("Describe {{ parent_outputs['animal'] }} with a color", id="color")
new_animal_task = PromptTask("Name an animal described as: \n{{ parents_output_text }}", id="new-animal")

# The following workflow runs animal_task, then (adjective_task, and color_task)
# in parallel, then finally new_animal_task.
#
# In other words, the output of animal_task is passed to both adjective_task and color_task
# and the outputs of adjective_task and color_task are then passed to new_animal_task.
workflow.add_task(animal_task)
workflow.add_task(new_animal_task)
workflow.insert_tasks(animal_task, [adjective_task, color_task], new_animal_task)

workflow.run()
```

output:
```
[06/18/24 09:52:21] INFO     PromptTask animal
                             Input: Name an animal
[06/18/24 09:52:22] INFO     PromptTask animal
                             Output: elephant
                    INFO     PromptTask adjective
                             Input: Describe elephant with an adjective
                    INFO     PromptTask color
                             Input: Describe elephant with a color
                    INFO     PromptTask color
                             Output: gray
                    INFO     PromptTask adjective
                             Output: majestic
                    INFO     PromptTask new-animal
                             Input: Name an animal described as:
                             majestic
                             gray
[06/18/24 09:52:23] INFO     PromptTask new-animal
                             Output: elephant
```<|MERGE_RESOLUTION|>--- conflicted
+++ resolved
@@ -7,11 +7,7 @@
 
 Workflows have access to the following [context](../../reference/griptape/structures/workflow.md#griptape.structures.workflow.Workflow.context) variables in addition to the [base context](./tasks.md#context):
 
-<<<<<<< HEAD
-* `parent_outputs`: dictionary containing mapping of parent ids to their outputs.
-=======
 * `parent_outputs`: dictionary containing mapping of parent IDs to their outputs.
->>>>>>> b0e781cd
 * `parents_output_text`: string containing the concatenated outputs of all parent tasks.
 * `parents`: parent tasks referenceable by IDs.
 * `children`: child tasks referenceable by IDs.
