--- conflicted
+++ resolved
@@ -33,6 +33,8 @@
 - `TextChunksRerankRagModule` is for re-ranking retrieved results.
 
 #### Response Modules
+- `MetadataBeforeResponseRagModule` is for appending metadata.
+- `RulesetsBeforeResponseRagModule` is for appending rulesets.
 - `PromptResponseRagModule` is for generating responses based on retrieved text chunks.
 - `TextChunksResponseRagModule` is for responding with retrieved text chunks.
 - `FootnotePromptResponseRagModule` is for responding with automatic footnotes from text chunk references.
@@ -46,68 +48,5 @@
 The following example shows a simple RAG pipeline that translates incoming queries into English, retrieves data from a local vector store, and generates a response:
 
 ```python
-<<<<<<< HEAD
-from griptape.drivers import LocalVectorStoreDriver, OpenAiEmbeddingDriver, OpenAiChatPromptDriver
-from griptape.engines.rag import RagEngine, RagContext
-from griptape.engines.rag.modules import VectorStoreRetrievalRagModule, PromptResponseRagModule, TranslateQueryRagModule
-from griptape.engines.rag.stages import RetrievalRagStage, ResponseRagStage, QueryRagStage
-from griptape.loaders import WebLoader
-
-prompt_driver = OpenAiChatPromptDriver(model="gpt-4o", temperature=0)
-
-vector_store = LocalVectorStoreDriver(
-    embedding_driver=OpenAiEmbeddingDriver()
-)
-
-vector_store.upsert_text_artifacts({
-    "griptape": WebLoader(max_tokens=500).load("https://www.griptape.ai"),
-})
-
-rag_engine = RagEngine(
-    query_stage=QueryRagStage(
-        query_modules=[
-            TranslateQueryRagModule(
-                prompt_driver=prompt_driver,
-                language="English"
-            )
-        ]
-    ),
-    retrieval_stage=RetrievalRagStage(
-        max_chunks=5,
-        retrieval_modules=[
-            VectorStoreRetrievalRagModule(
-                name="MyAwesomeRetriever",
-                vector_store_driver=vector_store,
-                query_params={
-                    "top_n": 20
-                }
-            )
-        ]
-    ),
-    response_stage=ResponseRagStage(
-        response_modules=[
-            PromptResponseRagModule(
-                prompt_driver=OpenAiChatPromptDriver(model="gpt-4o")
-            )
-        ]
-    )
-)
-
-rag_context = RagContext(
-    query="¿Qué ofrecen los servicios en la nube de Griptape?",
-    module_configs={
-        "MyAwesomeRetriever": {
-            "query_params": {
-                "namespace": "griptape"
-            }
-        }
-    }
-)
-
-print(
-    rag_engine.process(rag_context).outputs[0].to_text()
-)
-=======
 --8<-- "docs/griptape-framework/engines/src/rag_engines_1.py"
->>>>>>> 4d71d3aa
 ```