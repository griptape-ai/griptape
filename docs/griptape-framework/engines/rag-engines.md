---
search:
  boost: 2 
---

## RAG Engines

!!! note
    This section is a work in progress.

[Rag Engine](../../reference/griptape/engines/rag/index.md) is an abstraction for implementing modular retrieval augmented generation (RAG) pipelines.

### RAG Stages

`RagEngine`s consist of three _stages_: `QueryRagStage`, `RetrievalRagStage`, and `ResponseRagStage`. These stages are always executed sequentially. Each stage comprises multiple _modules_, which are executed in a customized manner. Due to this unique structure, `RagEngines` are not intended to replace [Workflows](../structures/workflows.md) or [Pipelines](../structures/pipelines.md).


- `QueryRagStage` is used for modifying user queries.
- `RetrievalRagStage` is used for retrieving and re-ranking text chunks.
- `ResponseRagStage` is used for generating responses.

### RAG Modules

RAG modules are used to implement concrete actions in the RAG pipeline. `RagEngine` enables developers to easily add new modules to experiment with novel RAG strategies.

#### Query Modules

- `TranslateQueryRagModule` is for translating the query into another language.

#### Retrieval Modules
- `TextRetrievalRagModule` is for retrieving text chunks.
- `TextLoaderRetrievalRagModule` is for retrieving data with text loaders in real time.
- `TextChunksRerankRagModule` is for re-ranking retrieved results.

#### Response Modules
- `MetadataBeforeResponseRagModule` is for appending metadata.
- `RulesetsBeforeResponseRagModule` is for appending rulesets.
- `PromptResponseRagModule` is for generating responses based on retrieved text chunks.
- `TextChunksResponseRagModule` is for responding with retrieved text chunks.
- `FootnotePromptResponseRagModule` is for responding with automatic footnotes from text chunk references.

### RAG Context

`RagContext` is a container object for passing around queries, text chunks, module configs, and other metadata. `RagContext` is modified by modules when appropriate. Some modules support runtime config overrides through `RagContext.module_configs`.

### Example

The following example shows a simple RAG pipeline that translates incoming queries into English, retrieves data from a local vector store, and generates a response:

```python
<<<<<<< HEAD
--8<-- "griptape-framework/engines/src/rag_engines_1.py"
=======
from griptape.drivers import LocalVectorStoreDriver, OpenAiEmbeddingDriver, OpenAiChatPromptDriver
from griptape.engines.rag import RagEngine, RagContext
from griptape.engines.rag.modules import VectorStoreRetrievalRagModule, PromptResponseRagModule, TranslateQueryRagModule
from griptape.engines.rag.stages import RetrievalRagStage, ResponseRagStage, QueryRagStage
from griptape.loaders import WebLoader

prompt_driver = OpenAiChatPromptDriver(model="gpt-4o", temperature=0)

vector_store = LocalVectorStoreDriver(
    embedding_driver=OpenAiEmbeddingDriver()
)

vector_store.upsert_text_artifacts({
    "griptape": WebLoader(max_tokens=500).load("https://www.griptape.ai"),
})

rag_engine = RagEngine(
    query_stage=QueryRagStage(
        query_modules=[
            TranslateQueryRagModule(
                prompt_driver=prompt_driver,
                language="English"
            )
        ]
    ),
    retrieval_stage=RetrievalRagStage(
        max_chunks=5,
        retrieval_modules=[
            VectorStoreRetrievalRagModule(
                name="MyAwesomeRetriever",
                vector_store_driver=vector_store,
                query_params={
                    "top_n": 20
                }
            )
        ]
    ),
    response_stage=ResponseRagStage(
        response_module=PromptResponseRagModule(
            prompt_driver=prompt_driver
        )
    )
)

rag_context = RagContext(
    query="¿Qué ofrecen los servicios en la nube de Griptape?",
    module_configs={
        "MyAwesomeRetriever": {
            "query_params": {
                "namespace": "griptape"
            }
        }
    }
)

print(
    rag_engine.process(rag_context).output.to_text()
)
>>>>>>> 443cf296
```<|MERGE_RESOLUTION|>--- conflicted
+++ resolved
@@ -48,66 +48,5 @@
 The following example shows a simple RAG pipeline that translates incoming queries into English, retrieves data from a local vector store, and generates a response:
 
 ```python
-<<<<<<< HEAD
 --8<-- "griptape-framework/engines/src/rag_engines_1.py"
-=======
-from griptape.drivers import LocalVectorStoreDriver, OpenAiEmbeddingDriver, OpenAiChatPromptDriver
-from griptape.engines.rag import RagEngine, RagContext
-from griptape.engines.rag.modules import VectorStoreRetrievalRagModule, PromptResponseRagModule, TranslateQueryRagModule
-from griptape.engines.rag.stages import RetrievalRagStage, ResponseRagStage, QueryRagStage
-from griptape.loaders import WebLoader
-
-prompt_driver = OpenAiChatPromptDriver(model="gpt-4o", temperature=0)
-
-vector_store = LocalVectorStoreDriver(
-    embedding_driver=OpenAiEmbeddingDriver()
-)
-
-vector_store.upsert_text_artifacts({
-    "griptape": WebLoader(max_tokens=500).load("https://www.griptape.ai"),
-})
-
-rag_engine = RagEngine(
-    query_stage=QueryRagStage(
-        query_modules=[
-            TranslateQueryRagModule(
-                prompt_driver=prompt_driver,
-                language="English"
-            )
-        ]
-    ),
-    retrieval_stage=RetrievalRagStage(
-        max_chunks=5,
-        retrieval_modules=[
-            VectorStoreRetrievalRagModule(
-                name="MyAwesomeRetriever",
-                vector_store_driver=vector_store,
-                query_params={
-                    "top_n": 20
-                }
-            )
-        ]
-    ),
-    response_stage=ResponseRagStage(
-        response_module=PromptResponseRagModule(
-            prompt_driver=prompt_driver
-        )
-    )
-)
-
-rag_context = RagContext(
-    query="¿Qué ofrecen los servicios en la nube de Griptape?",
-    module_configs={
-        "MyAwesomeRetriever": {
-            "query_params": {
-                "namespace": "griptape"
-            }
-        }
-    }
-)
-
-print(
-    rag_engine.process(rag_context).output.to_text()
-)
->>>>>>> 443cf296
 ```