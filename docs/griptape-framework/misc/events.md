---
search:
  boost: 2 
---

## Overview

You can configure the global [event_bus](../../reference/griptape/events/event_bus.md) with [EventListener](../../reference/griptape/events/event_listener.md)s to listen for various framework events.
See [Event Listener Drivers](../drivers/event-listener-drivers.md) for examples on forwarding events to external services.

## Specific Event Types

You can listen to specific event types:

```python
<<<<<<< HEAD
--8<-- "griptape-framework/misc/src/events_1.py"
=======
from griptape.structures import Agent
from griptape.events import (
    BaseEvent,
    StartTaskEvent,
    FinishTaskEvent,
    StartActionsSubtaskEvent,
    FinishActionsSubtaskEvent,
    StartPromptEvent,
    FinishPromptEvent,
    EventListener,
    event_bus
)


def handler(event: BaseEvent):
    print(event.__class__)

event_bus.add_event_listeners([
        EventListener(
            handler,
            event_types=[
                StartTaskEvent,
                FinishTaskEvent,
                StartActionsSubtaskEvent,
                FinishActionsSubtaskEvent,
                StartPromptEvent,
                FinishPromptEvent,
            ],
        )
    ])

agent = Agent()

agent.run("tell me about griptape")
>>>>>>> 443cf296
```
```
<class 'griptape.events.start_task_event.StartTaskEvent'>
[09/08/23 10:51:16] INFO     PromptTask a20c236d1d86480fb14ae976e6cf8983
                             Input: tell me about griptape
<class 'griptape.events.start_prompt_event.StartPromptEvent'>
<class 'griptape.events.finish_prompt_event.FinishPromptEvent'>
[09/08/23 10:51:27] INFO     PromptTask a20c236d1d86480fb14ae976e6cf8983
                             Output: Griptape is a gritty, sandpaper-like material that is applied to the top of a skateboard deck. It
                             provides traction and grip, allowing skateboarders to keep their feet firmly on the board and perform tricks more
                             easily. Griptape comes in different colors and designs, but the most common type is black. It's adhesive on one
                             side so it can stick to the skateboard. Over time, griptape can wear down and need to be replaced to maintain
                             optimal performance. It's an essential component for skateboarding and other similar sports.
<class 'griptape.events.finish_task_event.FinishTaskEvent'>
```

## All Event Types

Or listen to all events:

```python
<<<<<<< HEAD
--8<-- "griptape-framework/misc/src/events_2.py"
=======
from griptape.structures import Agent
from griptape.events import BaseEvent, EventListener, event_bus



def handler1(event: BaseEvent):
    print("Handler 1", event.__class__)


def handler2(event: BaseEvent):
    print("Handler 2", event.__class__)

event_bus.add_event_listeners([
        EventListener(handler1),
        EventListener(handler2),
    ]
)

agent = Agent()

agent.run("tell me about griptape")
>>>>>>> 443cf296
```

```
Handler 1 <class 'griptape.events.start_structure_run_event.StartStructureRunEvent'>
Handler 2 <class 'griptape.events.start_structure_run_event.StartStructureRunEvent'>
Handler 1 <class 'griptape.events.start_task_event.StartTaskEvent'>
Handler 2 <class 'griptape.events.start_task_event.StartTaskEvent'>
[10/26/23 11:49:29] INFO     PromptTask 20e3ef1f8856453ebabc84863ac36784
                             Input: tell me about griptape
Handler 1 <class 'griptape.events.start_prompt_event.StartPromptEvent'>
Handler 2 <class 'griptape.events.start_prompt_event.StartPromptEvent'>
Handler 1 <class 'griptape.events.finish_prompt_event.FinishPromptEvent'>
Handler 2 <class 'griptape.events.finish_prompt_event.FinishPromptEvent'>
[10/26/23 11:49:55] INFO     PromptTask 20e3ef1f8856453ebabc84863ac36784
                             Output: Griptape is a gritty, sandpaper-like material that is applied to the top of
                             a skateboard, longboard, or scooter deck to provide traction between the rider's
                             feet and the deck. It is an essential component for performing tricks and
                             maintaining control of the board or scooter.

                             Griptape is typically black, but it comes in a variety of colors and designs. It is
                             made by embedding an abrasive material (similar to sand) into a tough,
                             weather-resistant adhesive. The adhesive side is then applied to the deck, while
                             the abrasive side faces up to provide grip.

                             The grip provided by the griptape allows riders to keep their footing on the board,
                             especially during tricks where the board is flipped or spun. It also helps riders
                             control the board better during downhill rides or sharp turns.

                             Over time, griptape can wear down and lose its effectiveness, at which point it can
                             be removed and replaced. It's an essential part of skateboarding equipment and
                             plays a significant role in the sport's safety and performance.
Handler 1 <class 'griptape.events.finish_task_event.FinishTaskEvent'>
Handler 2 <class 'griptape.events.finish_task_event.FinishTaskEvent'>
Handler 1 <class 'griptape.events.finish_structure_run_event.FinishStructureRunEvent'>
Handler 2 <class 'griptape.events.finish_structure_run_event.FinishStructureRunEvent'>
```

## Streaming


You can use the [CompletionChunkEvent](../../reference/griptape/events/completion_chunk_event.md) to stream the completion results from Prompt Drivers.

```python
<<<<<<< HEAD
--8<-- "griptape-framework/misc/src/events_3.py"
=======
from griptape.events import CompletionChunkEvent, EventListener, event_bus
from griptape.tasks import ToolkitTask
from griptape.structures import Pipeline
from griptape.tools import WebScraper, TaskMemoryClient
from griptape.config import OpenAiStructureConfig
from griptape.drivers import OpenAiChatPromptDriver



event_bus.add_event_listeners([
    EventListener(
        lambda e: print(e.token, end="", flush=True),
        event_types=[CompletionChunkEvent],
    )
])

pipeline = Pipeline(
    config=OpenAiStructureConfig(
        prompt_driver=OpenAiChatPromptDriver(model="gpt-4o", stream=True)
    ),
)

pipeline.add_tasks(
    ToolkitTask(
        "Based on https://griptape.ai, tell me what griptape is.",
        tools=[WebScraper(off_prompt=True), TaskMemoryClient(off_prompt=False)],
    )
)

pipeline.run()
>>>>>>> 443cf296
```

You can also use the [Stream](../../reference/griptape/utils/stream.md) utility to automatically wrap
[CompletionChunkEvent](../../reference/griptape/events/completion_chunk_event.md)s in a Python iterator.

```python
--8<-- "griptape-framework/misc/src/events_4.py"
```


## Counting Tokens

To count tokens, you can use Event Listeners and the [TokenCounter](../../reference/griptape/utils/token_counter.md) util:

```python
<<<<<<< HEAD
--8<-- "griptape-framework/misc/src/events_5.py"
=======
from griptape import utils
from griptape.events import BaseEvent, StartPromptEvent, FinishPromptEvent, EventListener, event_bus
from griptape.structures import Agent


token_counter = utils.TokenCounter()

event_bus.add_event_listeners([
    EventListener(
        lambda e: token_counter.add_tokens(e.token_count),
        event_types=[StartPromptEvent, FinishPromptEvent],
    )
])

def count_tokens(e: BaseEvent):
    if isinstance(e, StartPromptEvent) or isinstance(e, FinishPromptEvent):
        token_counter.add_tokens(e.token_count)


agent = Agent()

agent.run("tell me about large language models")

print(f"total tokens: {token_counter.tokens}")
>>>>>>> 443cf296
```

```
[09/25/23 16:32:41] INFO     PromptTask c93569eb1d264675b52bef184b269621
                             Input: tell me about large language models
[09/25/23 16:33:01] INFO     PromptTask c93569eb1d264675b52bef184b269621
                             Output: Large language models are a type of artificial intelligence model that are trained on
                             a vast amount of text data. They are designed to generate human-like text based on the input
                             they are given. These models can answer questions, write essays, summarize texts, translate
                             languages, and even generate creative content like poetry or stories.

                             One of the most well-known large language models is GPT-3, developed by OpenAI. It has 175
                             billion machine learning parameters and was trained on hundreds of gigabytes of text.

                             These models work by predicting the probability of a word given the previous words used in
                             the text. They don't understand text in the way humans do, but they can generate coherent and
                             contextually relevant sentences by learning patterns in the data they were trained on.

                             However, they also have limitations. For instance, they can sometimes generate incorrect or
                             nonsensical responses. They can also be sensitive to slight changes in input phrasing, and
                             they don't have the ability to fact-check information or access real-time data, so they can't
                             provide up-to-date information or verify the truthfulness of their outputs. They also don't
                             have a sense of ethics or morality, so they rely on guidelines and safety measures put in
                             place by their developers.
total tokens: 273
```


## Inspecting Payloads

You can use the [StartPromptEvent](../../reference/griptape/events/start_prompt_event.md) to inspect the Prompt Stack and final prompt string before it is sent to the LLM. 

```python
<<<<<<< HEAD
--8<-- "griptape-framework/misc/src/events_6.py"
=======
from griptape.structures import Agent
from griptape.events import BaseEvent, StartPromptEvent, EventListener, event_bus


event_bus.add_event_listeners([EventListener(handler=lambda e: print(e), event_types=[StartPromptEvent])])

def handler(event: BaseEvent):
    if isinstance(event, StartPromptEvent):
        print("Prompt Stack Messages:")
        for message in event.prompt_stack.messages:
            print(f"{message.role}: {message.content}")
        print("Final Prompt String:")
        print(event.prompt)


agent = Agent()

agent.run("Write me a poem.")
>>>>>>> 443cf296
```
```
...
Prompt Stack Messages:
system:
user: Write me a poem.
Final Prompt String:


User: Write me a poem.

Assistant:
...
```<|MERGE_RESOLUTION|>--- conflicted
+++ resolved
@@ -13,44 +13,7 @@
 You can listen to specific event types:
 
 ```python
-<<<<<<< HEAD
 --8<-- "griptape-framework/misc/src/events_1.py"
-=======
-from griptape.structures import Agent
-from griptape.events import (
-    BaseEvent,
-    StartTaskEvent,
-    FinishTaskEvent,
-    StartActionsSubtaskEvent,
-    FinishActionsSubtaskEvent,
-    StartPromptEvent,
-    FinishPromptEvent,
-    EventListener,
-    event_bus
-)
-
-
-def handler(event: BaseEvent):
-    print(event.__class__)
-
-event_bus.add_event_listeners([
-        EventListener(
-            handler,
-            event_types=[
-                StartTaskEvent,
-                FinishTaskEvent,
-                StartActionsSubtaskEvent,
-                FinishActionsSubtaskEvent,
-                StartPromptEvent,
-                FinishPromptEvent,
-            ],
-        )
-    ])
-
-agent = Agent()
-
-agent.run("tell me about griptape")
->>>>>>> 443cf296
 ```
 ```
 <class 'griptape.events.start_task_event.StartTaskEvent'>
@@ -72,31 +35,7 @@
 Or listen to all events:
 
 ```python
-<<<<<<< HEAD
 --8<-- "griptape-framework/misc/src/events_2.py"
-=======
-from griptape.structures import Agent
-from griptape.events import BaseEvent, EventListener, event_bus
-
-
-
-def handler1(event: BaseEvent):
-    print("Handler 1", event.__class__)
-
-
-def handler2(event: BaseEvent):
-    print("Handler 2", event.__class__)
-
-event_bus.add_event_listeners([
-        EventListener(handler1),
-        EventListener(handler2),
-    ]
-)
-
-agent = Agent()
-
-agent.run("tell me about griptape")
->>>>>>> 443cf296
 ```
 
 ```
@@ -140,40 +79,7 @@
 You can use the [CompletionChunkEvent](../../reference/griptape/events/completion_chunk_event.md) to stream the completion results from Prompt Drivers.
 
 ```python
-<<<<<<< HEAD
 --8<-- "griptape-framework/misc/src/events_3.py"
-=======
-from griptape.events import CompletionChunkEvent, EventListener, event_bus
-from griptape.tasks import ToolkitTask
-from griptape.structures import Pipeline
-from griptape.tools import WebScraper, TaskMemoryClient
-from griptape.config import OpenAiStructureConfig
-from griptape.drivers import OpenAiChatPromptDriver
-
-
-
-event_bus.add_event_listeners([
-    EventListener(
-        lambda e: print(e.token, end="", flush=True),
-        event_types=[CompletionChunkEvent],
-    )
-])
-
-pipeline = Pipeline(
-    config=OpenAiStructureConfig(
-        prompt_driver=OpenAiChatPromptDriver(model="gpt-4o", stream=True)
-    ),
-)
-
-pipeline.add_tasks(
-    ToolkitTask(
-        "Based on https://griptape.ai, tell me what griptape is.",
-        tools=[WebScraper(off_prompt=True), TaskMemoryClient(off_prompt=False)],
-    )
-)
-
-pipeline.run()
->>>>>>> 443cf296
 ```
 
 You can also use the [Stream](../../reference/griptape/utils/stream.md) utility to automatically wrap
@@ -189,34 +95,7 @@
 To count tokens, you can use Event Listeners and the [TokenCounter](../../reference/griptape/utils/token_counter.md) util:
 
 ```python
-<<<<<<< HEAD
 --8<-- "griptape-framework/misc/src/events_5.py"
-=======
-from griptape import utils
-from griptape.events import BaseEvent, StartPromptEvent, FinishPromptEvent, EventListener, event_bus
-from griptape.structures import Agent
-
-
-token_counter = utils.TokenCounter()
-
-event_bus.add_event_listeners([
-    EventListener(
-        lambda e: token_counter.add_tokens(e.token_count),
-        event_types=[StartPromptEvent, FinishPromptEvent],
-    )
-])
-
-def count_tokens(e: BaseEvent):
-    if isinstance(e, StartPromptEvent) or isinstance(e, FinishPromptEvent):
-        token_counter.add_tokens(e.token_count)
-
-
-agent = Agent()
-
-agent.run("tell me about large language models")
-
-print(f"total tokens: {token_counter.tokens}")
->>>>>>> 443cf296
 ```
 
 ```
@@ -250,28 +129,7 @@
 You can use the [StartPromptEvent](../../reference/griptape/events/start_prompt_event.md) to inspect the Prompt Stack and final prompt string before it is sent to the LLM. 
 
 ```python
-<<<<<<< HEAD
 --8<-- "griptape-framework/misc/src/events_6.py"
-=======
-from griptape.structures import Agent
-from griptape.events import BaseEvent, StartPromptEvent, EventListener, event_bus
-
-
-event_bus.add_event_listeners([EventListener(handler=lambda e: print(e), event_types=[StartPromptEvent])])
-
-def handler(event: BaseEvent):
-    if isinstance(event, StartPromptEvent):
-        print("Prompt Stack Messages:")
-        for message in event.prompt_stack.messages:
-            print(f"{message.role}: {message.content}")
-        print("Final Prompt String:")
-        print(event.prompt)
-
-
-agent = Agent()
-
-agent.run("Write me a poem.")
->>>>>>> 443cf296
 ```
 ```
 ...
