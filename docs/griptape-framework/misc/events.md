---
search:
  boost: 2 
---

## Overview

You can configure the global [event_bus](../../reference/griptape/events/event_bus.md) with [EventListener](../../reference/griptape/events/event_listener.md)s to listen for various framework events.
See [Event Listener Drivers](../drivers/event-listener-drivers.md) for examples on forwarding events to external services.

## Specific Event Types

You can listen to specific event types:

```python
from griptape.structures import Agent
from griptape.events import (
    BaseEvent,
    StartTaskEvent,
    FinishTaskEvent,
    StartActionsSubtaskEvent,
    FinishActionsSubtaskEvent,
    StartPromptEvent,
    FinishPromptEvent,
    EventListener,
    event_bus
)


def handler(event: BaseEvent):
    print(event.__class__)

<<<<<<< HEAD
event_bus.event_listeners=[
=======
event_bus.add_event_listeners([
>>>>>>> c391b145
        EventListener(
            handler,
            event_types=[
                StartTaskEvent,
                FinishTaskEvent,
                StartActionsSubtaskEvent,
                FinishActionsSubtaskEvent,
                StartPromptEvent,
                FinishPromptEvent,
            ],
        )
<<<<<<< HEAD
    ]
=======
    ])
>>>>>>> c391b145

agent = Agent()

agent.run("tell me about griptape")
```
```
<class 'griptape.events.start_task_event.StartTaskEvent'>
[09/08/23 10:51:16] INFO     PromptTask a20c236d1d86480fb14ae976e6cf8983
                             Input: tell me about griptape
<class 'griptape.events.start_prompt_event.StartPromptEvent'>
<class 'griptape.events.finish_prompt_event.FinishPromptEvent'>
[09/08/23 10:51:27] INFO     PromptTask a20c236d1d86480fb14ae976e6cf8983
                             Output: Griptape is a gritty, sandpaper-like material that is applied to the top of a skateboard deck. It
                             provides traction and grip, allowing skateboarders to keep their feet firmly on the board and perform tricks more
                             easily. Griptape comes in different colors and designs, but the most common type is black. It's adhesive on one
                             side so it can stick to the skateboard. Over time, griptape can wear down and need to be replaced to maintain
                             optimal performance. It's an essential component for skateboarding and other similar sports.
<class 'griptape.events.finish_task_event.FinishTaskEvent'>
```

## All Event Types

Or listen to all events:

```python
from griptape.structures import Agent
from griptape.events import BaseEvent, EventListener, event_bus



def handler1(event: BaseEvent):
    print("Handler 1", event.__class__)


def handler2(event: BaseEvent):
    print("Handler 2", event.__class__)

<<<<<<< HEAD
event_bus.event_listeners=[
=======
event_bus.add_event_listeners([
>>>>>>> c391b145
        EventListener(handler1),
        EventListener(handler2),
    ]

agent = Agent()

agent = Agent()

agent.run("tell me about griptape")
```

```
Handler 1 <class 'griptape.events.start_structure_run_event.StartStructureRunEvent'>
Handler 2 <class 'griptape.events.start_structure_run_event.StartStructureRunEvent'>
Handler 1 <class 'griptape.events.start_task_event.StartTaskEvent'>
Handler 2 <class 'griptape.events.start_task_event.StartTaskEvent'>
[10/26/23 11:49:29] INFO     PromptTask 20e3ef1f8856453ebabc84863ac36784
                             Input: tell me about griptape
Handler 1 <class 'griptape.events.start_prompt_event.StartPromptEvent'>
Handler 2 <class 'griptape.events.start_prompt_event.StartPromptEvent'>
Handler 1 <class 'griptape.events.finish_prompt_event.FinishPromptEvent'>
Handler 2 <class 'griptape.events.finish_prompt_event.FinishPromptEvent'>
[10/26/23 11:49:55] INFO     PromptTask 20e3ef1f8856453ebabc84863ac36784
                             Output: Griptape is a gritty, sandpaper-like material that is applied to the top of
                             a skateboard, longboard, or scooter deck to provide traction between the rider's
                             feet and the deck. It is an essential component for performing tricks and
                             maintaining control of the board or scooter.

                             Griptape is typically black, but it comes in a variety of colors and designs. It is
                             made by embedding an abrasive material (similar to sand) into a tough,
                             weather-resistant adhesive. The adhesive side is then applied to the deck, while
                             the abrasive side faces up to provide grip.

                             The grip provided by the griptape allows riders to keep their footing on the board,
                             especially during tricks where the board is flipped or spun. It also helps riders
                             control the board better during downhill rides or sharp turns.

                             Over time, griptape can wear down and lose its effectiveness, at which point it can
                             be removed and replaced. It's an essential part of skateboarding equipment and
                             plays a significant role in the sport's safety and performance.
Handler 1 <class 'griptape.events.finish_task_event.FinishTaskEvent'>
Handler 2 <class 'griptape.events.finish_task_event.FinishTaskEvent'>
Handler 1 <class 'griptape.events.finish_structure_run_event.FinishStructureRunEvent'>
Handler 2 <class 'griptape.events.finish_structure_run_event.FinishStructureRunEvent'>
```

## Streaming


You can use the [CompletionChunkEvent](../../reference/griptape/events/completion_chunk_event.md) to stream the completion results from Prompt Drivers.

```python
from griptape.events import CompletionChunkEvent, EventListener, event_bus
from griptape.tasks import ToolkitTask
from griptape.structures import Pipeline
from griptape.tools import WebScraper, TaskMemoryClient
from griptape.config import OpenAiDriverConfig
from griptape.drivers import OpenAiChatPromptDriver



<<<<<<< HEAD
event_bus.event_listeners = [
=======
event_bus.add_event_listeners([
>>>>>>> c391b145
    EventListener(
        lambda e: print(e.token, end="", flush=True),
        event_types=[CompletionChunkEvent],
    )
<<<<<<< HEAD
]
=======
])
>>>>>>> c391b145

pipeline = Pipeline(
    config=OpenAiDriverConfig(
        prompt=OpenAiChatPromptDriver(model="gpt-4o", stream=True)
    ),
)

pipeline.add_tasks(
    ToolkitTask(
        "Based on https://griptape.ai, tell me what griptape is.",
        tools=[WebScraper(off_prompt=True), TaskMemoryClient(off_prompt=False)],
    )
)

pipeline.run()
```

You can also use the [Stream](../../reference/griptape/utils/stream.md) utility to automatically wrap
[CompletionChunkEvent](../../reference/griptape/events/completion_chunk_event.md)s in a Python iterator.

```python
from griptape.utils import Stream
from griptape.tasks import ToolkitTask
from griptape.structures import Pipeline
from griptape.tools import WebScraper, TaskMemoryClient

pipeline = Pipeline()
pipeline.config.prompt.stream = True
pipeline.add_tasks(ToolkitTask("Based on https://griptape.ai, tell me what griptape is.",
                               tools=[WebScraper(off_prompt=True), TaskMemoryClient(off_prompt=False)]))

for artifact in Stream(pipeline).run():
    print(artifact.value, end="", flush=True)
```


## Counting Tokens

To count tokens, you can use Event Listeners and the [TokenCounter](../../reference/griptape/utils/token_counter.md) util:

```python
from griptape import utils
from griptape.events import BaseEvent, StartPromptEvent, FinishPromptEvent, EventListener, event_bus
from griptape.structures import Agent


token_counter = utils.TokenCounter()

<<<<<<< HEAD
event_bus.event_listeners = [
=======
event_bus.add_event_listeners([
>>>>>>> c391b145
    EventListener(
        lambda e: token_counter.add_tokens(e.token_count),
        event_types=[StartPromptEvent, FinishPromptEvent],
    )
<<<<<<< HEAD
]
=======
])
>>>>>>> c391b145

def count_tokens(e: BaseEvent):
    if isinstance(e, StartPromptEvent) or isinstance(e, FinishPromptEvent):
        token_counter.add_tokens(e.token_count)


agent = Agent()

agent.run("tell me about large language models")

print(f"total tokens: {token_counter.tokens}")
```

```
[09/25/23 16:32:41] INFO     PromptTask c93569eb1d264675b52bef184b269621
                             Input: tell me about large language models
[09/25/23 16:33:01] INFO     PromptTask c93569eb1d264675b52bef184b269621
                             Output: Large language models are a type of artificial intelligence model that are trained on
                             a vast amount of text data. They are designed to generate human-like text based on the input
                             they are given. These models can answer questions, write essays, summarize texts, translate
                             languages, and even generate creative content like poetry or stories.

                             One of the most well-known large language models is GPT-3, developed by OpenAI. It has 175
                             billion machine learning parameters and was trained on hundreds of gigabytes of text.

                             These models work by predicting the probability of a word given the previous words used in
                             the text. They don't understand text in the way humans do, but they can generate coherent and
                             contextually relevant sentences by learning patterns in the data they were trained on.

                             However, they also have limitations. For instance, they can sometimes generate incorrect or
                             nonsensical responses. They can also be sensitive to slight changes in input phrasing, and
                             they don't have the ability to fact-check information or access real-time data, so they can't
                             provide up-to-date information or verify the truthfulness of their outputs. They also don't
                             have a sense of ethics or morality, so they rely on guidelines and safety measures put in
                             place by their developers.
total tokens: 273
```


## Inspecting Payloads

You can use the [StartPromptEvent](../../reference/griptape/events/start_prompt_event.md) to inspect the Prompt Stack and final prompt string before it is sent to the LLM. 

```python
from griptape.structures import Agent
from griptape.events import BaseEvent, StartPromptEvent, EventListener, event_bus


<<<<<<< HEAD
event_bus.event_listeners = [EventListener(handler=lambda e: print(e), event_types=[StartPromptEvent])]
=======
event_bus.add_event_listeners([EventListener(handler=lambda e: print(e), event_types=[StartPromptEvent])])
>>>>>>> c391b145

def handler(event: BaseEvent):
    if isinstance(event, StartPromptEvent):
        print("Prompt Stack Messages:")
        for message in event.prompt_stack.messages:
            print(f"{message.role}: {message.content}")
        print("Final Prompt String:")
        print(event.prompt)


agent = Agent()

agent.run("Write me a poem.")
```
```
...
Prompt Stack Messages:
system:
user: Write me a poem.
Final Prompt String:


User: Write me a poem.

Assistant:
...
```<|MERGE_RESOLUTION|>--- conflicted
+++ resolved
@@ -30,11 +30,7 @@
 def handler(event: BaseEvent):
     print(event.__class__)
 
-<<<<<<< HEAD
-event_bus.event_listeners=[
-=======
-event_bus.add_event_listeners([
->>>>>>> c391b145
+event_bus.add_event_listeners([
         EventListener(
             handler,
             event_types=[
@@ -46,11 +42,7 @@
                 FinishPromptEvent,
             ],
         )
-<<<<<<< HEAD
-    ]
-=======
     ])
->>>>>>> c391b145
 
 agent = Agent()
 
@@ -88,11 +80,7 @@
 def handler2(event: BaseEvent):
     print("Handler 2", event.__class__)
 
-<<<<<<< HEAD
-event_bus.event_listeners=[
-=======
-event_bus.add_event_listeners([
->>>>>>> c391b145
+event_bus.add_event_listeners([
         EventListener(handler1),
         EventListener(handler2),
     ]
@@ -154,20 +142,12 @@
 
 
 
-<<<<<<< HEAD
-event_bus.event_listeners = [
-=======
-event_bus.add_event_listeners([
->>>>>>> c391b145
+event_bus.add_event_listeners([
     EventListener(
         lambda e: print(e.token, end="", flush=True),
         event_types=[CompletionChunkEvent],
     )
-<<<<<<< HEAD
-]
-=======
 ])
->>>>>>> c391b145
 
 pipeline = Pipeline(
     config=OpenAiDriverConfig(
@@ -216,20 +196,12 @@
 
 token_counter = utils.TokenCounter()
 
-<<<<<<< HEAD
-event_bus.event_listeners = [
-=======
-event_bus.add_event_listeners([
->>>>>>> c391b145
+event_bus.add_event_listeners([
     EventListener(
         lambda e: token_counter.add_tokens(e.token_count),
         event_types=[StartPromptEvent, FinishPromptEvent],
     )
-<<<<<<< HEAD
-]
-=======
 ])
->>>>>>> c391b145
 
 def count_tokens(e: BaseEvent):
     if isinstance(e, StartPromptEvent) or isinstance(e, FinishPromptEvent):
@@ -278,11 +250,7 @@
 from griptape.events import BaseEvent, StartPromptEvent, EventListener, event_bus
 
 
-<<<<<<< HEAD
-event_bus.event_listeners = [EventListener(handler=lambda e: print(e), event_types=[StartPromptEvent])]
-=======
 event_bus.add_event_listeners([EventListener(handler=lambda e: print(e), event_types=[StartPromptEvent])])
->>>>>>> c391b145
 
 def handler(event: BaseEvent):
     if isinstance(event, StartPromptEvent):
