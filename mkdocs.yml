site_name: Griptape Docs
hooks:
  - docs/plugins/swagger_ui_plugin.py
plugins:
  - glightbox
  - search
  - mkdocstrings:
      handlers:
        python:
          paths: ["griptape"]
          options:
            show_if_no_docstring: true
            heading_level: 3
  - gen-files:
      scripts:
        - docs/gen_ref_pages.py
  - literate-nav:
      nav_file: SUMMARY.md
  - section-index
copyright: "&copy; Griptape, Inc."
extra_css:
  - assets/css/extra.css
  - assets/css/code_select.css
  - assets/css/mkdocstrings.css
  - assets/css/swagger-ui.css
extra_javascript:
  - assets/scripts/swagger-ui-bundle.js
  - assets/scripts/swagger-ui-standalone-preset.js
extra:
  analytics:
    provider: google
    property: G-QM8EDPSCB6
  social:
    - icon: fontawesome/solid/house
      link: https://www.griptape.ai
    - icon: fontawesome/brands/discord
      link: https://discord.gg/gnWRz88eym
    - icon: fontawesome/brands/github
      link: https://github.com/griptape-ai/griptape/
    - icon: fontawesome/brands/python
      link: https://pypi.org/project/griptape/
theme:
  name: material
  custom_dir: docs/overrides
  logo: assets/img/griptape-mark-square-light.svg
  palette:
    scheme: slate
    primary: black
    accent: deep orange
  features:
    - content.code.copy
    - content.code.annotate
    - navigation.tabs
    - navigation.sections
    - navigation.expand
    - navigation.top
    - announce.dismiss
    - toc.follow
markdown_extensions:
  - pymdownx.highlight:
      anchor_linenums: true
      line_spans: __span
      pygments_lang_class: true
  - admonition
  - pymdownx.inlinehilite
  - pymdownx.snippets
  - pymdownx.superfences
  - pymdownx.details
  - pymdownx.tabbed
  - tables
  - def_list
  - footnotes
nav:
  - Home:
      - Overview: "index.md"
      - Contributing: "contributing.md"
  - Cloud:
      - Cloud API:
          - API Reference: "griptape-cloud/api/api-reference.md"
  - Framework:
      - Overview: "griptape-framework/index.md"
      - Structures:
          - Agents: "griptape-framework/structures/agents.md"
          - Pipelines: "griptape-framework/structures/pipelines.md"
          - Workflows: "griptape-framework/structures/workflows.md"
          - Tasks: "griptape-framework/structures/tasks.md"
          - Task Memory: "griptape-framework/structures/task-memory.md"
          - Conversation Memory: "griptape-framework/structures/conversation-memory.md"
          - Rulesets: "griptape-framework/structures/rulesets.md"
          - Config: "griptape-framework/structures/config.md"
      - Tools:
          - Overview: "griptape-framework/tools/index.md"
          - Building Custom Tools: "griptape-tools/custom-tools/index.md"
      - Engines:
          - Query Engines: "griptape-framework/engines/query-engines.md"
          - Extraction Engines: "griptape-framework/engines/extraction-engines.md"
          - Summary Engines: "griptape-framework/engines/summary-engines.md"
          - Image Generation Engines: "griptape-framework/engines/image-generation-engines.md"
          - Image Query Engines: "griptape-framework/engines/image-query-engines.md"
          - Audio Engines: "griptape-framework/engines/audio-engines.md"
      - Drivers:
          - Prompt Drivers: "griptape-framework/drivers/prompt-drivers.md"
          - Embedding Drivers: "griptape-framework/drivers/embedding-drivers.md"
          - Vector Store Drivers: "griptape-framework/drivers/vector-store-drivers.md"
          - Image Generation Drivers: "griptape-framework/drivers/image-generation-drivers.md"
          - SQL Drivers: "griptape-framework/drivers/sql-drivers.md"
          - Image Query Drivers: "griptape-framework/drivers/image-query-drivers.md"
          - Web Scraper Drivers: "griptape-framework/drivers/web-scraper-drivers.md"
          - Conversation Memory Drivers: "griptape-framework/drivers/conversation-memory-drivers.md"
          - Event Listener Drivers: "griptape-framework/drivers/event-listener-drivers.md"
          - Structure Run Drivers: "griptape-framework/drivers/structure-run-drivers.md"
<<<<<<< HEAD
=======
          - Text to Speech Drivers: "griptape-framework/drivers/text-to-speech-drivers.md"
>>>>>>> f1a2dba9
      - Data:
          - Overview: "griptape-framework/data/index.md"
          - Artifacts: "griptape-framework/data/artifacts.md"
          - Chunkers: "griptape-framework/data/chunkers.md"
          - Loaders: "griptape-framework/data/loaders.md"
      - Misc:
          - Events: "griptape-framework/misc/events.md"
          - Tokenizers: "griptape-framework/misc/tokenizers.md"
  - Tools:
      - Overview: "griptape-tools/index.md"
      - Official Tools:
          - AwsIamClient: "griptape-tools/official-tools/aws-iam-client.md"
          - AwsS3Client: "griptape-tools/official-tools/aws-s3-client.md"
          - Calculator: "griptape-tools/official-tools/calculator.md"
          - Computer: "griptape-tools/official-tools/computer.md"
          - DateTime: "griptape-tools/official-tools/date-time.md"
          - EmailClient: "griptape-tools/official-tools/email-client.md"
          - FileManager: "griptape-tools/official-tools/file-manager.md"
          - GoogleCalendarClient: "griptape-tools/official-tools/google-cal-client.md"
          - GoogleGmailClient: "griptape-tools/official-tools/google-gmail-client.md"
          - GoogleDriveClient: "griptape-tools/official-tools/google-drive-client.md"
          - GoogleDocsClient: "griptape-tools/official-tools/google-docs-client.md"
          - StructureRunClient: "griptape-tools/official-tools/structure-run-client.md"
          - OpenWeatherClient: "griptape-tools/official-tools/openweather-client.md"
          - RestApiClient: "griptape-tools/official-tools/rest-api-client.md"
          - SqlClient: "griptape-tools/official-tools/sql-client.md"
          - TaskMemoryClient: "griptape-tools/official-tools/task-memory-client.md"
          - VectorStoreClient: "griptape-tools/official-tools/vector-store-client.md"
          - WebScraper: "griptape-tools/official-tools/web-scraper.md"
          - WebSearch: "griptape-tools/official-tools/web-search.md"
          - PromptImageGenerationClient: "griptape-tools/official-tools/prompt-image-generation-client.md"
          - VariationImageGenerationClient: "griptape-tools/official-tools/variation-image-generation-client.md"
          - InpaintingImageGenerationClient: "griptape-tools/official-tools/inpainting-image-generation-client.md"
          - OutpaintingImageGenerationClient: "griptape-tools/official-tools/outpainting-image-generation-client.md"
          - ImageQueryClient: "griptape-tools/official-tools/image-query-client.md"
          - TextToSpeechClient: "griptape-tools/official-tools/text-to-speech-client.md"
      - Custom Tools:
          - Building Custom Tools: "griptape-tools/custom-tools/index.md"
  - Recipes:
      - Overview: "examples/index.md"
      - Agents:
          - Talk to Redshift: "examples/talk-to-redshift.md"
          - Talk to a Webpage: "examples/talk-to-a-webpage.md"
          - Talk to a PDF: "examples/talk-to-a-pdf.md"
          - Multi Agent Workflows: "examples/multi-agent-workflow.md"
          - Shared Memory Between Agents: "examples/multiple-agent-shared-memory.md"
          - Chat Sessions with Amazon DynamoDB: "examples/amazon-dynamodb-sessions.md"
      - Data:
          - Load and Query Pinecone: "examples/load-and-query-pinecone.md"
          - Load and Query Marqo: "examples/load-query-and-chat-marqo.md"
          - Query a Webpage: "examples/query-webpage.md"
  - Reference Guide: "reference/"
  - Trade School: "https://learn.griptape.ai"<|MERGE_RESOLUTION|>--- conflicted
+++ resolved
@@ -109,10 +109,7 @@
           - Conversation Memory Drivers: "griptape-framework/drivers/conversation-memory-drivers.md"
           - Event Listener Drivers: "griptape-framework/drivers/event-listener-drivers.md"
           - Structure Run Drivers: "griptape-framework/drivers/structure-run-drivers.md"
-<<<<<<< HEAD
-=======
           - Text to Speech Drivers: "griptape-framework/drivers/text-to-speech-drivers.md"
->>>>>>> f1a2dba9
       - Data:
           - Overview: "griptape-framework/data/index.md"
           - Artifacts: "griptape-framework/data/artifacts.md"
