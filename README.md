--- conflicted
+++ resolved
@@ -89,21 +89,13 @@
 
 ```python
 from griptape.structures import Agent
-<<<<<<< HEAD
 from griptape.tools import WebScraperTool, FileManagerTool, PromptSummaryTool
-=======
-from griptape.tools import WebScraperTool, FileManagerTool, TaskMemoryTool
->>>>>>> aea51bba
 
 agent = Agent(
     input="Load {{ args[0] }}, summarize it, and store it in a file called {{ args[1] }}.",
     tools=[
         WebScraperTool(off_prompt=True),
-<<<<<<< HEAD
         PromptSummaryTool(off_prompt=True),
-=======
-        TaskMemoryTool(off_prompt=True),
->>>>>>> aea51bba
         FileManagerTool()
     ]
 )
@@ -134,7 +126,7 @@
                              Actions: [
                                {
                                  "tag": "call_o9F1taIxHty0mDlWLcAjTAAu",
-                                 "name": "PromptSummaryClient",
+                                 "name": "PromptSummaryTool",
                                  "path": "summarize",
                                  "input": {
                                    "values": {
@@ -147,7 +139,7 @@
                                }
                              ]
 [08/12/24 14:48:21] INFO     Subtask dca04901436d49d2ade86cd6b4e1038a
-                             Response: Output of "PromptSummaryClient.summarize" was stored in memory with memory_name "TaskMemory" and artifact_namespace
+                             Response: Output of "PromptSummaryTool.summarize" was stored in memory with memory_name "TaskMemory" and artifact_namespace
                              "73765e32b8404e32927822250dc2ae8b"
 [08/12/24 14:48:22] INFO     Subtask c233853450fb4fd6a3e9c04c52b33bf6
                              Actions: [
