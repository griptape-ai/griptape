--- conflicted
+++ resolved
@@ -44,23 +44,11 @@
 from griptape.tools import WebScraper, FileManager
 
 
-<<<<<<< HEAD
-agent = Agent()
-agent.add_task(
-    ToolkitTask(
-        "Load https://www.griptape.ai, summarize it, and store it in a file called griptape.txt", 
-        tools=[WebScraper(), FileManager()]
-    ),
-)
-
-agent.run()
-=======
 agent = Agent(
     input_template="Load {{ args[0] }}, summarize it, and store it in a file called {{ args[1] }}.", 
     tools=[WebScraper(), FileManager()]
 )
 agent.run("https://griptape.ai", "griptape.txt")
->>>>>>> f1faf64e
 ```
 
 And here is the output:
@@ -92,11 +80,7 @@
          Output: The summarized content of the webpage "https://www.griptape.ai" has been successfully stored in a file named "griptape.txt".
 ```
 
-<<<<<<< HEAD
-During the run, the Griptape Agent loaded a webpage with a **Tool**, stored its full content in **short-term memory**, queried it to answer the original question, and finally saved the answer to a file.
-=======
 During the run, the Griptape Agent loaded a webpage with a **Tool**, stored its full content in **Tool Memory**, queried it to answer the original question, and finally saved the answer to a file.
->>>>>>> f1faf64e
 The important thing to note here is that no matter how big the webpage is it can never blow up the prompt token limit because the full content never goes back to the main prompt.
 
 [Check out our docs](https://docs.griptape.ai/griptape-framework/structures/prompt-drivers/) to learn more about how to use Griptape with other LLM providers like Anthropic, Claude, Hugging Face, and Azure.
