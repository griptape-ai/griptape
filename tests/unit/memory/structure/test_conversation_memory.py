--- conflicted
+++ resolved
@@ -160,11 +160,7 @@
         prompt_stack.add_assistant_message("bar")
         memory.add_to_prompt_stack(prompt_stack, 1)
 
-<<<<<<< HEAD
-        # We expect one run (2 prompt stack inputs) to be pruned.
-=======
         # We expect one run (2 Prompt Stack inputs) to be pruned.
->>>>>>> cfb6e9f1
         assert len(prompt_stack.messages) == 11
         assert prompt_stack.messages[0].content[0].artifact.value == "fizz"
         assert prompt_stack.messages[1].content[0].artifact.value == "foo2"
