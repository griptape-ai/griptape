from pytest import fixture
from griptape.config import OpenAiStructureConfig


class TestOpenAiStructureConfig:
    @fixture(autouse=True)
    def mock_openai(self, mocker):
        return mocker.patch("openai.OpenAI")

    @fixture
    def config(self):
        return OpenAiStructureConfig()

    def test_to_dict(self, config):
        assert config.to_dict() == {
            "type": "OpenAiStructureConfig",
            "prompt_driver": {
                "type": "OpenAiChatPromptDriver",
                "base_url": None,
<<<<<<< HEAD
                "model": "gpt-4",
=======
                "model": "gpt-4o",
>>>>>>> 157186af
                "organization": None,
                "response_format": None,
                "seed": None,
                "temperature": 0.1,
                "max_tokens": None,
                "stream": False,
                "user": "",
            },
            "conversation_memory_driver": None,
<<<<<<< HEAD
=======
            "text_to_speech_driver": {"type": "DummyTextToSpeechDriver"},
>>>>>>> 157186af
            "embedding_driver": {
                "base_url": None,
                "model": "text-embedding-3-small",
                "organization": None,
                "type": "OpenAiEmbeddingDriver",
            },
            "image_generation_driver": {
                "api_version": None,
                "base_url": None,
                "image_size": "512x512",
                "model": "dall-e-2",
                "organization": None,
                "quality": "standard",
                "response_format": "b64_json",
                "style": None,
                "type": "OpenAiImageGenerationDriver",
            },
            "image_query_driver": {
                "api_version": None,
                "base_url": None,
                "image_quality": "auto",
                "max_tokens": 256,
                "model": "gpt-4-vision-preview",
                "organization": None,
                "type": "OpenAiVisionImageQueryDriver",
            },
            "vector_store_driver": {
                "embedding_driver": {
                    "base_url": None,
                    "model": "text-embedding-3-small",
                    "organization": None,
                    "type": "OpenAiEmbeddingDriver",
                },
                "type": "LocalVectorStoreDriver",
            },
        }

    def test_from_dict(self, config):
        assert OpenAiStructureConfig.from_dict(config.to_dict()).to_dict() == config.to_dict()<|MERGE_RESOLUTION|>--- conflicted
+++ resolved
@@ -17,11 +17,7 @@
             "prompt_driver": {
                 "type": "OpenAiChatPromptDriver",
                 "base_url": None,
-<<<<<<< HEAD
-                "model": "gpt-4",
-=======
                 "model": "gpt-4o",
->>>>>>> 157186af
                 "organization": None,
                 "response_format": None,
                 "seed": None,
@@ -31,10 +27,7 @@
                 "user": "",
             },
             "conversation_memory_driver": None,
-<<<<<<< HEAD
-=======
             "text_to_speech_driver": {"type": "DummyTextToSpeechDriver"},
->>>>>>> 157186af
             "embedding_driver": {
                 "base_url": None,
                 "model": "text-embedding-3-small",
