import pytest
from griptape.events import StartActionSubtaskEvent
from griptape.structures import Agent
from griptape.tasks import ActionSubtask, ToolkitTask
from tests.mocks.mock_prompt_driver import MockPromptDriver


class TestStartActionSubtaskEvent:
    @pytest.fixture
    def start_subtask_event(self):
        valid_input = (
            "Thought: need to test\n"
            'Action: {"name": "test", "path": "test action", "input": {"values": {"foo": "test input"}}}\n'
            "<|Response|>: test observation\n"
            "Answer: test output"
        )
        task = ToolkitTask()
        agent = Agent(prompt_driver=MockPromptDriver())
        agent.add_task(task)
        subtask = ActionSubtask(valid_input)
        task.add_subtask(subtask)
        agent.run()

        return StartActionSubtaskEvent.from_task(subtask)

    def test_to_dict(self, start_subtask_event):
        event_dict = start_subtask_event.to_dict()

        assert "timestamp" in event_dict
        assert event_dict["task_id"] == start_subtask_event.task_id
        assert event_dict["task_parent_ids"] == start_subtask_event.task_parent_ids
        assert event_dict["task_child_ids"] == start_subtask_event.task_child_ids
        assert event_dict["task_input"] == start_subtask_event.task_input.to_dict()
        assert event_dict["task_output"] is None

        assert event_dict["subtask_parent_task_id"] == start_subtask_event.subtask_parent_task_id
        assert event_dict["subtask_thought"] == start_subtask_event.subtask_thought
<<<<<<< HEAD
        assert event_dict["subtask_action_type"] == start_subtask_event.subtask_action_type
        assert event_dict["subtask_action_name"] == start_subtask_event.subtask_action_name
=======
        assert event_dict["subtask_action_name"] == start_subtask_event.subtask_action_name
        assert event_dict["subtask_action_path"] == start_subtask_event.subtask_action_path
>>>>>>> c9aa4c50
        assert event_dict["subtask_action_input"] == start_subtask_event.subtask_action_input<|MERGE_RESOLUTION|>--- conflicted
+++ resolved
@@ -35,11 +35,6 @@
 
         assert event_dict["subtask_parent_task_id"] == start_subtask_event.subtask_parent_task_id
         assert event_dict["subtask_thought"] == start_subtask_event.subtask_thought
-<<<<<<< HEAD
-        assert event_dict["subtask_action_type"] == start_subtask_event.subtask_action_type
-        assert event_dict["subtask_action_name"] == start_subtask_event.subtask_action_name
-=======
         assert event_dict["subtask_action_name"] == start_subtask_event.subtask_action_name
         assert event_dict["subtask_action_path"] == start_subtask_event.subtask_action_path
->>>>>>> c9aa4c50
         assert event_dict["subtask_action_input"] == start_subtask_event.subtask_action_input