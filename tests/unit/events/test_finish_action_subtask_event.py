import pytest
from griptape.events import FinishActionSubtaskEvent
from griptape.structures import Agent
from griptape.tasks import ActionSubtask, ToolkitTask
from tests.mocks.mock_prompt_driver import MockPromptDriver


class TestFinishActionSubtaskEvent:
    @pytest.fixture
    def finish_subtask_event(self):
        valid_input = (
            "Thought: need to test\n"
            'Action: {"name": "test", "path": "test action", "input": {"values": {"foo": "test input"}}}\n'
            "<|Response|>: test observation\n"
            "Answer: test output"
        )
        task = ToolkitTask()
        agent = Agent(prompt_driver=MockPromptDriver())
        agent.add_task(task)
        subtask = ActionSubtask(valid_input)
        task.add_subtask(subtask)
        agent.run()

        return FinishActionSubtaskEvent.from_task(subtask)

    def test_to_dict(self, finish_subtask_event):
        event_dict = finish_subtask_event.to_dict()

        assert "timestamp" in event_dict
        assert event_dict["task_id"] == finish_subtask_event.task_id
        assert event_dict["task_parent_ids"] == finish_subtask_event.task_parent_ids
        assert event_dict["task_child_ids"] == finish_subtask_event.task_child_ids
        assert event_dict["task_input"] == finish_subtask_event.task_input.to_dict()
        assert event_dict["task_output"] is None

        assert event_dict["subtask_parent_task_id"] == finish_subtask_event.subtask_parent_task_id
        assert event_dict["subtask_thought"] == finish_subtask_event.subtask_thought
<<<<<<< HEAD
        assert event_dict["subtask_action_type"] == finish_subtask_event.subtask_action_type
        assert event_dict["subtask_action_name"] == finish_subtask_event.subtask_action_name
=======
        assert event_dict["subtask_action_name"] == finish_subtask_event.subtask_action_name
        assert event_dict["subtask_action_path"] == finish_subtask_event.subtask_action_path
>>>>>>> c9aa4c50
        assert event_dict["subtask_action_input"] == finish_subtask_event.subtask_action_input<|MERGE_RESOLUTION|>--- conflicted
+++ resolved
@@ -35,11 +35,6 @@
 
         assert event_dict["subtask_parent_task_id"] == finish_subtask_event.subtask_parent_task_id
         assert event_dict["subtask_thought"] == finish_subtask_event.subtask_thought
-<<<<<<< HEAD
-        assert event_dict["subtask_action_type"] == finish_subtask_event.subtask_action_type
-        assert event_dict["subtask_action_name"] == finish_subtask_event.subtask_action_name
-=======
         assert event_dict["subtask_action_name"] == finish_subtask_event.subtask_action_name
         assert event_dict["subtask_action_path"] == finish_subtask_event.subtask_action_path
->>>>>>> c9aa4c50
         assert event_dict["subtask_action_input"] == finish_subtask_event.subtask_action_input