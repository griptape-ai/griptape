--- conflicted
+++ resolved
@@ -57,19 +57,6 @@
         finish_structure_run_event_handler = Mock()
         completion_chunk_handler = Mock()
 
-<<<<<<< HEAD
-        pipeline.event_listeners = {
-            StartPromptEvent: [start_prompt_event_handler],
-            FinishPromptEvent: [finish_prompt_event_handler],
-            StartTaskEvent: [start_task_event_handler],
-            FinishTaskEvent: [finish_task_event_handler],
-            StartActionSubtaskEvent: [start_subtask_event_handler],
-            FinishActionSubtaskEvent: [finish_subtask_event_handler],
-            StartStructureRunEvent: [start_structure_run_event_handler],
-            FinishStructureRunEvent: [finish_structure_run_event_handler],
-            CompletionChunkEvent: [completion_chunk_handler],
-        }
-=======
         pipeline.event_listeners = [
             EventListener(
                 start_prompt_event_handler, event_types=[StartPromptEvent]
@@ -101,7 +88,6 @@
                 completion_chunk_handler, event_types=[CompletionChunkEvent]
             ),
         ]
->>>>>>> 63e82a39
 
         # can't mock subtask events, so must manually call
         pipeline.tasks[0].subtasks[0].before_run()
