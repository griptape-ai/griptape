from unittest.mock import Mock, MagicMock
import pytest
from griptape.drivers import OpenAiEmbeddingDriver
from griptape.tokenizers import OpenAiTokenizer


class TestOpenAiEmbeddingDriver:
    @pytest.fixture(autouse=True)
    def mock_openai(self, mocker):
        mock_chat_create = mocker.patch(
            "openai.OpenAI"
        ).return_value.embeddings.create

<<<<<<< HEAD
        mock_embedding = Mock()
        mock_embedding.embedding = [0, 1, 0]
        mock_response = Mock()
        mock_response.data = [mock_embedding]

        mock_chat_create.return_value = mock_response

        return mock_chat_create
=======
        return mocker.patch("openai.Embedding.create", return_value=fake_response)
>>>>>>> c9aa4c50

    def test_init(self):
        assert OpenAiEmbeddingDriver()

    def test_try_embed_chunk(self):
        assert OpenAiEmbeddingDriver().try_embed_chunk("foobar") == [0, 1, 0]

    @pytest.mark.parametrize("model", OpenAiTokenizer.EMBEDDING_MODELS)
    def test_try_embed_chunk_replaces_newlines_in_older_ada_models(self, model, mock_openai):
        OpenAiEmbeddingDriver(model=model).try_embed_chunk("foo\nbar")
        assert mock_openai.call_args.kwargs["input"] == "foo bar" if model.endswith("001") else "foo\nbar"<|MERGE_RESOLUTION|>--- conflicted
+++ resolved
@@ -7,11 +7,8 @@
 class TestOpenAiEmbeddingDriver:
     @pytest.fixture(autouse=True)
     def mock_openai(self, mocker):
-        mock_chat_create = mocker.patch(
-            "openai.OpenAI"
-        ).return_value.embeddings.create
+        mock_chat_create = mocker.patch("openai.OpenAI").return_value.embeddings.create
 
-<<<<<<< HEAD
         mock_embedding = Mock()
         mock_embedding.embedding = [0, 1, 0]
         mock_response = Mock()
@@ -20,9 +17,6 @@
         mock_chat_create.return_value = mock_response
 
         return mock_chat_create
-=======
-        return mocker.patch("openai.Embedding.create", return_value=fake_response)
->>>>>>> c9aa4c50
 
     def test_init(self):
         assert OpenAiEmbeddingDriver()
