--- conflicted
+++ resolved
@@ -19,12 +19,4 @@
         assert driver
 
     def test_embed_chunk(self, driver):
-<<<<<<< HEAD
-        assert driver.embed_chunk("foobar") == [0, 1, 0]
-        assert driver.embed_chunk([1, 2, 3]) == [0, 1, 0]
-
-    def test_embed_long_string(self, driver):
-        assert driver.embed_long_string("foobar" * 5000) == [0, 1, 0]
-=======
-        assert driver.try_embed_chunk("foobar") == [0, 1, 0]
->>>>>>> c3b7ceec
+        assert driver.try_embed_chunk("foobar") == [0, 1, 0]