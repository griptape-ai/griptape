--- conflicted
+++ resolved
@@ -53,37 +53,6 @@
         for result, expected in zip(results, mock_query_result):
             assert result.vector == expected.vector
             assert isinstance(result, BaseVectorStoreDriver.QueryResult)
-<<<<<<< HEAD
-
-    # def test_query(self, driver):
-    #     query_str = "foo"  # Your query string here
-    #     count = 5
-    #     namespace = "optional namespace"
-    #     include_vectors = False
-    #     offset = 0
-    #     index = "knn"  # Optional index name, change if you've set a different one
-    #
-    #     # You can replace the following with actual insertion or make sure the required data is in your database
-    #     vector = [0.1, 0.2]
-    #     vector_id_str = "query_test_vector"
-    #     driver.upsert_vector(vector, vector_id=vector_id_str)
-    #
-    #     # Query the database
-    #     results = driver.query(
-    #         query=query_str,
-    #         count=count,
-    #         namespace=namespace,
-    #         include_vectors=include_vectors,
-    #         offset=offset,
-    #         index=index
-    #     )
-    #
-    #     # Check the results
-    #     assert results is not None and len(results) > 0
-    #     for result in results:
-    #         assert result.vector == vector if include_vectors else result.vector is None
-=======
->>>>>>> 096a095a
 
     def test_load_entry(self, driver):
         vector_id_str = "123"
