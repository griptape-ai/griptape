from unittest.mock import Mock

import pytest

from griptape.common import MessageStack
from griptape.drivers import CoherePromptDriver


class TestCoherePromptDriver:
    @pytest.fixture
    def mock_client(self, mocker):
<<<<<<< HEAD
        mock_client = mocker.patch("cohere.Client").return_value
        mock_client.chat.return_value = Mock(
            text="model-output", meta=Mock(tokens=Mock(input_tokens=5, output_tokens=10))
        )
=======
        mock_client = mocker.patch("cohere.Client")
        mock_client.return_value.chat.return_value = Mock(text="model-output")
>>>>>>> 3ee8c355

        return mock_client

    @pytest.fixture
    def mock_stream_client(self, mocker):
<<<<<<< HEAD
        mock_client = mocker.patch("cohere.Client").return_value
        mock_client.chat_stream.return_value = iter(
            [
                Mock(text="model-output", event_type="text-generation"),
                Mock(response=Mock(meta=Mock(tokens=Mock(input_tokens=5, output_tokens=10))), event_type="stream-end"),
            ]
        )
=======
        mock_client = mocker.patch("cohere.Client")
        mock_chunk = Mock(text="model-output", event_type="text-generation")
        mock_client.return_value.chat_stream.return_value = iter([mock_chunk])
>>>>>>> 3ee8c355

        return mock_client

    @pytest.fixture(autouse=True)
    def mock_tokenizer(self, mocker):
        return mocker.patch("griptape.tokenizers.CohereTokenizer").return_value

    @pytest.fixture(params=[True, False])
    def message_stack(self, request):
        message_stack = MessageStack()
        if request.param:
            message_stack.add_system_message("system-input")
        message_stack.add_user_message("user-input")
        message_stack.add_assistant_message("assistant-input")
        message_stack.add_user_message("user-input")
        message_stack.add_assistant_message("assistant-input")
        return message_stack

    def test_init(self):
        assert CoherePromptDriver(model="command", api_key="foobar")

    def test_try_run(self, mock_client, message_stack):
        # Given
        driver = CoherePromptDriver(model="command", api_key="api-key")

        # When
<<<<<<< HEAD
        text_artifact = driver.try_run(message_stack)

        # Then
        mock_client.chat.assert_called_once_with(
            chat_history=[
                {"content": [{"text": "user-input"}], "role": "USER"},
                {"content": [{"text": "assistant-input"}], "role": "CHATBOT"},
                {"content": [{"text": "user-input"}], "role": "USER"},
            ],
            max_tokens=None,
            message="assistant-input",
            **({"preamble": "system-input"} if message_stack.system_messages else {}),
            stop_sequences=[],
            temperature=0.1,
        )

=======
        text_artifact = driver.try_run(prompt_stack)
        print(f"Called methods: {mock_client}")

        # Then
        expected_message = "assistant-input"
        expected_history = [
            {"role": "ASSISTANT", "text": "generic-input"},
            {"role": "SYSTEM", "text": "system-input"},
            {"role": "USER", "text": "user-input"},
        ]
        mock_client.return_value.chat.assert_called_once_with(
            message=expected_message,
            temperature=driver.temperature,
            stop_sequences=driver.tokenizer.stop_sequences,
            max_tokens=driver.max_tokens,
            chat_history=expected_history,
        )
        assert text_artifact.value == "model-output"

    def test_try_run_no_history(self, mock_client, prompt_stack):
        # Given
        prompt_stack_no_history = PromptStack()
        prompt_stack_no_history.add_user_input("user-input")
        driver = CoherePromptDriver(model="command", api_key="api-key")

        # When
        text_artifact = driver.try_run(prompt_stack_no_history)

        # Then
        expected_message = "user-input"
        mock_client.return_value.chat.assert_called_once_with(
            message=expected_message,
            temperature=driver.temperature,
            stop_sequences=driver.tokenizer.stop_sequences,
            max_tokens=driver.max_tokens,
        )
>>>>>>> 3ee8c355
        assert text_artifact.value == "model-output"
        assert text_artifact.usage.input_tokens == 5
        assert text_artifact.usage.output_tokens == 10

    def test_try_stream_run(self, mock_stream_client, message_stack):  # pyright: ignore
        # Given
        driver = CoherePromptDriver(model="command", api_key="api-key", stream=True)

        # When
        stream = driver.try_stream(message_stack)
        event = next(stream)

        # Then

        mock_stream_client.chat_stream.assert_called_once_with(
            chat_history=[
                {"content": [{"text": "user-input"}], "role": "USER"},
                {"content": [{"text": "assistant-input"}], "role": "CHATBOT"},
                {"content": [{"text": "user-input"}], "role": "USER"},
            ],
            max_tokens=None,
            message="assistant-input",
            **({"preamble": "system-input"} if message_stack.system_messages else {}),
            stop_sequences=[],
            temperature=0.1,
        )

        assert event.content.text == "model-output"

        event = next(stream)
        assert event.usage.input_tokens == 5
        assert event.usage.output_tokens == 10<|MERGE_RESOLUTION|>--- conflicted
+++ resolved
@@ -9,33 +9,16 @@
 class TestCoherePromptDriver:
     @pytest.fixture
     def mock_client(self, mocker):
-<<<<<<< HEAD
-        mock_client = mocker.patch("cohere.Client").return_value
-        mock_client.chat.return_value = Mock(
-            text="model-output", meta=Mock(tokens=Mock(input_tokens=5, output_tokens=10))
-        )
-=======
         mock_client = mocker.patch("cohere.Client")
         mock_client.return_value.chat.return_value = Mock(text="model-output")
->>>>>>> 3ee8c355
 
         return mock_client
 
     @pytest.fixture
     def mock_stream_client(self, mocker):
-<<<<<<< HEAD
-        mock_client = mocker.patch("cohere.Client").return_value
-        mock_client.chat_stream.return_value = iter(
-            [
-                Mock(text="model-output", event_type="text-generation"),
-                Mock(response=Mock(meta=Mock(tokens=Mock(input_tokens=5, output_tokens=10))), event_type="stream-end"),
-            ]
-        )
-=======
         mock_client = mocker.patch("cohere.Client")
         mock_chunk = Mock(text="model-output", event_type="text-generation")
         mock_client.return_value.chat_stream.return_value = iter([mock_chunk])
->>>>>>> 3ee8c355
 
         return mock_client
 
@@ -62,24 +45,6 @@
         driver = CoherePromptDriver(model="command", api_key="api-key")
 
         # When
-<<<<<<< HEAD
-        text_artifact = driver.try_run(message_stack)
-
-        # Then
-        mock_client.chat.assert_called_once_with(
-            chat_history=[
-                {"content": [{"text": "user-input"}], "role": "USER"},
-                {"content": [{"text": "assistant-input"}], "role": "CHATBOT"},
-                {"content": [{"text": "user-input"}], "role": "USER"},
-            ],
-            max_tokens=None,
-            message="assistant-input",
-            **({"preamble": "system-input"} if message_stack.system_messages else {}),
-            stop_sequences=[],
-            temperature=0.1,
-        )
-
-=======
         text_artifact = driver.try_run(prompt_stack)
         print(f"Called methods: {mock_client}")
 
@@ -116,7 +81,8 @@
             stop_sequences=driver.tokenizer.stop_sequences,
             max_tokens=driver.max_tokens,
         )
->>>>>>> 3ee8c355
+        assert text_artifact.value == "model-output"
+
         assert text_artifact.value == "model-output"
         assert text_artifact.usage.input_tokens == 5
         assert text_artifact.usage.output_tokens == 10
