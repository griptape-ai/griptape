--- conflicted
+++ resolved
@@ -35,14 +35,10 @@
     @pytest.fixture(params=[True, False])
     def prompt_stack(self, request):
         prompt_stack = PromptStack()
-<<<<<<< HEAD
-        prompt_stack.add_system_message("system-input")
-=======
         if request.param:
             prompt_stack.add_system_message("system-input")
         prompt_stack.add_user_message("user-input")
         prompt_stack.add_assistant_message("assistant-input")
->>>>>>> cfb6e9f1
         prompt_stack.add_user_message("user-input")
         prompt_stack.add_assistant_message("assistant-input")
         return prompt_stack
@@ -59,12 +55,6 @@
 
         # Then
         mock_client.chat.assert_called_once_with(
-<<<<<<< HEAD
-            chat_history=[{"content": [{"text": "user-input"}], "role": "USER"}],
-            max_tokens=None,
-            message="assistant-input",
-            preamble="system-input",
-=======
             chat_history=[
                 {"content": [{"text": "user-input"}], "role": "USER"},
                 {"content": [{"text": "assistant-input"}], "role": "CHATBOT"},
@@ -73,7 +63,6 @@
             max_tokens=None,
             message="assistant-input",
             **({"preamble": "system-input"} if prompt_stack.system_messages else {}),
->>>>>>> cfb6e9f1
             stop_sequences=[],
             temperature=0.1,
         )
@@ -93,12 +82,6 @@
         # Then
 
         mock_stream_client.chat_stream.assert_called_once_with(
-<<<<<<< HEAD
-            chat_history=[{"content": [{"text": "user-input"}], "role": "USER"}],
-            max_tokens=None,
-            message="assistant-input",
-            preamble="system-input",
-=======
             chat_history=[
                 {"content": [{"text": "user-input"}], "role": "USER"},
                 {"content": [{"text": "assistant-input"}], "role": "CHATBOT"},
@@ -107,7 +90,6 @@
             max_tokens=None,
             message="assistant-input",
             **({"preamble": "system-input"} if prompt_stack.system_messages else {}),
->>>>>>> cfb6e9f1
             stop_sequences=[],
             temperature=0.1,
         )
