--- conflicted
+++ resolved
@@ -110,17 +110,12 @@
 
         # Then
         mock_chat_completion_stream_create.assert_called_once_with(
-<<<<<<< HEAD
             model=driver.model,
             temperature=driver.temperature,
             user=driver.user,
             stream=True,
             messages=messages,
-            stream_options={"include_usage": True},
             **{"tools": self.OPENAI_TOOLS, "tool_choice": driver.tool_choice} if use_native_tools else {},
-=======
-            model=driver.model, temperature=driver.temperature, user=driver.user, stream=True, messages=messages
->>>>>>> c9b92ea3
         )
 
         assert isinstance(event.content, TextDeltaMessageContent)
