from google.generativeai.types import GenerationConfig
from griptape.artifacts import TextArtifact, ImageArtifact
from griptape.drivers import GooglePromptDriver
from griptape.common import PromptStack
from unittest.mock import Mock
import pytest


class TestGooglePromptDriver:
    @pytest.fixture
    def mock_generative_model(self, mocker):
        mock_generative_model = mocker.patch("google.generativeai.GenerativeModel")
        mock_generative_model.return_value.generate_content.return_value = Mock(
            text="model-output", usage_metadata=Mock(prompt_token_count=5, candidates_token_count=10)
        )

        return mock_generative_model

    @pytest.fixture
    def mock_stream_generative_model(self, mocker):
        mock_generative_model = mocker.patch("google.generativeai.GenerativeModel")
        mock_generative_model.return_value.generate_content.return_value = iter(
            [
                Mock(text="model-output", usage_metadata=Mock(prompt_token_count=5, candidates_token_count=5)),
                Mock(text="model-output", usage_metadata=Mock(prompt_token_count=5, candidates_token_count=5)),
            ]
        )

        return mock_generative_model

    def test_init(self):
        driver = GooglePromptDriver(model="gemini-pro", api_key="1234")
        assert driver

    @pytest.mark.parametrize("system_enabled", [True, False])
    def test_try_run(self, mock_generative_model, system_enabled):
        # Given
        prompt_stack = PromptStack()
<<<<<<< HEAD
        prompt_stack.add_system_message("system-input")
=======
        if system_enabled:
            prompt_stack.add_system_message("system-input")
>>>>>>> cfb6e9f1
        prompt_stack.add_user_message("user-input")
        prompt_stack.add_user_message(TextArtifact("user-input"))
        prompt_stack.add_user_message(ImageArtifact(value=b"image-data", format="png", width=100, height=100))
        prompt_stack.add_assistant_message("assistant-input")
        driver = GooglePromptDriver(model="gemini-pro", api_key="api-key", top_p=0.5, top_k=50)

        # When
        text_artifact = driver.try_run(prompt_stack)

        # Then
        messages = [
            *(
                [{"parts": ["system-input", "user-input"], "role": "user"}]
                if system_enabled
                else [{"parts": ["user-input"], "role": "user"}]
            ),
            {"parts": ["user-input"], "role": "user"},
            {"parts": [{"data": b"image-data", "mime_type": "image/png"}], "role": "user"},
            {"parts": ["assistant-input"], "role": "model"},
        ]
        mock_generative_model.return_value.generate_content.assert_called_once_with(
<<<<<<< HEAD
            [
                {"parts": ["system-input", "user-input"], "role": "user"},
                {"parts": ["user-input"], "role": "user"},
                {"parts": [{"data": b"image-data", "mime_type": "image/png"}], "role": "user"},
                {"parts": ["assistant-input"], "role": "model"},
            ],
=======
            messages,
>>>>>>> cfb6e9f1
            generation_config=GenerationConfig(
                max_output_tokens=None, temperature=0.1, top_p=0.5, top_k=50, stop_sequences=[]
            ),
        )
        assert text_artifact.value == "model-output"
        assert text_artifact.usage.input_tokens == 5
        assert text_artifact.usage.output_tokens == 10

    @pytest.mark.parametrize("system_enabled", [True, False])
    def test_try_stream(self, mock_stream_generative_model, system_enabled):
        # Given
        prompt_stack = PromptStack()
<<<<<<< HEAD
        prompt_stack.add_system_message("system-input")
=======
        if system_enabled:
            prompt_stack.add_system_message("system-input")
>>>>>>> cfb6e9f1
        prompt_stack.add_user_message("user-input")
        prompt_stack.add_user_message(TextArtifact("user-input"))
        prompt_stack.add_user_message(ImageArtifact(value=b"image-data", format="png", width=100, height=100))
        prompt_stack.add_assistant_message("assistant-input")
        driver = GooglePromptDriver(model="gemini-pro", api_key="api-key", stream=True, top_p=0.5, top_k=50)

        # When
        stream = driver.try_stream(prompt_stack)

        # Then
        event = next(stream)
<<<<<<< HEAD
        mock_stream_generative_model.return_value.generate_content.assert_called_once_with(
            [
                {"parts": ["system-input", "user-input"], "role": "user"},
                {"parts": ["user-input"], "role": "user"},
                {"parts": [{"data": b"image-data", "mime_type": "image/png"}], "role": "user"},
                {"parts": ["assistant-input"], "role": "model"},
            ],
=======
        messages = [
            *(
                [{"parts": ["system-input", "user-input"], "role": "user"}]
                if system_enabled
                else [{"parts": ["user-input"], "role": "user"}]
            ),
            {"parts": ["user-input"], "role": "user"},
            {"parts": [{"data": b"image-data", "mime_type": "image/png"}], "role": "user"},
            {"parts": ["assistant-input"], "role": "model"},
        ]
        mock_stream_generative_model.return_value.generate_content.assert_called_once_with(
            messages,
>>>>>>> cfb6e9f1
            stream=True,
            generation_config=GenerationConfig(temperature=0.1, top_p=0.5, top_k=50, stop_sequences=[]),
        )
        assert event.content.text == "model-output"
        assert event.usage.input_tokens == 5
        assert event.usage.output_tokens == 5

        event = next(stream)
        assert event.usage.output_tokens == 5<|MERGE_RESOLUTION|>--- conflicted
+++ resolved
@@ -36,12 +36,8 @@
     def test_try_run(self, mock_generative_model, system_enabled):
         # Given
         prompt_stack = PromptStack()
-<<<<<<< HEAD
-        prompt_stack.add_system_message("system-input")
-=======
         if system_enabled:
             prompt_stack.add_system_message("system-input")
->>>>>>> cfb6e9f1
         prompt_stack.add_user_message("user-input")
         prompt_stack.add_user_message(TextArtifact("user-input"))
         prompt_stack.add_user_message(ImageArtifact(value=b"image-data", format="png", width=100, height=100))
@@ -63,16 +59,7 @@
             {"parts": ["assistant-input"], "role": "model"},
         ]
         mock_generative_model.return_value.generate_content.assert_called_once_with(
-<<<<<<< HEAD
-            [
-                {"parts": ["system-input", "user-input"], "role": "user"},
-                {"parts": ["user-input"], "role": "user"},
-                {"parts": [{"data": b"image-data", "mime_type": "image/png"}], "role": "user"},
-                {"parts": ["assistant-input"], "role": "model"},
-            ],
-=======
             messages,
->>>>>>> cfb6e9f1
             generation_config=GenerationConfig(
                 max_output_tokens=None, temperature=0.1, top_p=0.5, top_k=50, stop_sequences=[]
             ),
@@ -85,12 +72,8 @@
     def test_try_stream(self, mock_stream_generative_model, system_enabled):
         # Given
         prompt_stack = PromptStack()
-<<<<<<< HEAD
-        prompt_stack.add_system_message("system-input")
-=======
         if system_enabled:
             prompt_stack.add_system_message("system-input")
->>>>>>> cfb6e9f1
         prompt_stack.add_user_message("user-input")
         prompt_stack.add_user_message(TextArtifact("user-input"))
         prompt_stack.add_user_message(ImageArtifact(value=b"image-data", format="png", width=100, height=100))
@@ -102,15 +85,6 @@
 
         # Then
         event = next(stream)
-<<<<<<< HEAD
-        mock_stream_generative_model.return_value.generate_content.assert_called_once_with(
-            [
-                {"parts": ["system-input", "user-input"], "role": "user"},
-                {"parts": ["user-input"], "role": "user"},
-                {"parts": [{"data": b"image-data", "mime_type": "image/png"}], "role": "user"},
-                {"parts": ["assistant-input"], "role": "model"},
-            ],
-=======
         messages = [
             *(
                 [{"parts": ["system-input", "user-input"], "role": "user"}]
@@ -123,7 +97,6 @@
         ]
         mock_stream_generative_model.return_value.generate_content.assert_called_once_with(
             messages,
->>>>>>> cfb6e9f1
             stream=True,
             generation_config=GenerationConfig(temperature=0.1, top_p=0.5, top_k=50, stop_sequences=[]),
         )
