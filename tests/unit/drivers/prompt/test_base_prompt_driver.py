from griptape.common.prompt_stack.messages.message import Message
from griptape.events import FinishPromptEvent, StartPromptEvent
from griptape.common import PromptStack
from tests.mocks.mock_prompt_driver import MockPromptDriver
from tests.mocks.mock_failing_prompt_driver import MockFailingPromptDriver
from griptape.artifacts import ErrorArtifact, TextArtifact
from griptape.tasks import PromptTask
from griptape.structures import Pipeline


class TestBasePromptDriver:
    def test_run_via_pipeline_retries_success(self):
        driver = MockPromptDriver(max_attempts=1)
        pipeline = Pipeline(prompt_driver=driver)

        pipeline.add_task(PromptTask("test"))

        assert isinstance(pipeline.run().output_task.output, TextArtifact)

    def test_run_via_pipeline_retries_failure(self):
        driver = MockFailingPromptDriver(max_failures=2, max_attempts=1)
        pipeline = Pipeline(prompt_driver=driver)

        pipeline.add_task(PromptTask("test"))

        assert isinstance(pipeline.run().output_task.output, ErrorArtifact)

    def test_run_via_pipeline_publishes_events(self, mocker):
        mock_publish_event = mocker.patch.object(Pipeline, "publish_event")
        driver = MockPromptDriver()
        pipeline = Pipeline(prompt_driver=driver)
        pipeline.add_task(PromptTask("test"))

        pipeline.run()

        events = [call_args[0][0] for call_args in mock_publish_event.call_args_list]
        assert instance_count(events, StartPromptEvent) == 1
        assert instance_count(events, FinishPromptEvent) == 1

    def test_run(self):
<<<<<<< HEAD
        assert isinstance(MockPromptDriver().run(PromptStack(messages=[])), TextArtifact)
=======
        assert isinstance(MockPromptDriver().run(PromptStack(messages=[])), Message)

    def test_run_with_stream(self):
        pipeline = Pipeline()
        result = MockPromptDriver(stream=True, structure=pipeline).run(PromptStack(messages=[]))
        assert isinstance(result, Message)
        assert result.value == "mock output"
>>>>>>> cfb6e9f1


def instance_count(instances, clazz):
    return len([instance for instance in instances if isinstance(instance, clazz)])<|MERGE_RESOLUTION|>--- conflicted
+++ resolved
@@ -38,9 +38,6 @@
         assert instance_count(events, FinishPromptEvent) == 1
 
     def test_run(self):
-<<<<<<< HEAD
-        assert isinstance(MockPromptDriver().run(PromptStack(messages=[])), TextArtifact)
-=======
         assert isinstance(MockPromptDriver().run(PromptStack(messages=[])), Message)
 
     def test_run_with_stream(self):
@@ -48,7 +45,6 @@
         result = MockPromptDriver(stream=True, structure=pipeline).run(PromptStack(messages=[]))
         assert isinstance(result, Message)
         assert result.value == "mock output"
->>>>>>> cfb6e9f1
 
 
 def instance_count(instances, clazz):
