import pytest
from unittest.mock import Mock
from griptape.drivers import AzureOpenAiCompletionPromptDriver
from tests.unit.drivers.prompt.test_openai_completion_prompt_driver import TestOpenAiCompletionPromptDriverFixtureMixin
from unittest.mock import ANY


<<<<<<< HEAD
class TestAzureOpenAiCompletionPromptDriver(
    TestOpenAiCompletionPromptDriverFixtureMixin
):
    @pytest.fixture
    def mock_completion_create(self, mocker):
        mock_chat_create = mocker.patch(
            "openai.AzureOpenAI"
        ).return_value.completions.create
        mock_choice = Mock()
        mock_choice.text = "model-output"
        mock_chat_create.return_value.choices = [mock_choice]
        return mock_chat_create

    @pytest.fixture
    def mock_completion_stream_create(self, mocker):
        mock_chat_create = mocker.patch(
            "openai.AzureOpenAI"
        ).return_value.completions.create
        mock_chunk = Mock()
        mock_choice = Mock()
        mock_choice.text = "model-output"
        mock_chunk.choices = [mock_choice]
        mock_chat_create.return_value = iter([mock_chunk])
        return mock_chat_create

    def test_init(self):
        assert AzureOpenAiCompletionPromptDriver(
            azure_endpoint="endpoint",
            azure_deployment="deployment",
            model="text-davinci-003",
        )
=======
class TestAzureOpenAiCompletionPromptDriver(TestOpenAiCompletionPromptDriverFixtureMixin):
    def test_init(self):
        assert AzureOpenAiCompletionPromptDriver(api_base="foobar", deployment_id="foobar", model="text-davinci-003")
>>>>>>> c9aa4c50

    def test_try_run(self, mock_completion_create, prompt_stack, prompt):
        # Given
        driver = AzureOpenAiCompletionPromptDriver(
<<<<<<< HEAD
            azure_endpoint="endpoint",
            azure_deployment="deployment",
            model="text-davinci-003",
=======
            api_base="api-base", deployment_id="deployment-id", model="text-davinci-003"
>>>>>>> c9aa4c50
        )

        # When
        text_artifact = driver.try_run(prompt_stack)

        # Then
        mock_completion_create.assert_called_once_with(
            model=driver.model,
            max_tokens=ANY,
            temperature=driver.temperature,
            stop=driver.tokenizer.stop_sequences,
            user=driver.user,
            prompt=prompt,
        )
        assert text_artifact.value == "model-output"

    def test_try_stream_run(self, mock_completion_stream_create, prompt_stack, prompt):
        # Given
        driver = AzureOpenAiCompletionPromptDriver(
<<<<<<< HEAD
            azure_endpoint="endpoint",
            azure_deployment="deployment",
            model="text-davinci-003",
            stream=True,
=======
            api_base="api-base", deployment_id="deployment-id", model="text-davinci-003", stream=True
>>>>>>> c9aa4c50
        )

        # When
        text_artifact = next(driver.try_stream(prompt_stack))

        # Then
        mock_completion_stream_create.assert_called_once_with(
            model=driver.model,
            max_tokens=ANY,
            temperature=driver.temperature,
            stop=driver.tokenizer.stop_sequences,
            user=driver.user,
            stream=True,
            prompt=prompt,
        )
        assert text_artifact.value == "model-output"<|MERGE_RESOLUTION|>--- conflicted
+++ resolved
@@ -5,15 +5,10 @@
 from unittest.mock import ANY
 
 
-<<<<<<< HEAD
-class TestAzureOpenAiCompletionPromptDriver(
-    TestOpenAiCompletionPromptDriverFixtureMixin
-):
+class TestAzureOpenAiCompletionPromptDriver(TestOpenAiCompletionPromptDriverFixtureMixin):
     @pytest.fixture
     def mock_completion_create(self, mocker):
-        mock_chat_create = mocker.patch(
-            "openai.AzureOpenAI"
-        ).return_value.completions.create
+        mock_chat_create = mocker.patch("openai.AzureOpenAI").return_value.completions.create
         mock_choice = Mock()
         mock_choice.text = "model-output"
         mock_chat_create.return_value.choices = [mock_choice]
@@ -21,9 +16,7 @@
 
     @pytest.fixture
     def mock_completion_stream_create(self, mocker):
-        mock_chat_create = mocker.patch(
-            "openai.AzureOpenAI"
-        ).return_value.completions.create
+        mock_chat_create = mocker.patch("openai.AzureOpenAI").return_value.completions.create
         mock_chunk = Mock()
         mock_choice = Mock()
         mock_choice.text = "model-output"
@@ -33,26 +26,13 @@
 
     def test_init(self):
         assert AzureOpenAiCompletionPromptDriver(
-            azure_endpoint="endpoint",
-            azure_deployment="deployment",
-            model="text-davinci-003",
+            azure_endpoint="endpoint", azure_deployment="deployment", model="text-davinci-003"
         )
-=======
-class TestAzureOpenAiCompletionPromptDriver(TestOpenAiCompletionPromptDriverFixtureMixin):
-    def test_init(self):
-        assert AzureOpenAiCompletionPromptDriver(api_base="foobar", deployment_id="foobar", model="text-davinci-003")
->>>>>>> c9aa4c50
 
     def test_try_run(self, mock_completion_create, prompt_stack, prompt):
         # Given
         driver = AzureOpenAiCompletionPromptDriver(
-<<<<<<< HEAD
-            azure_endpoint="endpoint",
-            azure_deployment="deployment",
-            model="text-davinci-003",
-=======
-            api_base="api-base", deployment_id="deployment-id", model="text-davinci-003"
->>>>>>> c9aa4c50
+            azure_endpoint="endpoint", azure_deployment="deployment", model="text-davinci-003"
         )
 
         # When
@@ -72,14 +52,7 @@
     def test_try_stream_run(self, mock_completion_stream_create, prompt_stack, prompt):
         # Given
         driver = AzureOpenAiCompletionPromptDriver(
-<<<<<<< HEAD
-            azure_endpoint="endpoint",
-            azure_deployment="deployment",
-            model="text-davinci-003",
-            stream=True,
-=======
-            api_base="api-base", deployment_id="deployment-id", model="text-davinci-003", stream=True
->>>>>>> c9aa4c50
+            azure_endpoint="endpoint", azure_deployment="deployment", model="text-davinci-003", stream=True
         )
 
         # When
