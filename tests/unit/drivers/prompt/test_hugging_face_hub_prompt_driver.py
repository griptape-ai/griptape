from griptape.drivers import HuggingFaceHubPromptDriver
from griptape.utils import PromptStack
import pytest


class TestHuggingFaceHubPromptDriver:
    @pytest.fixture(autouse=True)
    def mock_client(self, mocker):
<<<<<<< HEAD
        mock_client = mocker.patch("huggingface_hub.InferenceApi").return_value
=======
        mock_client = mocker.patch(
            "griptape.drivers.prompt.hugging_face_hub_prompt_driver.InferenceApi"
        ).return_value
>>>>>>> c3b7ceec
        mock_client.task = "text-generation"
        mock_client.return_value = [{"generated_text": "model-output"}]
        return mock_client

    @pytest.fixture
    def prompt_stack(self):
        prompt_stack = PromptStack()
        prompt_stack.add_generic_input("generic-input")
        prompt_stack.add_system_input("system-input")
        prompt_stack.add_user_input("user-input")
        prompt_stack.add_assistant_input("assistant-input")
        return prompt_stack

    @pytest.fixture(autouse=True)
    def mock_autotokenizer(self, mocker):
        mock_autotokenizer = mocker.patch(
            "transformers.AutoTokenizer.from_pretrained"
        ).return_value
        mock_autotokenizer.model_max_length = 42
        return mock_autotokenizer

    def test_init(self):
        assert HuggingFaceHubPromptDriver(api_token="foobar", model="gpt2")

    def test_try_run(self, prompt_stack):
        # Given
        driver = HuggingFaceHubPromptDriver(
            api_token="api-token", model="repo-id"
        )

        # When
        text_artifact = driver.try_run(prompt_stack)

        # Then
        assert text_artifact.value == "model-output"

    @pytest.mark.parametrize("choices", [[], [1, 2]])
    def test_try_run_throws_when_multiple_choices_returned(
        self, choices, mock_client, prompt_stack
    ):
        # Given
        driver = HuggingFaceHubPromptDriver(
            api_token="api-token", model="repo-id"
        )
        mock_client.return_value = choices

        # When
        with pytest.raises(Exception) as e:
            driver.try_run(prompt_stack)

        # Then
        e.value.args[
            0
        ] == "completion with more than one choice is not supported yet"

    def test_try_run_throws_when_unsupported_task_returned(
        self, prompt_stack, mock_client
    ):
        # Given
        driver = HuggingFaceHubPromptDriver(
            api_token="api-token", model="repo-id"
        )
        mock_client.task = "obviously-an-unsupported-task"

        # When
        with pytest.raises(Exception) as e:
            driver.try_run(prompt_stack)

        # Then
        assert e.value.args[0].startswith(
            "only models with the following tasks are supported: "
        )<|MERGE_RESOLUTION|>--- conflicted
+++ resolved
@@ -6,13 +6,9 @@
 class TestHuggingFaceHubPromptDriver:
     @pytest.fixture(autouse=True)
     def mock_client(self, mocker):
-<<<<<<< HEAD
-        mock_client = mocker.patch("huggingface_hub.InferenceApi").return_value
-=======
         mock_client = mocker.patch(
             "griptape.drivers.prompt.hugging_face_hub_prompt_driver.InferenceApi"
         ).return_value
->>>>>>> c3b7ceec
         mock_client.task = "text-generation"
         mock_client.return_value = [{"generated_text": "model-output"}]
         return mock_client
