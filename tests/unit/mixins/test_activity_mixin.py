--- conflicted
+++ resolved
@@ -16,13 +16,6 @@
 
         assert description == f"test description: {tool.foo()}"
 
-<<<<<<< HEAD
-    def test_activity_uses_default_memory(self, tool):
-        assert tool.activity_uses_default_memory(tool.test) is True
-        assert tool.activity_uses_default_memory(tool.test_without_default_memory) is False
-
-=======
->>>>>>> c9aa4c50
     def test_activity_schema(self, tool):
         schema = tool.activity_schema(tool.test)
 
