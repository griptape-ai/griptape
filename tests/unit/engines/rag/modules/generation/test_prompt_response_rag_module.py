--- conflicted
+++ resolved
@@ -3,25 +3,18 @@
 from griptape.artifacts import TextArtifact
 from griptape.engines.rag import RagContext
 from griptape.engines.rag.modules import PromptResponseRagModule
-<<<<<<< HEAD
-=======
 from griptape.rules import Rule, Ruleset
 from tests.mocks.mock_prompt_driver import MockPromptDriver
->>>>>>> f77d8e83
 
 
 class TestPromptResponseRagModule:
     @pytest.fixture()
     def module(self):
-<<<<<<< HEAD
-        return PromptResponseRagModule()
-=======
         return PromptResponseRagModule(
             prompt_driver=MockPromptDriver(),
             rulesets=[Ruleset(name="test", rules=[Rule("*RULESET*")])],
             metadata="*META*",
         )
->>>>>>> f77d8e83
 
     def test_run(self, module):
         assert module.run(RagContext(query="test")).value == "mock output"
