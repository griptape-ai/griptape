--- conflicted
+++ resolved
@@ -1,18 +1,17 @@
 import pytest
 
+from griptape.drivers import LocalVectorStoreDriver
 from griptape.engines.rag import RagContext, RagEngine
 from griptape.engines.rag.modules import PromptResponseRagModule, VectorStoreRetrievalRagModule
 from griptape.engines.rag.stages import ResponseRagStage, RetrievalRagStage
+from tests.mocks.mock_embedding_driver import MockEmbeddingDriver
+from tests.mocks.mock_prompt_driver import MockPromptDriver
 
 
 class TestRagEngine:
     @pytest.fixture()
     def engine(self):
         return RagEngine(
-<<<<<<< HEAD
-            retrieval_stage=RetrievalRagStage(retrieval_modules=[VectorStoreRetrievalRagModule()]),
-            response_stage=ResponseRagStage(response_module=PromptResponseRagModule()),
-=======
             retrieval_stage=RetrievalRagStage(
                 retrieval_modules=[
                     VectorStoreRetrievalRagModule(
@@ -23,7 +22,6 @@
             response_stage=ResponseRagStage(
                 response_modules=[PromptResponseRagModule(prompt_driver=MockPromptDriver())]
             ),
->>>>>>> f77d8e83
         )
 
     def test_module_name_uniqueness(self):
