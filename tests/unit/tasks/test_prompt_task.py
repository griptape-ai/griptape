--- conflicted
+++ resolved
@@ -37,36 +37,24 @@
             task.prompt_driver
 
     def test_input(self):
-<<<<<<< HEAD
-=======
         # Str
->>>>>>> cfb6e9f1
         task = PromptTask("test")
 
         assert task.input.value == "test"
 
-<<<<<<< HEAD
-=======
         # List of strs
->>>>>>> cfb6e9f1
         task = PromptTask(["test1", "test2"])
 
         assert task.input.value[0].value == "test1"
         assert task.input.value[1].value == "test2"
 
-<<<<<<< HEAD
-=======
         # Tuple of strs
->>>>>>> cfb6e9f1
         task = PromptTask(("test1", "test2"))
 
         assert task.input.value[0].value == "test1"
         assert task.input.value[1].value == "test2"
 
-<<<<<<< HEAD
-=======
         # Image artifact
->>>>>>> cfb6e9f1
         task = PromptTask(ImageArtifact(b"image-data", format="png", width=100, height=100))
 
         assert isinstance(task.input, ImageArtifact)
@@ -75,10 +63,7 @@
         assert task.input.width == 100
         assert task.input.height == 100
 
-<<<<<<< HEAD
-=======
         # List of str and image artifact
->>>>>>> cfb6e9f1
         task = PromptTask(["foo", ImageArtifact(b"image-data", format="png", width=100, height=100)])
 
         assert isinstance(task.input, ListArtifact)
@@ -88,8 +73,6 @@
         assert task.input.value[1].format == "png"
         assert task.input.value[1].width == 100
 
-<<<<<<< HEAD
-=======
         # List of str and nested image artifact
         task = PromptTask(["foo", [ImageArtifact(b"image-data", format="png", width=100, height=100)]])
         assert isinstance(task.input, ListArtifact)
@@ -111,7 +94,6 @@
         assert task.input.value[1].width == 100
 
         # Lambda returning list of str and image artifact
->>>>>>> cfb6e9f1
         task = PromptTask(
             ListArtifact([TextArtifact("foo"), ImageArtifact(b"image-data", format="png", width=100, height=100)])
         )
@@ -123,10 +105,7 @@
         assert task.input.value[1].format == "png"
         assert task.input.value[1].width == 100
 
-<<<<<<< HEAD
-=======
         # Lambda returning list of str and image artifact
->>>>>>> cfb6e9f1
         task = PromptTask(
             lambda _: ListArtifact(
                 [TextArtifact("foo"), ImageArtifact(b"image-data", format="png", width=100, height=100)]
