--- conflicted
+++ resolved
@@ -14,11 +14,7 @@
 class TestBaseTask:
     @pytest.fixture()
     def task(self):
-<<<<<<< HEAD
-        event_bus.event_listeners = [EventListener(handler=Mock())]
-=======
         event_bus.add_event_listeners([EventListener(handler=Mock())])
->>>>>>> c391b145
         agent = Agent(
             tools=[MockTool()],
         )
