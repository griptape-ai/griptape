--- conflicted
+++ resolved
@@ -9,11 +9,7 @@
 class TestToolTask:
     @pytest.fixture
     def agent(self):
-<<<<<<< HEAD
-        output_dict = {"type": "tool", "name": "MockTool", "activity": "test", "input": {"values": {"test": "foobar"}}}
-=======
         output_dict = {"name": "MockTool", "path": "test", "input": {"values": {"test": "foobar"}}}
->>>>>>> c9aa4c50
         return Agent(prompt_driver=MockPromptDriver(mock_output=json.dumps(output_dict)))
 
     def test_run(self, agent):
