import pytest
from griptape.artifacts import ErrorArtifact
from griptape.drivers import LocalVectorStoreDriver
<<<<<<< HEAD
from griptape.memory import ToolMemory
from griptape.engines import VectorQueryEngine, PromptSummaryEngine
=======
from griptape.engines import VectorQueryEngine
from griptape.structures import Pipeline, Agent
from griptape.tasks import ToolkitTask, ActionSubtask
>>>>>>> db17c929
from tests.mocks.mock_embedding_driver import MockEmbeddingDriver
from tests.mocks.mock_tool.tool import MockTool
from tests.mocks.mock_value_prompt_driver import MockValuePromptDriver
from tests.utils import defaults


class TestToolkitSubtask:
    @pytest.fixture
    def query_engine(self):
        return VectorQueryEngine(
            vector_store_driver=LocalVectorStoreDriver(
                embedding_driver=MockEmbeddingDriver()
            )
        )

    def test_init(self):
        assert len(ToolkitTask("test", tools=[MockTool(name="Tool1"), MockTool(name="Tool2")]).tools) == 2

        try:
            ToolkitTask("test", tools=[MockTool(), MockTool()])
            assert False
        except ValueError:
            assert True

    def test_run(self):
        output = """Answer: done"""

        task = ToolkitTask("test", tools=[MockTool(name="Tool1"), MockTool(name="Tool2")])
        pipeline = Pipeline(
            prompt_driver=MockValuePromptDriver(output)
        )

        pipeline.add_task(task)

        result = pipeline.run()

        assert len(task.tools) == 2
        assert len(task.subtasks) == 1
        assert result.output.to_text() == "done"
    
    def test_run_max_subtasks(self):
        output = """Action: {"tool": "test"}"""

        task = ToolkitTask("test", tools=[MockTool(name="Tool1")], max_subtasks=3)
        pipeline = Pipeline(prompt_driver=MockValuePromptDriver(output))

        pipeline.add_task(task)

        pipeline.run()

        assert len(task.subtasks) == 3
        assert isinstance(task.output, ErrorArtifact)

    def test_init_from_prompt_1(self):
        valid_input = 'Thought: need to test\n' \
                      'Action: {"type": "tool", "name": "test", "activity": "test action", "input": "test input"}\n' \
                      'Observation: test observation\n' \
                      'Answer: test output'
        task = ToolkitTask("test", tools=[MockTool(name="Tool1")])

        Pipeline().add_task(task)

        subtask = task.add_subtask(ActionSubtask(valid_input))

        assert subtask.thought == "need to test"
        assert subtask.action_type == "tool"
        assert subtask.action_name == "test"
        assert subtask.action_activity == "test action"
        assert subtask.action_input == "test input"
        assert subtask.output is None

    def test_init_from_prompt_2(self):
        valid_input = """Thought: need to test\nObservation: test 
        observation\nAnswer: test output"""
        task = ToolkitTask("test", tools=[MockTool(name="Tool1")])

        Pipeline().add_task(task)

        subtask = task.add_subtask(ActionSubtask(valid_input))

        assert subtask.thought == "need to test"
        assert subtask.action_name is None
        assert subtask.action_activity is None
        assert subtask.action_input is None
        assert subtask.output.to_text() == "test output"

    def test_add_subtask(self):
        task = ToolkitTask("test", tools=[MockTool(name="Tool1")])
        subtask1 = ActionSubtask("test1", action_name="test", action_activity="test", action_input={"values": {"f": "b"}})
        subtask2 = ActionSubtask("test2", action_name="test", action_activity="test", action_input={"values": {"f": "b"}})

        Pipeline().add_task(task)

        task.add_subtask(subtask1)
        task.add_subtask(subtask2)

        assert len(task.subtasks) == 2

        assert len(subtask1.children) == 1
        assert len(subtask1.parents) == 0
        assert subtask1.children[0] == subtask2

        assert len(subtask2.children) == 0
        assert len(subtask2.parents) == 1
        assert subtask2.parents[0] == subtask1

    def test_find_subtask(self):
        task = ToolkitTask("test", tools=[MockTool(name="Tool1")])
        subtask1 = ActionSubtask("test1", action_name="test", action_activity="test", action_input={"values": {"f": "b"}})
        subtask2 = ActionSubtask("test2", action_name="test", action_activity="test", action_input={"values": {"f": "b"}})

        Pipeline().add_task(task)

        task.add_subtask(subtask1)
        task.add_subtask(subtask2)

        assert task.find_subtask(subtask1.id) == subtask1
        assert task.find_subtask(subtask2.id) == subtask2
    
    def test_find_tool(self):
        tool = MockTool()
        task = ToolkitTask("test", tools=[tool])

        Pipeline().add_task(task)

        assert task.find_tool(tool.name) == tool

    def test_find_memory(self, query_engine):
<<<<<<< HEAD
        m1 = ToolMemory(name="Memory1", query_engine=query_engine, summary_engine=PromptSummaryEngine())
        m2 = ToolMemory(name="Memory2", query_engine=query_engine, summary_engine=PromptSummaryEngine())
=======
        m1 = defaults.text_tool_memory("Memory1")
        m2 = defaults.text_tool_memory("Memory2")
>>>>>>> db17c929

        tool = MockTool(
            name="Tool1",
            output_memory={
                "test": [m1, m2]
            }
        )
        task = ToolkitTask("test", tools=[tool])

        Pipeline().add_task(task)

        assert task.find_memory("Memory1") == m1
        assert task.find_memory("Memory2") == m2

    def test_memory(self, query_engine):
        tool1 = MockTool(
            name="Tool1",
            output_memory={
                "test": [
<<<<<<< HEAD
                    ToolMemory(name="Memory1", query_engine=query_engine, summary_engine=PromptSummaryEngine()),
                    ToolMemory(name="Memory2", query_engine=query_engine, summary_engine=PromptSummaryEngine())
=======
                    defaults.text_tool_memory("Memory1"),
                    defaults.text_tool_memory("Memory2")
>>>>>>> db17c929
                ]
            }
        )

        tool2 = MockTool(
            name="Tool2",
            output_memory={
                "test": [
<<<<<<< HEAD
                    ToolMemory(name="Memory2", query_engine=query_engine, summary_engine=PromptSummaryEngine()),
                    ToolMemory(name="Memory3", query_engine=query_engine, summary_engine=PromptSummaryEngine())
=======
                    defaults.text_tool_memory("Memory1"),
                    defaults.text_tool_memory("Memory3")
>>>>>>> db17c929
                ]
            }
        )

        task = ToolkitTask(tools=[tool1, tool2])

        Pipeline().add_task(task)

        assert len(task.tool_output_memory) == 3
        assert task.tool_output_memory[0].name == "Memory1"
        assert task.tool_output_memory[1].name == "Memory2"
        assert task.tool_output_memory[2].name == "Memory3"

    def test_action_types(self):
        assert Agent(tool_memory=None, tools=[MockTool()]).task.action_types == ["tool"]
        assert Agent(tools=[MockTool()]).task.action_types == ["tool", "memory"]<|MERGE_RESOLUTION|>--- conflicted
+++ resolved
@@ -1,14 +1,9 @@
 import pytest
 from griptape.artifacts import ErrorArtifact
 from griptape.drivers import LocalVectorStoreDriver
-<<<<<<< HEAD
-from griptape.memory import ToolMemory
-from griptape.engines import VectorQueryEngine, PromptSummaryEngine
-=======
 from griptape.engines import VectorQueryEngine
 from griptape.structures import Pipeline, Agent
 from griptape.tasks import ToolkitTask, ActionSubtask
->>>>>>> db17c929
 from tests.mocks.mock_embedding_driver import MockEmbeddingDriver
 from tests.mocks.mock_tool.tool import MockTool
 from tests.mocks.mock_value_prompt_driver import MockValuePromptDriver
@@ -137,13 +132,8 @@
         assert task.find_tool(tool.name) == tool
 
     def test_find_memory(self, query_engine):
-<<<<<<< HEAD
-        m1 = ToolMemory(name="Memory1", query_engine=query_engine, summary_engine=PromptSummaryEngine())
-        m2 = ToolMemory(name="Memory2", query_engine=query_engine, summary_engine=PromptSummaryEngine())
-=======
         m1 = defaults.text_tool_memory("Memory1")
         m2 = defaults.text_tool_memory("Memory2")
->>>>>>> db17c929
 
         tool = MockTool(
             name="Tool1",
@@ -163,13 +153,8 @@
             name="Tool1",
             output_memory={
                 "test": [
-<<<<<<< HEAD
-                    ToolMemory(name="Memory1", query_engine=query_engine, summary_engine=PromptSummaryEngine()),
-                    ToolMemory(name="Memory2", query_engine=query_engine, summary_engine=PromptSummaryEngine())
-=======
                     defaults.text_tool_memory("Memory1"),
                     defaults.text_tool_memory("Memory2")
->>>>>>> db17c929
                 ]
             }
         )
@@ -178,13 +163,8 @@
             name="Tool2",
             output_memory={
                 "test": [
-<<<<<<< HEAD
-                    ToolMemory(name="Memory2", query_engine=query_engine, summary_engine=PromptSummaryEngine()),
-                    ToolMemory(name="Memory3", query_engine=query_engine, summary_engine=PromptSummaryEngine())
-=======
                     defaults.text_tool_memory("Memory1"),
                     defaults.text_tool_memory("Memory3")
->>>>>>> db17c929
                 ]
             }
         )
