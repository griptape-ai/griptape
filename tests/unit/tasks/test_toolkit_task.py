--- conflicted
+++ resolved
@@ -1,12 +1,7 @@
 import pytest
 from griptape.drivers import LocalVectorStoreDriver
-<<<<<<< HEAD
-from griptape.engines import VectorQueryEngine
 from griptape.memory.tool import ToolMemory
-=======
 from griptape.engines import VectorQueryEngine, PromptSummaryEngine
-from griptape.memory.tool import TextToolMemory
->>>>>>> fed7fb98
 from tests.mocks.mock_embedding_driver import MockEmbeddingDriver
 from tests.mocks.mock_tool.tool import MockTool
 from griptape.artifacts import ErrorArtifact
@@ -137,13 +132,8 @@
         assert task.find_tool(tool.name) == tool
 
     def test_find_memory(self, query_engine):
-<<<<<<< HEAD
-        m1 = ToolMemory(name="Memory1", query_engine=query_engine)
-        m2 = ToolMemory(name="Memory2", query_engine=query_engine)
-=======
-        m1 = TextToolMemory(name="Memory1", query_engine=query_engine, summary_engine=PromptSummaryEngine())
-        m2 = TextToolMemory(name="Memory2", query_engine=query_engine, summary_engine=PromptSummaryEngine())
->>>>>>> fed7fb98
+        m1 = ToolMemory(name="Memory1", query_engine=query_engine, summary_engine=PromptSummaryEngine())
+        m2 = ToolMemory(name="Memory2", query_engine=query_engine, summary_engine=PromptSummaryEngine())
 
         tool = MockTool(
             name="Tool1",
@@ -163,13 +153,8 @@
             name="Tool1",
             output_memory={
                 "test": [
-<<<<<<< HEAD
-                    ToolMemory(name="Memory1", query_engine=query_engine),
-                    ToolMemory(name="Memory2", query_engine=query_engine)
-=======
-                    TextToolMemory(name="Memory1", query_engine=query_engine, summary_engine=PromptSummaryEngine()),
-                    TextToolMemory(name="Memory2", query_engine=query_engine, summary_engine=PromptSummaryEngine())
->>>>>>> fed7fb98
+                    ToolMemory(name="Memory1", query_engine=query_engine, summary_engine=PromptSummaryEngine()),
+                    ToolMemory(name="Memory2", query_engine=query_engine, summary_engine=PromptSummaryEngine())
                 ]
             }
         )
@@ -178,13 +163,8 @@
             name="Tool2",
             output_memory={
                 "test": [
-<<<<<<< HEAD
-                    ToolMemory(name="Memory2", query_engine=query_engine),
-                    ToolMemory(name="Memory3", query_engine=query_engine)
-=======
-                    TextToolMemory(name="Memory2", query_engine=query_engine, summary_engine=PromptSummaryEngine()),
-                    TextToolMemory(name="Memory3", query_engine=query_engine, summary_engine=PromptSummaryEngine())
->>>>>>> fed7fb98
+                    ToolMemory(name="Memory2", query_engine=query_engine, summary_engine=PromptSummaryEngine()),
+                    ToolMemory(name="Memory3", query_engine=query_engine, summary_engine=PromptSummaryEngine())
                 ]
             }
         )
