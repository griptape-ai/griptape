--- conflicted
+++ resolved
@@ -32,11 +32,7 @@
         output = """Answer: done"""
 
         task = ToolkitTask("test", tools=[MockTool(name="Tool1"), MockTool(name="Tool2")])
-<<<<<<< HEAD
-        pipeline = Pipeline(prompt_driver=MockValuePromptDriver(output))
-=======
         agent = Agent(prompt_driver=MockValuePromptDriver(output))
->>>>>>> c9aa4c50
 
         agent.add_task(task)
 
@@ -50,11 +46,7 @@
         output = """Action: {"name": "blah"}"""
 
         task = ToolkitTask("test", tools=[MockTool(name="Tool1")], max_subtasks=3)
-<<<<<<< HEAD
-        pipeline = Pipeline(prompt_driver=MockValuePromptDriver(output))
-=======
         agent = Agent(prompt_driver=MockValuePromptDriver(output))
->>>>>>> c9aa4c50
 
         agent.add_task(task)
 
@@ -99,17 +91,8 @@
 
     def test_add_subtask(self):
         task = ToolkitTask("test", tools=[MockTool(name="Tool1")])
-<<<<<<< HEAD
-        subtask1 = ActionSubtask(
-            "test1", action_name="test", action_activity="test", action_input={"values": {"f": "b"}}
-        )
-        subtask2 = ActionSubtask(
-            "test2", action_name="test", action_activity="test", action_input={"values": {"f": "b"}}
-        )
-=======
         subtask1 = ActionSubtask("test1", action_name="test", action_path="test", action_input={"values": {"f": "b"}})
         subtask2 = ActionSubtask("test2", action_name="test", action_path="test", action_input={"values": {"f": "b"}})
->>>>>>> c9aa4c50
 
         Agent().add_task(task)
 
@@ -128,17 +111,8 @@
 
     def test_find_subtask(self):
         task = ToolkitTask("test", tools=[MockTool(name="Tool1")])
-<<<<<<< HEAD
-        subtask1 = ActionSubtask(
-            "test1", action_name="test", action_activity="test", action_input={"values": {"f": "b"}}
-        )
-        subtask2 = ActionSubtask(
-            "test2", action_name="test", action_activity="test", action_input={"values": {"f": "b"}}
-        )
-=======
         subtask1 = ActionSubtask("test1", action_name="test", action_path="test", action_input={"values": {"f": "b"}})
         subtask2 = ActionSubtask("test2", action_name="test", action_path="test", action_input={"values": {"f": "b"}})
->>>>>>> c9aa4c50
 
         Agent().add_task(task)
 
@@ -186,12 +160,4 @@
         assert len(task.tool_output_memory) == 3
         assert task.tool_output_memory[0].name == "Memory1"
         assert task.tool_output_memory[1].name == "Memory2"
-<<<<<<< HEAD
-        assert task.tool_output_memory[2].name == "Memory3"
-
-    def test_action_types(self):
-        assert Agent(tool_memory=None, tools=[MockTool()]).task.action_types == ["tool"]
-        assert Agent(tools=[MockTool()]).task.action_types == ["tool", "memory"]
-=======
-        assert task.tool_output_memory[2].name == "Memory3"
->>>>>>> c9aa4c50
+        assert task.tool_output_memory[2].name == "Memory3"