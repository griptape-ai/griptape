--- conflicted
+++ resolved
@@ -332,8 +332,4 @@
 
         Agent().add_task(task)
 
-<<<<<<< HEAD
-        assert isinstance(task.actions_schema().json_schema("Actions Schema"), dict)
-=======
-        assert task.actions_schema().json_schema("Actions Schema") == self.TARGET_TOOLS_SCHEMA
->>>>>>> f8a7b699
+        assert task.actions_schema().json_schema("Actions Schema") == self.TARGET_TOOLS_SCHEMA