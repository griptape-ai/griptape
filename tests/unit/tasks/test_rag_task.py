--- conflicted
+++ resolved
@@ -5,6 +5,7 @@
 from griptape.engines.rag.stages import ResponseRagStage
 from griptape.structures import Agent
 from griptape.tasks import RagTask
+from tests.mocks.mock_prompt_driver import MockPromptDriver
 
 
 class TestRagTask:
@@ -12,15 +13,11 @@
     def task(self):
         return RagTask(
             input="test",
-<<<<<<< HEAD
-            rag_engine=RagEngine(response_stage=ResponseRagStage(response_module=PromptResponseRagModule())),
-=======
             rag_engine=RagEngine(
                 response_stage=ResponseRagStage(
                     response_modules=[PromptResponseRagModule(prompt_driver=MockPromptDriver())]
                 )
             ),
->>>>>>> f77d8e83
         )
 
     def test_run(self, task):
