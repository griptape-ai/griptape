--- conflicted
+++ resolved
@@ -5,10 +5,6 @@
 from griptape.artifacts import ErrorArtifact
 from griptape.artifacts import TextArtifact, ListArtifact
 from griptape.loaders import FileLoader
-<<<<<<< HEAD
-from griptape.memory import ToolMemory
-=======
->>>>>>> db17c929
 from griptape.tools import FileManager
 from tests.utils import defaults
 
@@ -21,18 +17,7 @@
     def test_load_files_from_disk(self):
         result = FileManager(
             input_memory=[
-<<<<<<< HEAD
-                ToolMemory(
-                    query_engine=VectorQueryEngine(
-                        vector_store_driver=LocalVectorStoreDriver(
-                            embedding_driver=MockEmbeddingDriver()
-                        )
-                    ),
-                    summary_engine=PromptSummaryEngine()
-                )
-=======
                 defaults.text_tool_memory("Memory1")
->>>>>>> db17c929
             ],
             workdir=os.path.abspath(os.path.dirname(__file__))
         ).load_files_from_disk({"values": {"paths": ["../../resources/bitcoin.pdf"]}})
@@ -60,18 +45,7 @@
 
     def test_save_memory_artifacts_to_disk_for_one_artifact(self):
         with tempfile.TemporaryDirectory() as temp_dir:
-<<<<<<< HEAD
-            memory = ToolMemory(
-                query_engine=VectorQueryEngine(
-                    vector_store_driver=LocalVectorStoreDriver(
-                        embedding_driver=MockEmbeddingDriver()
-                    )
-                ),
-                summary_engine=PromptSummaryEngine()
-            )
-=======
             memory = defaults.text_tool_memory("Memory1")
->>>>>>> db17c929
             artifact = TextArtifact("foobar")
 
             memory.query_engine.vector_store_driver.upsert_text_artifact(artifact, namespace="foobar")
@@ -98,18 +72,7 @@
         file_name = "foobar.txt"
 
         with tempfile.TemporaryDirectory() as temp_dir:
-<<<<<<< HEAD
-            memory = ToolMemory(
-                query_engine=VectorQueryEngine(
-                    vector_store_driver=LocalVectorStoreDriver(
-                        embedding_driver=MockEmbeddingDriver()
-                    )
-                ),
-                summary_engine=PromptSummaryEngine()
-            )
-=======
             memory = defaults.text_tool_memory("Memory1")
->>>>>>> db17c929
             artifacts = [
                 TextArtifact("foobar"),
                 TextArtifact("baz")
