import inspect
import os
import pytest
import yaml
from schema import SchemaMissingKeyError
<<<<<<< HEAD
from griptape.drivers import LocalVectorStoreDriver
from griptape.engines import VectorQueryEngine
from griptape.memory import ToolMemory
from griptape.engines import VectorQueryEngine, PromptSummaryEngine
=======
>>>>>>> db17c929
from griptape.tasks import ActionSubtask
from tests.mocks.mock_tool.tool import MockTool
from tests.utils import defaults


class TestBaseTool:
    @pytest.fixture
    def tool(self):
        return MockTool(
            test_field="hello",
            test_int=5,
            test_dict={"foo": "bar"}
        )

    def test_manifest_path(self, tool):
        assert tool.manifest_path == os.path.join(tool.abs_dir_path, tool.MANIFEST_FILE)

    def test_requirements_path(self, tool):
        assert tool.requirements_path == os.path.join(tool.abs_dir_path, tool.REQUIREMENTS_FILE)

    def test_manifest(self, tool):
        with open(tool.manifest_path, "r") as yaml_file:
            assert tool.manifest == yaml.safe_load(yaml_file)

    def test_abs_file_path(self, tool):
        assert tool.abs_file_path == os.path.abspath(inspect.getfile(tool.__class__))

    def test_abs_dir_path(self, tool):
        assert tool.abs_dir_path == os.path.dirname(tool.abs_file_path)

    def test_name(self):
        assert MockTool().name == "MockTool"
        assert MockTool(name="FooBar").name == "FooBar"

    def test_class_name(self):
        assert MockTool().class_name == "MockTool"
        assert MockTool(name="FooBar").class_name == "MockTool"

    def test_validate(self, tool):
        assert tool.validate()

    def test_invalid_config(self):
        try:
            from tests.mocks.invalid_mock_tool.tool import InvalidMockTool

            assert False
        except SchemaMissingKeyError as e:
            assert True

    def test_memory(self):
        tool = MockTool(
            output_memory={
                "test": [
<<<<<<< HEAD
                    ToolMemory(name="Memory1", query_engine=query_engine, summary_engine=PromptSummaryEngine()),
                    ToolMemory(name="Memory2", query_engine=query_engine, summary_engine=PromptSummaryEngine())
=======
                    defaults.text_tool_memory("Memory1"),
                    defaults.text_tool_memory("Memory2")
>>>>>>> db17c929
                ]
            }
        )

        assert len(tool.output_memory["test"]) == 2

    def test_memory_validation(self):
        with pytest.raises(ValueError):
            MockTool(
                output_memory={
                    "test": [
<<<<<<< HEAD
                        ToolMemory(name="Memory1", query_engine=query_engine, summary_engine=PromptSummaryEngine()),
                        ToolMemory(name="Memory1", query_engine=query_engine, summary_engine=PromptSummaryEngine())
=======
                        defaults.text_tool_memory("Memory1"),
                        defaults.text_tool_memory("Memory1")
>>>>>>> db17c929
                    ]
                }
            )

        with pytest.raises(ValueError):
            MockTool(
                output_memory={
                    "output_memory": [
<<<<<<< HEAD
                        ToolMemory(name="Memory1", query_engine=query_engine, summary_engine=PromptSummaryEngine())
=======
                        defaults.text_tool_memory("Memory1")
>>>>>>> db17c929
                    ]
                }
            )

        assert MockTool(
                output_memory={
                    "test": [
<<<<<<< HEAD
                        ToolMemory(
                            name="Memory1", query_engine=query_engine, summary_engine=PromptSummaryEngine()
                        )
                    ],
                    "test_str_output": [
                        ToolMemory(
                            name="Memory1", query_engine=query_engine, summary_engine=PromptSummaryEngine()
                        )
=======
                        defaults.text_tool_memory("Memory1")
                    ],
                    "test_str_output": [
                        defaults.text_tool_memory("Memory1")
>>>>>>> db17c929
                    ]
                }
            )

    def test_find_input_memory(self):
        assert MockTool().find_input_memory("foo") is None
        assert MockTool(input_memory=[
<<<<<<< HEAD
            ToolMemory(name="foo", query_engine=query_engine, summary_engine=PromptSummaryEngine())
=======
            defaults.text_tool_memory("foo")
>>>>>>> db17c929
        ]).find_input_memory("foo") is not None

    def test_execute(self, tool):
        assert tool.execute(
            tool.test_list_output,
            ActionSubtask("foo")
        ).to_text() == "foo\n\nbar"<|MERGE_RESOLUTION|>--- conflicted
+++ resolved
@@ -3,13 +3,6 @@
 import pytest
 import yaml
 from schema import SchemaMissingKeyError
-<<<<<<< HEAD
-from griptape.drivers import LocalVectorStoreDriver
-from griptape.engines import VectorQueryEngine
-from griptape.memory import ToolMemory
-from griptape.engines import VectorQueryEngine, PromptSummaryEngine
-=======
->>>>>>> db17c929
 from griptape.tasks import ActionSubtask
 from tests.mocks.mock_tool.tool import MockTool
 from tests.utils import defaults
@@ -63,13 +56,8 @@
         tool = MockTool(
             output_memory={
                 "test": [
-<<<<<<< HEAD
-                    ToolMemory(name="Memory1", query_engine=query_engine, summary_engine=PromptSummaryEngine()),
-                    ToolMemory(name="Memory2", query_engine=query_engine, summary_engine=PromptSummaryEngine())
-=======
                     defaults.text_tool_memory("Memory1"),
                     defaults.text_tool_memory("Memory2")
->>>>>>> db17c929
                 ]
             }
         )
@@ -81,13 +69,8 @@
             MockTool(
                 output_memory={
                     "test": [
-<<<<<<< HEAD
-                        ToolMemory(name="Memory1", query_engine=query_engine, summary_engine=PromptSummaryEngine()),
-                        ToolMemory(name="Memory1", query_engine=query_engine, summary_engine=PromptSummaryEngine())
-=======
                         defaults.text_tool_memory("Memory1"),
                         defaults.text_tool_memory("Memory1")
->>>>>>> db17c929
                     ]
                 }
             )
@@ -96,11 +79,7 @@
             MockTool(
                 output_memory={
                     "output_memory": [
-<<<<<<< HEAD
-                        ToolMemory(name="Memory1", query_engine=query_engine, summary_engine=PromptSummaryEngine())
-=======
                         defaults.text_tool_memory("Memory1")
->>>>>>> db17c929
                     ]
                 }
             )
@@ -108,21 +87,10 @@
         assert MockTool(
                 output_memory={
                     "test": [
-<<<<<<< HEAD
-                        ToolMemory(
-                            name="Memory1", query_engine=query_engine, summary_engine=PromptSummaryEngine()
-                        )
-                    ],
-                    "test_str_output": [
-                        ToolMemory(
-                            name="Memory1", query_engine=query_engine, summary_engine=PromptSummaryEngine()
-                        )
-=======
                         defaults.text_tool_memory("Memory1")
                     ],
                     "test_str_output": [
                         defaults.text_tool_memory("Memory1")
->>>>>>> db17c929
                     ]
                 }
             )
@@ -130,11 +98,7 @@
     def test_find_input_memory(self):
         assert MockTool().find_input_memory("foo") is None
         assert MockTool(input_memory=[
-<<<<<<< HEAD
-            ToolMemory(name="foo", query_engine=query_engine, summary_engine=PromptSummaryEngine())
-=======
             defaults.text_tool_memory("foo")
->>>>>>> db17c929
         ]).find_input_memory("foo") is not None
 
     def test_execute(self, tool):
