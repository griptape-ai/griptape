--- conflicted
+++ resolved
@@ -35,10 +35,6 @@
         ).download_files({"values": value})
 
         assert isinstance(result, ErrorArtifact)
-<<<<<<< HEAD
-=======
-
->>>>>>> c3b7ceec
         assert (
             "error downloading file due to malformed credentials"
             in result.value
@@ -46,23 +42,11 @@
 
     def test_search_files(self):
         value = {"search_mode": "name", "file_name": "search_file_name.txt"}
-<<<<<<< HEAD
         result = GoogleDriveClient(
             owner_email="tony@griptape.ai", service_account_credentials={}
         ).search_files({"values": value})
 
         assert isinstance(result, ErrorArtifact)
-        assert (
-            "error searching for file due to malformed credentials"
-            in result.value
-        )
-=======
-        result = GoogleDriveClient(
-            owner_email="tony@griptape.ai", service_account_credentials={}
-        ).search_files({"values": value})
-
-        assert isinstance(result, ErrorArtifact)
-
         assert (
             "error searching for file due to malformed credentials"
             in result.value
@@ -80,5 +64,4 @@
 
         assert isinstance(result, ErrorArtifact)
 
-        assert "error sharing file due to malformed credentials" in result.value
->>>>>>> c3b7ceec
+        assert "error sharing file due to malformed credentials" in result.value