--- conflicted
+++ resolved
@@ -252,11 +252,7 @@
             )
         ) == OpenAiTokenizer(
             model=OpenAiTokenizer.DEFAULT_OPENAI_GPT_3_CHAT_MODEL
-<<<<<<< HEAD
-        ).token_count(
-=======
         ).count_tokens(
->>>>>>> c3b7ceec
             text
         )
 
