--- conflicted
+++ resolved
@@ -71,10 +71,6 @@
         assert workflow.tasks[0].tools[0].input_memory[0] == workflow.tool_memory
         assert workflow.tasks[0].tools[0].output_memory is not None
         assert workflow.tasks[0].tools[0].output_memory["test"][0] == workflow.tool_memory
-<<<<<<< HEAD
-        assert workflow.tasks[0].tools[0].output_memory.get("test_without_default_memory") is None
-=======
->>>>>>> c9aa4c50
 
     def test_embedding_driver(self):
         embedding_driver = MockEmbeddingDriver()
