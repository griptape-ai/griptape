from attr import define, field
from griptape.tokenizers import BaseTokenizer


@define(frozen=True)
class MockTokenizer(BaseTokenizer):
    model: str = field(kw_only=True)
    max_tokens: int = field(default=1000, kw_only=True)

<<<<<<< HEAD
    def encode(self, text: str) -> list[int]:
        return [0] * len(text)

    def decode(self, tokens: list[int]) -> str:
        return "foo"
=======
    def count_tokens(self, text: str) -> int:
        return len(text)
>>>>>>> c3b7ceec
<|MERGE_RESOLUTION|>--- conflicted
+++ resolved
@@ -7,13 +7,5 @@
     model: str = field(kw_only=True)
     max_tokens: int = field(default=1000, kw_only=True)
 
-<<<<<<< HEAD
-    def encode(self, text: str) -> list[int]:
-        return [0] * len(text)
-
-    def decode(self, tokens: list[int]) -> str:
-        return "foo"
-=======
     def count_tokens(self, text: str) -> int:
-        return len(text)
->>>>>>> c3b7ceec
+        return len(text)