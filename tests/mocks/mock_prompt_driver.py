--- conflicted
+++ resolved
@@ -9,11 +9,7 @@
 from griptape.artifacts.action_chunk_artifact import ActionChunkArtifact
 from griptape.drivers import BasePromptDriver
 from griptape.tokenizers import BaseTokenizer
-<<<<<<< HEAD
-from griptape.utils import PromptStack
-=======
 from griptape.artifacts import TextArtifact, TextChunkArtifact
->>>>>>> 2951321a
 from tests.mocks.mock_tokenizer import MockTokenizer
 
 
@@ -60,7 +56,6 @@
                     for activity in tool.activities()
                 ]
 
-<<<<<<< HEAD
                 yield TextArtifact(value=self.mock_thought)
                 for index, action in enumerate(actions):
                     yield ActionChunkArtifact("", tag=action.tag, name=action.name, path=action.path, index=index)
@@ -68,8 +63,4 @@
             else:
                 yield TextArtifact(value=f"Answer: {self.mock_output}")
         else:
-            yield TextArtifact(value=self.mock_output)
-=======
-    def try_stream(self, prompt_stack: PromptStack) -> Iterator[TextChunkArtifact]:
-        yield TextChunkArtifact(value=self.mock_output)
->>>>>>> 2951321a
+            yield TextArtifact(value=self.mock_output)