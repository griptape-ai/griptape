--- conflicted
+++ resolved
@@ -1,6 +1,5 @@
 import pytest
 
-from griptape.tools import WebSearchTool
 from tests.utils.structure_tester import StructureTester
 
 
@@ -15,11 +14,7 @@
 
         from griptape.drivers import GoogleWebSearchDriver
         from griptape.structures import Agent
-<<<<<<< HEAD
-        from griptape.tools import PromptSummaryTool, WebScraperTool
-=======
-        from griptape.tools import TaskMemoryTool, WebScraperTool, WebSearchTool
->>>>>>> aea51bba
+        from griptape.tools import PromptSummaryTool, WebScraperTool, WebSearchTool
 
         return StructureTester(
             Agent(
@@ -30,11 +25,7 @@
                         )
                     ),
                     WebScraperTool(off_prompt=True),
-<<<<<<< HEAD
                     PromptSummaryTool(off_prompt=False),
-=======
-                    TaskMemoryTool(off_prompt=False),
->>>>>>> aea51bba
                 ],
                 conversation_memory=None,
                 prompt_driver=request.param,
