import pytest

from tests.utils.structure_tester import StructureTester


class TestToolkitTask:
    @pytest.fixture(
        autouse=True,
        params=StructureTester.TOOLKIT_TASK_CAPABLE_PROMPT_DRIVERS,
        ids=StructureTester.prompt_driver_id_fn,
    )
    def structure_tester(self, request):
        import os

        from griptape.drivers import GoogleWebSearchDriver
        from griptape.structures import Agent
<<<<<<< HEAD
        from griptape.tools import PromptSummaryTool, WebScraper, WebSearch
=======
        from griptape.tools import TaskMemoryTool, WebScraperTool, WebSearchTool
>>>>>>> 0574f0d9

        return StructureTester(
            Agent(
                tools=[
                    WebSearchTool(
                        web_search_driver=GoogleWebSearchDriver(
                            api_key=os.environ["GOOGLE_API_KEY"], search_id=os.environ["GOOGLE_API_SEARCH_ID"]
                        )
                    ),
<<<<<<< HEAD
                    WebScraper(off_prompt=True),
                    PromptSummaryTool(off_prompt=False),
=======
                    WebScraperTool(off_prompt=True),
                    TaskMemoryTool(off_prompt=False),
>>>>>>> 0574f0d9
                ],
                conversation_memory=None,
                prompt_driver=request.param,
            )
        )

    def test_toolkit_task(self, structure_tester):
        structure_tester.run("Give me a summary of the top 2 search results about parrot facts.")<|MERGE_RESOLUTION|>--- conflicted
+++ resolved
@@ -1,5 +1,6 @@
 import pytest
 
+from griptape.tools import WebSearchTool
 from tests.utils.structure_tester import StructureTester
 
 
@@ -14,11 +15,7 @@
 
         from griptape.drivers import GoogleWebSearchDriver
         from griptape.structures import Agent
-<<<<<<< HEAD
-        from griptape.tools import PromptSummaryTool, WebScraper, WebSearch
-=======
-        from griptape.tools import TaskMemoryTool, WebScraperTool, WebSearchTool
->>>>>>> 0574f0d9
+        from griptape.tools import PromptSummaryTool, WebScraperTool
 
         return StructureTester(
             Agent(
@@ -28,13 +25,8 @@
                             api_key=os.environ["GOOGLE_API_KEY"], search_id=os.environ["GOOGLE_API_SEARCH_ID"]
                         )
                     ),
-<<<<<<< HEAD
-                    WebScraper(off_prompt=True),
+                    WebScraperTool(off_prompt=True),
                     PromptSummaryTool(off_prompt=False),
-=======
-                    WebScraperTool(off_prompt=True),
-                    TaskMemoryTool(off_prompt=False),
->>>>>>> 0574f0d9
                 ],
                 conversation_memory=None,
                 prompt_driver=request.param,
